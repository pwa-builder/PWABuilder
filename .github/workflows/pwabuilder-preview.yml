--- conflicted
+++ resolved
@@ -1,66 +1,54 @@
-name: PWABuilder Preview CI/CD
-
-on:
-  workflow_dispatch:
-  push:
-    branches:
-      - dev
-  pull_request:
-    types: [opened, synchronize, reopened, closed]
-    branches:
-      - dev
-
-jobs:
-  build_and_deploy_job:
-    if: github.event_name == 'workflow_dispatch' || github.event_name == 'push' || (github.event_name == 'pull_request' && github.event.action != 'closed')
-    runs-on: ubuntu-latest
-    name: Build and Deploy Job
-    steps:
-      - uses: actions/checkout@v2
-        with:
-          submodules: true
-<<<<<<< HEAD
-      - name: Build And Deploy
-=======
-      
-      - name: ⚙️ Setup Node.js environment 
-        uses: actions/setup-node@v3
-        with:
-          node-version: '18.x'
-
-      - name: 🛠️ Build
-        run: |
-          npm install
-          npm run build
-      - name: 🚀 Deploy
->>>>>>> b9d93ffb
-        id: builddeploy
-        uses: Azure/static-web-apps-deploy@v1
-        with:
-          azure_static_web_apps_api_token: ${{ secrets.AZURE_STATIC_WEB_APPS_API_TOKEN_POLITE_GLACIER_097FE8710 }}
-          repo_token: ${{ secrets.GITHUB_TOKEN }} # Used for Github integrations (i.e. PR comments)
-          action: "upload"
-<<<<<<< HEAD
-          ###### Repository/Build Configurations - These values can be configured to match your app requirements. ######
-          # For more information regarding Static Web App workflow configurations, please visit: https://aka.ms/swaworkflowconfig
-          app_location: "/apps/pwabuilder/" # App source code path
-          api_location: "api" # Api source code path - optional
-          output_location: "dist" # Built app content directory - optional
-          ###### End of Repository/Build Configurations ######
-=======
-          app_location: "apps/pwabuilder/dist"
-          skip_app_build: true # Skip building the app using the default build commands for the specified app framework - optional
-          output_location: "" # Built app content directory - optional
->>>>>>> b9d93ffb
-
-  close_pull_request_job:
-    if: github.event_name == 'pull_request' && github.event.action == 'closed'
-    runs-on: ubuntu-latest
-    name: Close Pull Request Job
-    steps:
-      - name: Close Pull Request
-        id: closepullrequest
-        uses: Azure/static-web-apps-deploy@v1
-        with:
-          azure_static_web_apps_api_token: ${{ secrets.AZURE_STATIC_WEB_APPS_API_TOKEN_POLITE_GLACIER_097FE8710 }}
+name: PWABuilder Preview CI/CD
+
+on:
+  workflow_dispatch:
+  push:
+    branches:
+      - dev
+  pull_request:
+    types: [opened, synchronize, reopened, closed]
+    branches:
+      - dev
+
+jobs:
+  build_and_deploy_job:
+    if: github.event_name == 'workflow_dispatch' || github.event_name == 'push' || (github.event_name == 'pull_request' && github.event.action != 'closed')
+    runs-on: ubuntu-latest
+    name: Build and Deploy Job
+    steps:
+      - uses: actions/checkout@v2
+        with:
+          submodules: true
+      
+      - name: ⚙️ Setup Node.js environment 
+        uses: actions/setup-node@v3
+        with:
+          node-version: '18.x'
+
+      - name: 🛠️ Build
+        run: |
+          npm install
+          npm run build
+          
+      - name: 🚀 Deploy
+        id: builddeploy
+        uses: Azure/static-web-apps-deploy@v1
+        with:
+          azure_static_web_apps_api_token: ${{ secrets.AZURE_STATIC_WEB_APPS_API_TOKEN_POLITE_GLACIER_097FE8710 }}
+          repo_token: ${{ secrets.GITHUB_TOKEN }} # Used for Github integrations (i.e. PR comments)
+          action: "upload"
+          app_location: "apps/pwabuilder/dist"
+          skip_app_build: true # Skip building the app using the default build commands for the specified app framework - optional
+          output_location: "" # Built app content directory - optional
+
+  close_pull_request_job:
+    if: github.event_name == 'pull_request' && github.event.action == 'closed'
+    runs-on: ubuntu-latest
+    name: Close Pull Request Job
+    steps:
+      - name: Close Pull Request
+        id: closepullrequest
+        uses: Azure/static-web-apps-deploy@v1
+        with:
+          azure_static_web_apps_api_token: ${{ secrets.AZURE_STATIC_WEB_APPS_API_TOKEN_POLITE_GLACIER_097FE8710 }}
           action: "close"