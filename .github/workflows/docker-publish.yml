name: CI

on:
    push:
        branches: [ master, dev ]
<<<<<<< HEAD
    pull_request:
=======
    pull:
>>>>>>> 7cc7c9bf
        branches: [ master ]

jobs:

    build:
        runs-on: ubuntu-latest
        if: github.ref == 'refs/heads/master'
    
        steps:
        - uses: actions/checkout@v2
        - name: Build the production Docker image
          run: docker build . --file dockerfile --target build-prod --tag pwabuilder.azurecr.io/pwabuilder-site-container:latest
      
        - name: Login
          run: docker login pwabuilder.azurecr.io -u pwabuilder --password ${{secrets.azure}}
          
        - name: Push
          run: docker push pwabuilder.azurecr.io/pwabuilder-site-container:latest
      
    build-preview: 
        runs-on: ubuntu-latest
        if: github.ref == 'refs/heads/dev'
        
        steps:
        - uses: actions/checkout@v2
        - name: Build the preview Docker image
          run: docker build . --file dockerfile --target build-preview --tag pwabuilder.azurecr.io/pwabuilder-site-preview-container:latest
      
        - name: Login
          run: docker login pwabuilder.azurecr.io -u pwabuilder --password ${{secrets.azure}}
          
        - name: Push
          run: docker push pwabuilder.azurecr.io/pwabuilder-site-preview-container:latest
        <|MERGE_RESOLUTION|>--- conflicted
+++ resolved
@@ -3,11 +3,8 @@
 on:
     push:
         branches: [ master, dev ]
-<<<<<<< HEAD
+
     pull_request:
-=======
-    pull:
->>>>>>> 7cc7c9bf
         branches: [ master ]
 
 jobs:
