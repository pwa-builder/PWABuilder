<template>
  <div>
    <header :class="{ 'smaller-header': !expanded }">
      <img
        id="logo"
        src="~/assets/images/new-logo.svg"
        alt="App Logo"
        class="logo-size"
        :class="{ 'smaller-logo': !expanded }"
        @click="reset()"
      >

      <div id="mainTabsBar">
        <nuxt-link to="/">My Hub</nuxt-link>
        <nuxt-link
          @click="$awa( { 'referrerUri': `https://www.pwabuilder.com/featureStore` })"
          to="/features"
        >Feature Store</nuxt-link>
      </div>

      <div id="icons">
        <InstallButton/>

        <a href="https://github.com/pwa-builder" target="_blank" rel="noopener noreferrer">
          <i class="fab fa-github"></i>
        </a>
        <!--<i class="fab fa-twitter"></i>-->
      </div>
    </header>

    <div class="has-acrylic-80 is-dark has-reveal-background" v-if="showSubHeader" id="subHeader">
      <div id="tabsBar">
        <nuxt-link to="/">Overview</nuxt-link>
        <nuxt-link to="/generate">Manifest</nuxt-link>
        <nuxt-link to="/serviceworker">Service Worker</nuxt-link>
      </div>

      <div id="scoreZone">
        <div id="urlTested">
          <img src="~/assets/images/score-icon.png" alt="score icon">

          <a target="_blank" rel="noopener noreferrer" :href="url">
            <span>
              URL Tested
              <i class="fas fa-external-link-alt"></i>
            </span>
            <span v-if="url">
              {{url.replace('http://','').replace('https://','').split(/[/?#]/)[0]}}
            </span>      
          </a>
        </div>

        <div id="overallScore">
          {{calcedScore}}
          <span>Your Score</span>
        </div>

        <nuxt-link
<<<<<<< HEAD
          :class="!readyToPublish ? 'disabled' : 'enabled'"
=======
          class="enabled"
>>>>>>> 6e984f2c
          id="publishButton"
          to="/publish"
        >Build My PWA</nuxt-link>
      </div>
    </div>
  </div>
</template>

<script lang="ts">
import Vue from "vue";
import { Prop, Watch } from "vue-property-decorator";
import Component from "nuxt-class-component";
<<<<<<< HEAD
import { State, namespace } from "vuex-class"; //Action
=======
import { State, namespace } from "vuex-class";S
>>>>>>> 6e984f2c

import * as generator from "~/store/modules/generator";

import InstallButton from "~/components/InstallButton.vue";

const GeneratorState = namespace(generator.name, State);

@Component({
  components: {
    InstallButton
  }
})
export default class extends Vue {
  @Prop({ default: false }) expanded: boolean;
  @Prop({}) showSubHeader: string;
  @Prop({ default: 0 }) score: number;

  @GeneratorState url: string;
  public localScore: number = 0;
  public calcedScore: number = 0;
  readyToPublish: boolean = false;
  @GeneratorState manifest: any;

  mounted() {
    const storedScore = sessionStorage.getItem("overallGrade") || null;

    if (storedScore) {
      this.calcedScore = parseInt(storedScore);
    } else {
      this.calcedScore = this.score;

      if ((window as any).CSS && (window as any).CSS.registerProperty) {
        try {
          (CSS as any).registerProperty({
            name: "--color-stop",
            syntax: "<color>",
            inherits: false,
            initialValue: "transparent"
          });

          (CSS as any).registerProperty({
            name: "--color-start",
            syntax: "<color>",
            inherits: false,
            initialValue: "transparent"
          });
        } catch (err) {
          console.error(err);
        }
      }
    }
  }

  @Watch("score")
  onScoreChanged() {
    this.calcedScore = this.score;
  }

  updated() {
    console.log("updated", this.score);
    if (this.manifest) {
      this.readyToPublish = true;
    } 
    if ("requestIdleCallback" in window) {
      // Use requestIdleCallback to schedule this since its not "necessary" work
      // and we dont want this running in the middle of animations or user input
      if (this.score) {
        (window as any).requestIdleCallback(
          () => {
            sessionStorage.setItem("overallGrade", this.score.toString());
          },
          {
            timeout: 2000
          }
        );
      }
    } else {
      if (this.score) {
        sessionStorage.setItem("overallGrade", this.score.toString());
      }
    }
  }

  reset() {
    console.log("here");
    if (location.pathname === "/") {
      this.$emit("reset");
    } else {
      history.back();
    }
  }
}

declare var awa: any;

Vue.prototype.$awa = function(config) {
  awa.ct.capturePageView(config);

  return;
};
</script>

<style lang="scss" scoped>
/* stylelint-disable */
@import "~assets/scss/base/variables";

.nuxt-link-exact-active {
  color: rgba(255, 255, 255, 1) !important;
}

.smaller-header {
  background-color: black;
  height: 52px;
}

header {
  background-color: rgba(0, 0, 0, 0.2);
  height: 104px;

  transition: background-color 500ms, height 500ms ease-in-out;

  @include grid;
  grid-template-rows: auto;

  align-items: center;
  justify-content: space-between;
  color: white;
  z-index: 1;

  #logoLink {
    grid-column: 1 / span 2;

    border: none;
  }

  /* TODO: Can some of this be shared with tabsBar below at all? */
  #mainTabsBar {
    grid-column: 3 / span 8;
    justify-self: center;
    width: 14em; /* TODO: Adjust to put padding between elements instead. */

    display: flex;
    justify-content: space-between;
    align-items: center;
    font-weight: bold;
    text-transform: uppercase;
    font-size: 14px;

    a {
      padding-bottom: 6px;
      font-family: Poppins;
      font-style: normal;
      font-weight: 600;
      font-size: 14px;
      line-height: 21px;
      display: flex;
      align-items: center;
      text-align: center;
      text-transform: uppercase;
      color: rgba(255, 255, 255, 0.7);
    }

    a:hover {
      color: white !important;
    }
  }

  #icons {
    grid-column: 11 / span 2;

    display: flex;
    justify-content: space-around;
    justify-self: right;
    align-items: center;
  }
}

@media (max-width: 425px) {
  header {
    padding: 0 0px;
  }

  #logo {
    height: 36px;
  }

  .smaller-header {
    padding-left: 25px;
  }
}

#subHeader {
  @include grid;

  // background: rgba(60, 60, 60, 0.8);
  align-items: center;
  justify-content: space-between;
  height: 56px;
  animation-name: slidedown;
  animation-duration: 300ms;
  animation-iteration-count: 1;
  z-index: -1;
  width: 100%;

  #tabsBar {
    grid-column: 1 / span 7;
    width: 24em; /* TODO: Adjust to put padding between elements instead. */

    display: flex;
    justify-content: space-between;
    padding-top: 10px;
    padding-bottom: 10px;
    font-size: 14px;
    font-weight: bold;

    a {
      padding-bottom: 6px;
      color: rgba(255, 255, 255, 0.7);

      font-weight: normal;
      font-size: 14px;
      line-height: 19px;
      text-align: center;
      font-family: 'Open Sans', sans-serif;
    }
  }

  #scoreZone {
    grid-column: 8 / span 5;

    display: flex;
    justify-self: right;
    align-items: center;
  }

  #urlTested {
    color: rgba(255, 255, 255, 0.7);
    display: flex;
    align-items: center;

    padding-right: 32px;

    img {
      height: 2em;
      margin-right: 12px;
    }

    span {
      color: rgba(255, 255, 255, 0.7);

      font-style: normal;
      font-weight: normal;
      font-size: 12px;
      line-height: 16px;
    }

    span svg {
      margin-left: 5px;
    }

    a {
      display: block;
      overflow: hidden;
      text-overflow: ellipsis;
      white-space: nowrap;
      font-size: 12px;
      font-weight: normal;
      display: flex;
      flex-direction: column;
      font-weight: bold;
      color: rgba(255, 255, 255, 0.7);
    }
  }

  #urlTested:hover {
    span,
    a {
      color: rgba(255, 255, 255, 1);
    }
  }

  #urlTested span:hover {
    color: rgba(255, 255, 255, 1);
  }

  #overallScore {
    display: flex;
    flex-direction: column;
    padding-right: 32px;

    font-family: Poppins;
    font-style: normal;
    font-weight: 800;
    font-size: 32px;
    line-height: 26px;
    display: flex;
    align-items: center;
    text-align: center;
    color: #ffffff;

    span {
      font-style: normal;
      font-weight: bold;
      font-size: 12px;
      line-height: 16px;
      display: flex;
      align-items: center;
      text-align: center;
      letter-spacing: -0.04em;
      color: #ffffff;
      text-transform: lowercase;
      letter-spacing: -0.04em;
      font-family: 'Open Sans', sans-serif;
    }
  }

  #publishButton {
    justify-self: right;
    border-radius: 22px;
    border: none;
    display: flex;
    justify-content: center;
    padding-left: 20px;
    padding-right: 20px;
    font-family: Poppins;
    font-style: normal;
    font-weight: 600;
    font-size: 14px;
    line-height: 21px;
    display: flex;
    align-items: center;
    text-align: center;
    height: 40px;
  }
}

@media (max-width: 425px) {
  #subHeader #tabsBar {
    display: none;
  }

  #subHeader #publishButton {
    display: none;
  }

  #subHeader {
    display: flex;
    padding: 0 0px;
    justify-content: space-around;
  }
}

.logo-size {
  height: 52px;
  width: 140px;

  transition: height 500ms ease-in-out, width 500ms ease-in-out;
}

#logo:hover {
  cursor: pointer;
}

.smaller-logo {
  height: 32px;
  width: 86px;
}

a {
  color: white;
  text-decoration: none;
}

@media (max-width: 425px) {
  #icons a {
    display: none;
  }
}

a:hover {
  box-shadow: none;
}

.disabled {
  background: linear-gradient(to right, #b3d2d3, #cbb9d8 116%);
  color: #878489;
  pointer-events: none;
}

.enabled {
  background: linear-gradient(to right, #1fc2c8, #9337d8 116%);
  color: #ffffff;
}

@keyframes slidedown {
  from {
    opacity: 0;
    transform: translateY(-30px);
  }

  to {
    opacity: 1;
    transform: translateY(0);
  }
}
</style><|MERGE_RESOLUTION|>--- conflicted
+++ resolved
@@ -56,11 +56,7 @@
         </div>
 
         <nuxt-link
-<<<<<<< HEAD
-          :class="!readyToPublish ? 'disabled' : 'enabled'"
-=======
           class="enabled"
->>>>>>> 6e984f2c
           id="publishButton"
           to="/publish"
         >Build My PWA</nuxt-link>
@@ -73,11 +69,7 @@
 import Vue from "vue";
 import { Prop, Watch } from "vue-property-decorator";
 import Component from "nuxt-class-component";
-<<<<<<< HEAD
-import { State, namespace } from "vuex-class"; //Action
-=======
-import { State, namespace } from "vuex-class";S
->>>>>>> 6e984f2c
+import { State, namespace } from "vuex-class";
 
 import * as generator from "~/store/modules/generator";
 
