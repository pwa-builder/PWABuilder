<template>
  <div>
<<<<<<< HEAD
    <header :class="{ 'smaller-header': !expanded, 'wide': wide }" role="presentation">
=======
    <header :class="{ 'smaller-header': !expanded }" role="presentation">
      <a
        id="go-to-main"
        href="#main"
        tabindex="0"
        @click="goToMain"
        v-on:keyup.enter="goToMain"
      >Skip to content</a>
>>>>>>> 0df04005
      <img
        id="logo"
        src="~/assets/images/new-logo.svg"
        alt="PWABuilder App Logo"
        class="logo-size"
        :class="{ 'smaller-logo': !expanded }"
        @click="reset()"
        :tabindex="headerTabIndex"
        :aria-hidden="ariaHidden"
      />

      <h1 v-if="title">{{title}}</h1>

      <div id="mainTabsBar">
        <nuxt-link to="/">My Hub</nuxt-link>
        <a
          @click="$awa( { 'referrerUri': `https://pwabuilder.com/features` })"
          href="https://components.pwabuilder.com"
          :tabindex="headerTabIndex"
          :aria-hidden="ariaHidden"
        >Feature Store</a>
      </div>

      <div id="icons">
        <InstallButton :noInteraction="noInteraction" />

        <a
          href="https://github.com/pwa-builder"
          aria-label="PWABuilder Github"
          target="_blank"
          rel="noopener noreferrer"
          :tabindex="headerTabIndex"
          :aria-hidden="ariaHidden"
        >
          <i class="fab fa-github"></i>
        </a>
        <!--<i class="fab fa-twitter"></i>-->
      </div>
    </header>

    <div id="featureDetailButtons" v-if="showFeatureDetailButton">
      <button id="backButton" :tabindex="headerTabIndex" :aria-hidden="ariaHidden">
        <i class="fas fa-chevron-left"></i>
      </button>
      <div id="featDetailTitle"></div>

      <button
        v-if="showFeatureDetailGraphButton"
        id="featDetailDocsButton"
        class="featDetailButton"
        :tabindex="headerTabIndex"
        :aria-hidden="ariaHidden"
      >
        <i class="fas fa-book"></i>
        <span>Docs</span>
      </button>

      <button
        id="githubSnippitButton"
        class="featDetailButton"
        :tabindex="headerTabIndex"
        :aria-hidden="ariaHidden"
      >
        <i class="fab fa-github"></i>
        <span>Github</span>
      </button>

      <button
        id="featDetailShareButton"
        class="featDetailButton"
        :tabindex="headerTabIndex"
        :aria-hidden="ariaHidden"
      >
        <i class="fas fa-share-alt"></i>
        <span>Share</span>
      </button>
    </div>

    <div class="has-acrylic-80 is-dark has-reveal-background" v-if="showSubHeader" id="subHeader">
      <div id="tabsBar">
        <nuxt-link
          :to="{name: 'index', query:{url:this.url}}"
          :tabindex="headerTabIndex"
          :aria-hidden="ariaHidden"
        >Overview</nuxt-link>
        <nuxt-link to="/generate" :tabindex="headerTabIndex" :aria-hidden="ariaHidden">Manifest</nuxt-link>
        <nuxt-link
          to="/serviceworker"
          :tabindex="headerTabIndex"
          :aria-hidden="ariaHidden"
        >Service Worker</nuxt-link>
      </div>

      <div id="scoreZone">
        <div id="urlTested">
          <img src="~/assets/images/score-icon.png" alt="score icon" aria-hidden="true" />

          <a
            target="_blank"
            rel="noopener noreferrer"
            :href="url"
            aria-label="Url Tested"
            :tabindex="headerTabIndex"
            :aria-hidden="ariaHidden"
          >
            <span aria-hidden="true">
              URL Tested
              <i class="fas fa-external-link-alt"></i>
            </span>
            <span
              aria-hidden="true"
              v-if="url"
            >{{url.replace('http://','').replace('https://','').split(/[/?#]/)[0]}}</span>
          </a>
        </div>

        <div id="overallScore">
          {{calcedScore}}
          <span>Your Score</span>
        </div>

        <nuxt-link
          class="enabled"
          id="publishButton"
          aria-label="Build My PWA"
          to="/publish"
          :tabindex="headerTabIndex"
          :aria-hidden="ariaHidden"
        ></nuxt-link>
      </div>
    </div>
  </div>
</template>

<script lang="ts">
import Vue from "vue";
import { Prop, Watch } from "vue-property-decorator";
import Component from "nuxt-class-component";
import { State, namespace } from "vuex-class";

import * as generator from "~/store/modules/generator";

import InstallButton from "~/components/InstallButton.vue";

const GeneratorState = namespace(generator.name, State);

@Component({
  components: {
    InstallButton,
  },
})
export default class extends Vue {
  @Prop({ default: false }) expanded: boolean;
  @Prop({ type: Boolean, default: false }) wide: boolean;
  @Prop({}) showSubHeader: string;
  @Prop({ type: String }) title: string;
  @Prop({ type: Boolean, default: false }) noInteraction: boolean;
  @Prop({ default: false }) showFeatureDetailButton: boolean;
  @Prop({ default: false }) showFeatureDetailGraphButton: boolean;
  @Prop({ default: 0 }) score: number;

  @GeneratorState url: string;
  public localScore: number = 0;
  public calcedScore: number = 0;
  readyToPublish: boolean = false;
  @GeneratorState manifest: any;

  get headerTabIndex() {
    return this.noInteraction ? -1 : 0;
  }

  get ariaHidden() {
    return this.noInteraction ? true : false;
  }

  mounted() {
    const storedScore = sessionStorage.getItem("overallGrade") || null;

    if (storedScore) {
      this.calcedScore = parseInt(storedScore);
    } else {
      this.calcedScore = this.score;

      if ((window as any).CSS && (window as any).CSS.registerProperty) {
        try {
          (CSS as any).registerProperty({
            name: "--color-stop",
            syntax: "<color>",
            inherits: false,
            initialValue: "transparent",
          });

          (CSS as any).registerProperty({
            name: "--color-start",
            syntax: "<color>",
            inherits: false,
            initialValue: "transparent",
          });
        } catch (err) {
          console.error(err);
        }
      }
    }
  }

  @Watch("score")
  onScoreChanged() {
    this.calcedScore = this.score;
  }

  updated() {
    if (this.manifest) {
      this.readyToPublish = true;
    }
    if ("requestIdleCallback" in window) {
      // Use requestIdleCallback to schedule this since its not "necessary" work
      // and we dont want this running in the middle of animations or user input
      if (this.score) {
        (window as any).requestIdleCallback(
          () => {
            sessionStorage.setItem("overallGrade", this.score.toString());
          },
          {
            timeout: 2000,
          }
        );
      }
    } else {
      if (this.score) {
        sessionStorage.setItem("overallGrade", this.score.toString());
      }
    }
  }

  reset() {
    this.$emit("reset");
    this.$router.push({ name: "index" });
  }

  goToMain(evt) {
    evt.preventDefault();

    //TODO

    const main = document.getElementById("main");
    if (main) {
      main.scrollIntoView({
        behavior: "smooth",
        block: "start",
      });
    }
  }
}

declare var awa: any;

Vue.prototype.$awa = function (config) {
  if (awa) {
    awa.ct.capturePageView(config);
  }

  return;
};
</script>

<style lang="scss" scoped>
/* stylelint-disable */
@import "~assets/scss/base/variables";

#go-to-main {
  display: block;
  position: absolute;
  color: #0078d4;
  left: 0;
  padding: 16px;
  z-index: -2;
}

#go-to-main:focus,
#go-to-main:active {
  z-index: 800;
}

.nuxt-link-exact-active {
  color: rgba(255, 255, 255, 1) !important;
}

.smaller-header {
  background-color: black;
  height: 52px;
}

body {
  font-family: helvetica, arial, sans-serif;
  background: linear-gradient(#1fc2c8, #9337d8);
  background-repeat: no-repeat;
  background-color: #9337d8;
  color: white;
  margin: 0;
}

header {
  background-color: rgba(0, 0, 0, 0.2);
  height: 104px;

  transition: background-color 500ms, height 500ms ease-in-out;

  @include grid;
  grid-template-rows: auto;

  align-items: center;
  justify-content: space-between;
  color: white;
  z-index: 1;

  &.wide {
    // grid-template-columns: repeat(12, 1fr);

    #logo {
      grid-template-columns: 1fr 1fr;
    }
  }

  img {
    max-width: none;
  }

  /* TODO: Can some of this be shared with tabsBar below at all? */
  #mainTabsBar {
    grid-column: 3 / span 8;
    justify-self: center;
    width: 14em; /* TODO: Adjust to put padding between elements instead. */

    display: flex;
    justify-content: space-between;
    align-items: center;
    font-weight: bold;
    text-transform: uppercase;
    font-size: 14px;

    a {
      padding-bottom: 6px;
      font-family: sans-serif;
      font-style: normal;
      font-weight: 600;
      font-size: 14px;
      line-height: 21px;
      display: flex;
      align-items: center;
      text-align: center;
      text-transform: uppercase;
      color: rgba(255, 255, 255, 0.7);
    }

    a:hover {
      color: white !important;
    }
  }

  #icons {
    grid-column: 11 / span 2;

    display: flex;
    justify-content: space-around;
    justify-self: right;
    align-items: center;
  }
}

@media (max-width: 425px) {
  header {
    padding: 0 0px;
  }

  #logo {
    height: 36px;
  }

  .smaller-header {
    padding-left: 25px;
  }
}

#subHeader {
  @include grid;

  grid-template-columns: 3fr 2fr;
  // background: rgba(60, 60, 60, 0.8);
  align-items: center;
  justify-content: space-between;
  height: 56px;
  animation-name: slidedown;
  animation-duration: 300ms;
  animation-iteration-count: 1;
  z-index: -1;
  width: 100%;

  #tabsBar {
    grid-column: 1 / span 7;
    width: 24em; /* TODO: Adjust to put padding between elements instead. */

    display: flex;
    justify-content: space-between;
    padding-top: 10px;
    padding-bottom: 10px;
    font-size: 14px;
    font-weight: bold;

    a {
      padding-bottom: 6px;
      color: rgba(255, 255, 255, 0.9);

      font-weight: normal;
      font-size: 14px;
      line-height: 19px;
      text-align: center;
      font-family: "Open Sans", sans-serif;
    }
  }

  #scoreZone {
    grid-column: 8 / span 5;

    display: flex;
    justify-self: right;
    align-items: center;
  }

  @media (max-width: 960px) {
    #scoreZone {
      grid-column: 7 / span 6;
    }

    #tabsBar {
      grid-column: 1;
      display: grid;
      grid-template-columns: 1fr 1fr 1fr;
      align-items: center;
    }
  }

  @media (max-width: 806px) {
    #urlTested {
      display: none !important;
    }

    #scoreZone {
      grid-column: 2;
      display: grid;
      grid-template-columns: 1fr 1fr;
    }
  }

  @media (max-width: 1138px) {
    #overallScore span {
      display: none !important;
    }

    #overallScore:after {
      content: "score";
      font-size: 12px;
      line-height: 16px;
    }
  }

  #urlTested {
    color: rgba(255, 255, 255, 0.9);
    display: flex;
    align-items: center;

    padding-right: 32px;

    img {
      height: 2em;
      margin-right: 12px;
    }

    span {
      color: rgba(255, 255, 255, 0.9);

      font-style: normal;
      font-weight: normal;
      font-size: 12px;
      line-height: 16px;
    }

    span svg {
      margin-left: 5px;
    }

    a {
      display: block;
      overflow: hidden;
      text-overflow: ellipsis;
      white-space: nowrap;
      font-size: 12px;
      font-weight: normal;
      display: flex;
      flex-direction: column;
      font-weight: bold;
      color: rgba(255, 255, 255, 0.9);
    }
  }

  #urlTested:hover {
    span,
    a {
      color: rgba(255, 255, 255, 1);
    }
  }

  #urlTested span:hover {
    color: rgba(255, 255, 255, 1);
  }

  #overallScore {
    display: flex;
    flex-direction: column;
    padding-right: 32px;

    font-family: sans-serif;
    font-style: normal;
    font-weight: 800;
    font-size: 32px;
    line-height: 26px;
    display: flex;
    align-items: center;
    text-align: center;
    color: #ffffff;

    span {
      font-style: normal;
      font-weight: bold;
      font-size: 12px;
      line-height: 16px;
      display: flex;
      align-items: center;
      text-align: center;
      letter-spacing: -0.04em;
      color: #ffffff;
      text-transform: lowercase;
      letter-spacing: -0.04em;
      font-family: "Open Sans", sans-serif;
    }
  }

  #publishButton {
    justify-self: right;
    border-radius: 22px;
    border: none;
    display: flex;
    justify-content: center;
    padding-left: 20px;
    padding-right: 20px;
    font-family: sans-serif;
    font-style: normal;
    font-weight: 600;
    font-size: 14px;
    line-height: 21px;
    display: flex;
    align-items: center;
    text-align: center;
    height: 40px;
  }

  #publishButton:after {
    content: "Build My PWA";
  }

  @media (max-width: 630px) {
    #publishButton:after {
      content: "Build";
    }
  }
}

@media (max-width: 530px) {
  #overallScore {
    padding-right: 0px !important;
    padding-left: 0px;
  }

  #subHeader #tabsBar {
    grid-template-columns: 10fr 10fr 1fr;
  }

  #subHeader #publishButton {
    margin-left: 12px;
    margin-right: 12px;
  }

  #tabsBar :first-child {
    display: none;
  }

  #subHeader {
    display: flex;
    padding: 0 0px;
    justify-content: space-around;
  }
}

@media (max-width: 320px) {
  #subHeader #publishButton {
    width: 60px;
  }
}

.logo-size {
  height: 52px;
  width: 140px;

  transition: height 500ms ease-in-out, width 500ms ease-in-out;
}

#logo:hover {
  cursor: pointer;
}

.smaller-logo {
  height: 32px;
  width: 86px;
}

a {
  color: white;
  text-decoration: none;
}

@media (max-width: 425px) {
  #icons a {
    position: fixed;
    left: 5px;
    bottom: 10px;
    width: 16px;
    height: 16px;
  }

  #icons a svg {
    width: 100%;
    height: 100%;
    color: black;
  }
}

@media (max-height: 350px) {
  #icons a {
    display: none;
  }
}

a:hover {
  box-shadow: none;
}

.disabled {
  background: linear-gradient(to right, #b3d2d3, #cbb9d8 116%);
  color: #878489;
  pointer-events: none;
}

.enabled {
  background: linear-gradient(to right, #1fc2c8, #9337d8 116%);
  color: #ffffff;
}

@keyframes slidedown {
  from {
    opacity: 0;
    transform: translateY(-30px);
  }

  to {
    opacity: 1;
    transform: translateY(0);
  }
}
</style><|MERGE_RESOLUTION|>--- conflicted
+++ resolved
@@ -1,9 +1,6 @@
 <template>
   <div>
-<<<<<<< HEAD
     <header :class="{ 'smaller-header': !expanded, 'wide': wide }" role="presentation">
-=======
-    <header :class="{ 'smaller-header': !expanded }" role="presentation">
       <a
         id="go-to-main"
         href="#main"
@@ -11,7 +8,6 @@
         @click="goToMain"
         v-on:keyup.enter="goToMain"
       >Skip to content</a>
->>>>>>> 0df04005
       <img
         id="logo"
         src="~/assets/images/new-logo.svg"
