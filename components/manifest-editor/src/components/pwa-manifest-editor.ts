--- conflicted
+++ resolved
@@ -276,12 +276,12 @@
 
   render() {
     return html`
-<<<<<<< HEAD
       <sl-tab-group 
         id="editor-tabs" 
         @sl-tab-show=${(e: any) => this.setSelectedTab(e)}
         @manifestUpdated=${(e: any) => this.updateManifest(e)}
         @errorInTab=${(e: CustomEvent) => this.errorInTab(e)}
+        @trigger-hover=${(e: CustomEvent) => this.handleShowingTooltip(e)}
       >
         <sl-tab slot="nav" panel="info" ?active=${this.startingTab === "info"}>Info</sl-tab>
         <sl-tab slot="nav" panel="settings" ?active=${this.startingTab === "settings"}>Settings</sl-tab>
@@ -297,23 +297,7 @@
         <sl-tab-panel name="screenshots"><manifest-screenshots-form .manifest=${this.manifest} .manifestURL=${this.cleanUrl(this.manifestURL)} .baseURL=${this.cleanUrl(this.baseURL)}></manifest-screenshots-form></sl-tab-panel>
         <!-- <sl-tab-panel name="preview"><manifest-preview-form .manifest=${this.manifest} .manifestURL=${this.cleanUrl(this.manifestURL)}</manifest-preview-form></sl-tab-panel> -->
         <sl-tab-panel name="code"><manifest-code-form .manifest=${this.manifest}></manifest-code-form></sl-tab-panel>
-=======
-      <sl-tab-group id="editor-tabs" @sl-tab-show=${(e: any) => this.setSelectedTab(e)} @trigger-hover=${(e: CustomEvent) => this.handleShowingTooltip(e)}>
-        <sl-tab slot="nav" panel="info">Info</sl-tab>
-        <sl-tab slot="nav" panel="settings">Settings</sl-tab>
-        <sl-tab slot="nav" panel="platform">Platform</sl-tab>
-        <sl-tab slot="nav" panel="icons">Icons</sl-tab>
-        <sl-tab slot="nav" panel="screenshots">Screenshots</sl-tab>
-        <!-- <sl-tab slot="nav" panel="preview">Preview</sl-tab> -->
-        <sl-tab slot="nav" panel="code">Code</sl-tab>
-        <sl-tab-panel name="info"><manifest-info-form id="info-tab" .focusOn=${this.focusOn} .manifest=${this.manifest} @manifestUpdated=${(e: any) => this.updateManifest(e.detail.field, e.detail.change)} @errorInTab=${(e: CustomEvent) => this.errorInTab(e)}></manifest-info-form></sl-tab-panel>
-        <sl-tab-panel name="settings"><manifest-settings-form .focusOn=${this.focusOn} .manifest=${this.manifest} @manifestUpdated=${(e: any) => this.updateManifest(e.detail.field, e.detail.change)} @errorInTab=${(e: CustomEvent) => this.errorInTab(e)}></manifest-settings-form></sl-tab-panel>
-        <sl-tab-panel name="platform"><manifest-platform-form .focusOn=${this.focusOn} id="platform-tab" .manifest=${this.manifest} @manifestUpdated=${(e: any) => this.updateManifest(e.detail.field, e.detail.change)} @errorInTab=${(e: CustomEvent) => this.errorInTab(e)}></manifest-platform-form></sl-tab-panel>
-        <sl-tab-panel name="icons"><manifest-icons-form .focusOn=${this.focusOn} .manifest=${this.manifest} .manifestURL=${this.cleanUrl(this.manifestURL)} @manifestUpdated=${(e: any) => this.updateManifest(e.detail.field, e.detail.change)} @errorInTab=${(e: CustomEvent) => this.errorInTab(e)}></manifest-icons-form></sl-tab-panel>
-        <sl-tab-panel name="screenshots"><manifest-screenshots-form .focusOn=${this.focusOn} .manifest=${this.manifest} .manifestURL=${this.cleanUrl(this.manifestURL)} .baseURL=${this.cleanUrl(this.baseURL)} @manifestUpdated=${(e: any) => this.updateManifest(e.detail.field, e.detail.change)} @errorInTab=${(e: CustomEvent) => this.errorInTab(e)}></manifest-screenshots-form></sl-tab-panel>
-        <!-- <sl-tab-panel name="preview"><manifest-preview-form .manifest=${this.manifest} .manifestURL=${this.cleanUrl(this.manifestURL)} @manifestUpdated=${(e: any) => this.updateManifest(e.detail.field, e.detail.change)}></manifest-preview-form></sl-tab-panel> -->
-        <sl-tab-panel name="code"><manifest-code-form .manifest=${this.manifest} @manifestUpdated=${(e: any) => this.updateManifest(e.detail.field, e.detail.change)}></manifest-code-form></sl-tab-panel>
->>>>>>> 25a2ce77
+
       </sl-tab-group>
     `;
   }
