--- conflicted
+++ resolved
@@ -195,16 +195,9 @@
         border-color: #eb5757;
       }
 
-<<<<<<< HEAD
-      .focus {
-        color: #4f3fb6;
-      }
-
-=======
       sl-input::part(input), sl-textarea::part(textarea){
         color: #717171;
       }
->>>>>>> 571067ad
 
       @media(max-width: 765px){
         .form-row:not(.color-row) {
