import { LitElement, css, html, PropertyValueMap } from 'lit';
import { customElement, property, state } from 'lit/decorators.js';
import { Manifest } from '../utils/interfaces';
import { langCodes, languageCodes } from '../locales';
import { required_fields, validateSingleField, singleFieldValidation } from '@pwabuilder/manifest-validation';
import { errorInTab, insertAfter } from '../utils/helpers';

const settingsFields = ["start_url", "scope", "orientation", "lang", "dir", "display", "display_override"];
const displayOptions: Array<string> =  ['fullscreen', 'standalone', 'minimal-ui', 'browser'];
const overrideOptions: Array<string> =  ['browser', 'fullscreen', 'minimal-ui', 'standalone', 'window-controls-overlay'];
let manifestInitialized: boolean = false;

@customElement('manifest-settings-form')
export class ManifestSettingsForm extends LitElement {

  @property({type: Object, hasChanged(value: Manifest, oldValue: Manifest) {
    if(value !== oldValue && value.name){
      manifestInitialized = true;
      return value !== oldValue;
    }
    return value !== oldValue;
  }}) manifest: Manifest = {};

  private shouldValidateAllFields: boolean = true;
  private validationPromise: Promise<void> | undefined;

  @state() errorMap: any = {};
  @state() activeOverrideItems: string[] = [];

  static get styles() {
    return css`

      :host {
        --sl-focus-ring-width: 3px;
        --sl-input-focus-ring-color: #4f3fb670;
        --sl-focus-ring: 0 0 0 var(--sl-focus-ring-width) var(--sl-input-focus-ring-color);
        --sl-input-border-color-focus: #4F3FB6ac;
        --sl-input-font-family: Hind, sans-serif;
      }

      sl-input::part(base),
      sl-select::part(form-control),
      sl-menu-item::part(base),
      sl-option::part(base),
      sl-menu-label::part(base),
      sl-checkbox::part(base) {
        --sl-input-font-size-medium: 16px;
        --sl-font-size-medium: 16px;
        --sl-font-size-small: 14px;
        --sl-input-height-medium: 3em;
        --sl-toggle-size: 16px;
        --sl-toggle-size-small: 16px;
        --sl-input-font-size-small: 16px;
      }
      sl-input::part(base),
      sl-select::part(combobox),
      sl-details::part(base){
        background-color: #fbfbfb;
      }
      #form-holder {
        display: flex;
        flex-direction: column;
        row-gap: 1em;
      }
      .form-row {
        display: flex;
        column-gap: 1em;
      }
      .form-row h3 {
        font-size: 18px;
        margin: 0;
      }
      .field-desc {
        font-size: 14px;
        margin: 0;
        color: #717171;
      }
      sl-input::part(input), 
      sl-select::part(display-input), 
      sl-details::part(summary){
        color: #717171;
      }
      .long .form-field {
        width: 100%;
      }
      .form-field {
        width: 50%;
        row-gap: .25em;
        display: flex;
        flex-direction: column;
      }
      .form-field p {
        font-size: 14px;
      }
      .field-header{
        display: flex;
        align-items: center;
        justify-content: space-between;
        column-gap: 5px;
      }

      .header-left{
        display: flex;
        align-items: center;
        column-gap: 10px;
      }
      .color_field {
        display: flex;
        flex-direction: column;
      }
      .color-holder {
        display: flex;
        align-items: center;
        column-gap: 10px;
      }
      .toolTip {
        font-size: 14px;
        visibility: hidden;
        width: 150px;
        background: black;
        color: white;
        font-weight: 500;
        text-align: center;
        border-radius: 6px;
        padding: .75em;
        /* Position the tooltip */
        position: absolute;
        top: 20px;
        left: -25px;
        z-index: 1;
        box-shadow: 0px 2px 20px 0px #0000006c;
      }
      .field-header a {
        display: flex;
        align-items: center;
        position: relative;
        color: black;
      }
      a:hover .toolTip {
        visibility: visible;
      }
      a:visited, a:focus {
        color: black;
      }
      sl-menu {
        width: 100%;
      }

      .error::part(base){
        border-color: #eb5757;
        --sl-input-focus-ring-color: ##eb575770;
        --sl-focus-ring-width: 3px;
        --sl-focus-ring: 0 0 0 var(--sl-focus-ring-width) var(--sl-input-focus-ring-color);
        --sl-input-border-color-focus: #eb5757ac;
      }

      .error::part(control){
        border-color: #eb5757;
      }

      #override-list {
        display: flex;
        flex-direction: column;
        row-gap: 5px;
      }
      #override-item {
        display: flex;
        align-items: center;
        column-gap: 10px;
      }

      #override-item::part(label){
        font-size: 16px;
      }

      sl-details {
        width: 100%;
      }
      sl-details::part(base){
        width: 100%;
        max-height: fit-content
      }
      sl-details::part(header){
        padding: 10px 15px;
        font-size: 16px;
      }

      .menu-prefix {
        padding: 0 .5em;
        font-weight: 600;
        padding-top: 3px;
        font-size: 14px;
        margin: 0;
      }

      #override-options-grid{
        display: flex;
        flex-wrap: wrap;
        align-items: center;
        justify-content: center;
        gap: .25em .5em;
      }

      #override-options-grid sl-checkbox::part(label) {
        font-size: 16px;
        line-height: 16px;
        margin-left: .25em;
      }

      sl-menu-item:focus-within::part(base) {
        color: #ffffff;
        background-color: #4F3FB6;
      }
      
      sl-menu-item::part(base):hover {
        color: #ffffff;
        background-color: #4F3FB6;
      }

      sl-option:focus-within::part(base) {
        color: #ffffff;
        background-color: #4F3FB6;
      }
      
      sl-option::part(base):hover {
        color: #ffffff;
        background-color: #4F3FB6;
      }

      sl-checkbox[checked]::part(control) {
        background-color: #4f3fb6;
        border-color: #4f3fb6;
        color: #ffffff;
      }


      @media(max-width: 765px){
        .form-row {
          flex-direction: column;
          row-gap: 1em;
        }
        .form-field {
          width: 100%;
        }
      }

      @media(max-width: 480px){
        sl-input::part(base),
        sl-select::part(control),
        sl-menu-item::part(base),
        sl-option::part(base) {
          --sl-input-font-size-medium: 14px;
          --sl-font-size-medium: 14px;
          --sl-input-height-medium: 2.5em;
        }

        .form-row p {
          font-size: 12px;
        }

        .form-row h3 {
          font-size: 16px;
        }
        .field-header a:after {
          content: "";
          position: absolute;
          left: -13px;
          top: -13px;
          z-index: -1;
          width: 40px;
          height: 40px;
          border-radius: 7px;
        }
      }
    `;
  }

  constructor() {
    super();
  }

  protected async updated(_changedProperties: PropertyValueMap<any> | Map<PropertyKey, unknown>) {
    if(manifestInitialized){
      manifestInitialized = false;
      this.requestValidateAllFields();
      this.initOverrideList();
    }
  }

  private async requestValidateAllFields() {
    
    this.shouldValidateAllFields = true;

    if (this.validationPromise) {
      return;
    }
    
    while (this.shouldValidateAllFields) {
      this.shouldValidateAllFields = false;

      this.validationPromise = this.validateAllFields();
      await this.validationPromise;
    }

  }

  async validateAllFields(){

    for(let i = 0; i < settingsFields.length; i++){
      let field = settingsFields[i];

      if(field in this.manifest){
        const validation: singleFieldValidation = await validateSingleField(field, this.manifest[field]);
        let passed = validation!.valid;

        if(!passed){
          let input = this.shadowRoot!.querySelector('[data-field="' + field + '"]');
          input!.classList.add("error");

          if(this.shadowRoot!.querySelector(`.${field}-error-div`)){
            let error_div = this.shadowRoot!.querySelector(`.${field}-error-div`);
            error_div!.parentElement!.removeChild(error_div!);
          }
          
          // update error list
          if(validation.errors){
            let div = document.createElement('div');
            div.classList.add(`${field}-error-div`);
            this.errorMap[field] = 0;
            validation.errors.forEach((error: string) => {
              let p = document.createElement('p');
              p.innerText = error;
              p.style.color = "#eb5757";
              div.append(p);
              this.errorMap[field]++;
            });
            insertAfter(div, input!.parentNode!.lastElementChild);
          }
        }
      } else {
        /* This handles the case where the field is not in the manifest.. 
        we only want to make it red if its REQUIRED. */
        if(required_fields.includes(field)){
          let input = this.shadowRoot!.querySelector('[data-field="' + field + '"]');
          input!.classList.add("error");

          if(this.shadowRoot!.querySelector(`.${field}-error-div`)){
            let error_div = this.shadowRoot!.querySelector(`.${field}-error-div`);
            error_div!.parentElement!.removeChild(error_div!);
          }
          this.errorMap[field] = 0;
          let div = document.createElement('div');
          div.classList.add(`${field}-error-div`);
          let p = document.createElement('p');
          p.innerText = `${field} is required and is missing from your manifest.`;
          p.style.color = "#eb5757";
          div.append(p);
          this.errorMap[field]++;
          insertAfter(div, input!.parentNode!.lastElementChild);
          
        }
      }
    }

    this.validationPromise = undefined;
    if(Object.keys(this.errorMap).length === 0){
      this.dispatchEvent(errorInTab(false, "settings"));
    } else {
      this.dispatchEvent(errorInTab(true, "settings"));
    }
  }

  initOverrideList() {
    this.activeOverrideItems = [];

    if(this.manifest.display_override){
      this.manifest.display_override!.forEach((item: string) => {
        this.activeOverrideItems.push(item);
      });
    }

  }

  async handleInputChange(event: InputEvent){

    if(this.validationPromise){
      await this.validationPromise;
    }

    const input = <HTMLInputElement | HTMLSelectElement>event.target;
    let updatedValue = input.value;
    const fieldName = input.dataset['field'];

    let fieldChangeAttempted = new CustomEvent('fieldChangeAttempted', {
      detail: {
          field: fieldName,
      },
      bubbles: true,
      composed: true
    });
    this.dispatchEvent(fieldChangeAttempted);

    const validation: singleFieldValidation = await validateSingleField(fieldName!, updatedValue);
    let passed = validation!.valid;


    if(passed){
      // Since we already validated, we only send valid updates.
      let manifestUpdated = new CustomEvent('manifestUpdated', {
        detail: {
            field: fieldName,
            change: updatedValue
        },
        bubbles: true,
        composed: true
      });
      this.dispatchEvent(manifestUpdated);

      if(input.classList.contains("error")){
        input.classList.toggle("error");
        delete this.errorMap[fieldName!];
        let last = input!.parentNode!.lastElementChild
        input!.parentNode!.removeChild(last!)
      }
    } else {
      if(this.shadowRoot!.querySelector(`.${fieldName}-error-div`)){
        let error_div = this.shadowRoot!.querySelector(`.${fieldName}-error-div`);
        error_div!.parentElement!.removeChild(error_div!);
      }
      
      // update error list
      if(validation.errors){
        let div = document.createElement('div');
        div.classList.add(`${fieldName}-error-div`);
        this.errorMap[fieldName!] = 0;
        validation.errors.forEach((error: string) => {
          let p = document.createElement('p');
          p.innerText = error;
          p.style.color = "#eb5757";
          div.append(p);
          this.errorMap[fieldName!]++;
        });
        insertAfter(div, input!.parentNode!.lastElementChild);
      }
      
      input.classList.add("error");
    }
    if(Object.keys(this.errorMap).length == 0){
      this.dispatchEvent(errorInTab(false, "settings"));
    } else {
      this.dispatchEvent(errorInTab(true, "settings"));
    }
  }

  // temporary fix that helps with codes like en-US that we don't cover.
  parseLangCode(code: string){
    if(code){
      return code.split("-")[0];
    } 
    return "";
  }

  async toggleOverrideList(label: string, origin: string){

    let fieldChangeAttempted = new CustomEvent('fieldChangeAttempted', {
      detail: {
          field: "display_override",
      },
      bubbles: true,
      composed: true
    });
    this.dispatchEvent(fieldChangeAttempted);

    let checkbox = origin === "checkbox" ? this.shadowRoot!.querySelector(`sl-checkbox[value="${label}"]`) : this.shadowRoot!.querySelector(`sl-menu-item[value="${label}"]`);

    let active = !(checkbox as HTMLInputElement)!.checked;
    
    if(active){
      // remove from active list
      let remIndex = this.activeOverrideItems.indexOf(label);
      this.activeOverrideItems.splice(remIndex, 1);

    } else {
      // push to active list
      this.activeOverrideItems.push(label);
    }

    this.validatePlatformList("display_override", this.activeOverrideItems!);

    this.requestUpdate();
  }

  async validatePlatformList(field: string, updatedValue: any[]){

    if(this.validationPromise){
      await this.validationPromise;
    }
    
    let input = this.shadowRoot!.querySelector(`[data-field=${field}]`);
    const validation: singleFieldValidation = await validateSingleField(field, updatedValue);
    let passed = validation!.valid;

    if(passed){

      let manifestUpdated = new CustomEvent('manifestUpdated', {
        detail: {
            field: field,
            change: [...updatedValue]
        },
        bubbles: true,
        composed: true
      });

      this.dispatchEvent(manifestUpdated);

      if(input!.classList.contains("error")){
        input!.classList.toggle("error");
        delete this.errorMap[field];
        let last = input!.parentNode!.lastElementChild;
        last!.parentNode!.removeChild(last!);
      } 
    } else {
      if(this.shadowRoot!.querySelector(`.${field}-error-div`)){
        let error_div = this.shadowRoot!.querySelector(`.${field}-error-div`);
        error_div!.parentElement!.removeChild(error_div!);
      }
      
      // update error list
      if(validation.errors){
        let div = document.createElement('div');
        div.classList.add(`${field}-error-div`);
        this.errorMap[field] = 0;
        validation.errors.forEach((error: string) => {
          let p = document.createElement('p');
          p.innerText = error;
          p.style.color = "#eb5757";
          div.append(p);
          this.errorMap[field]++;
        });
        insertAfter(div, input!.parentNode!.lastElementChild);
      }

      input!.classList.add("error");
    }
    if(Object.keys(this.errorMap).length === 0){
      this.dispatchEvent(errorInTab(false, "platform"));
    } else {
      this.dispatchEvent(errorInTab(true, "platform"));
    }
  }

  render() {
    return html`
      <div id="form-holder">
        <div class="form-row">
          <div class="form-field">
            <div class="field-header">
              <div class="header-left">
                <h3>Start URL</h3>
                <a
                  href="https://docs.pwabuilder.com/#/builder/manifest?id=start_url-string"
                  target="_blank"
                  rel="noopener"
                >
                  <img src="/assets/tooltip.svg" alt="info circle tooltip" />
                  <p class="toolTip">
                    Click for more info on the start url option in your manifest.
                  </p>
                </a>
              </div>

              <p class="field-desc">(required)</p>
            </div>
            <p class="field-desc">The URL that loads when your PWA starts</p>
            <sl-input placeholder="PWA Start URL" value=${this.manifest.start_url! || ""} data-field="start_url" @sl-change=${this.handleInputChange}></sl-input>
          </div>
          <div class="form-field">
            <div class="field-header">
              <div class="header-left">
                <h3>Dir</h3>
                <a
                  href="https://docs.pwabuilder.com/#/builder/manifest?id=dir-string"
                  target="_blank"
                  rel="noopener"
                >
                  <img src="/assets/tooltip.svg" alt="info circle tooltip" />
                  <p class="toolTip">
                    Click for more info on the dir option in your manifest.
                  </p>
                </a>
              </div>
            </div>
            <p class="field-desc">The text direction of your PWA</p>
            <sl-select placeholder="Select a Direction" data-field="dir" hoist=${true} value=${this.manifest.dir! || ""} @sl-change=${this.handleInputChange}>
              ${dirOptions.map((option: string) => html`<sl-option value=${option}>${option}</sl-option>`)}
            </sl-select>
          </div>
        </div>
        <div class="form-row">
          <div class="form-field">
            <div class="field-header">
              <div class="header-left">
                <h3>Scope</h3>
                <a
                  href="https://docs.pwabuilder.com/#/builder/manifest?id=scope-string"
                  target="_blank"
                  rel="noopener"
                >
                  <img src="/assets/tooltip.svg" alt="info circle tooltip" />
                  <p class="toolTip">
                    Click for more info on the scope option in your manifest.
                  </p>
                </a>
              </div>
            </div>
            <p class="field-desc">Which URLs can load within your app</p>
            <sl-input placeholder="PWA Scope" data-field="scope" value=${this.manifest.scope! || ""} @sl-change=${this.handleInputChange}></sl-input>
          </div>
          
          <div class="form-field">
            <div class="field-header">
              <div class="header-left">
                <h3>Language</h3>
                <a
                  href="https://www.w3.org/TR/appmanifest/#lang-member"
                  target="_blank"
                  rel="noopener"
                >
                  <img src="/assets/tooltip.svg" alt="info circle tooltip" />
                  <p class="toolTip">
                    Click for more info on the language option in your manifest.
                  </p>
                </a>
              </div>
            </div>
            <p class="field-desc">The primary language of your app</p>
            <sl-select placeholder="Select a Language" data-field="lang" hoist=${true} value=${this.parseLangCode(this.manifest.lang!) || ""} @sl-change=${this.handleInputChange}>
              ${languageCodes.map((lang: langCodes) => html`<sl-option value=${lang.code}>${lang.formatted}</sl-option>`)}
            </sl-select>
          </div>
        </div>
        <div class="form-row">
          <div class="form-field">
            <div class="field-header">
              <div class="header-left">
                <h3>Orientation</h3>
                <a
                  href="https://docs.pwabuilder.com/#/builder/manifest?id=orientation-string"
                  target="_blank"
                  rel="noopener"
                >
                  <img src="/assets/tooltip.svg" alt="info circle tooltip" />
                  <p class="toolTip">
                    Click for more info on the orientaiton option in your manifest.
                  </p>
                </a>
              </div>
            </div>
            <p class="field-desc">The default screen orientation of your app</p>
            <sl-select placeholder="Select an Orientation" data-field="orientation" hoist=${true} value=${this.manifest.orientation! || ""} @sl-change=${this.handleInputChange}>
              ${orientationOptions.map((option: string) => html`<sl-option value=${option}>${option}</sl-option>`)}
            </sl-select>
          </div>
          <div class="form-field">
            <div class="field-header">
              <div class="header-left">
                <h3>Display</h3>
                <a
                  href="https://docs.pwabuilder.com/#/builder/manifest?id=display-string"
                  target="_blank"
                  rel="noopener"
                >
                  <img src="/assets/tooltip.svg" alt="info circle tooltip" />
                  <p class="toolTip">
                    Click for more info on the display option in your manifest.
                  </p>
                </a>
              </div>
            </div>
            <p class="field-desc">The appearance of your app window</p>
            <sl-select placeholder="Select a Display" data-field="display" hoist=${true} value=${this.manifest.display! || ""} @sl-change=${this.handleInputChange}>
              ${displayOptions.map((option: string) => html`<sl-option value=${option}>${option}</sl-option>`)}
            </sl-select>
          </div>
        </div>
        <div class="form-row long">
          <div class="form-field">
            <div class="field-header">
              <div class="header-left">
                <h3>Display Override</h3>
                <a
                  href="https://docs.pwabuilder.com/#/builder/manifest?id=display_override-array"
                  target="_blank"
                  rel="noopener"
                >
                  <img src="/assets/tooltip.svg" alt="info circle tooltip" />
                  <p class="toolTip">
                    Click for more info on the display override option in your manifest.
                  </p>
                </a>
              </div>
            </div>
            <p class="field-desc">Used to determine the preferred display mode</p>
            <div id="override-list">
            <sl-details summary="Click to edit display override" data-field="display_override">
              <sl-menu>
                <sl-menu-label>Active Override Items</sl-menu-label>
                ${this.activeOverrideItems.length != 0 ?
                this.activeOverrideItems.map((item: string, index: number) =>
                  html`
                    <sl-menu-item class="override-item" value=${item} @click=${() => this.toggleOverrideList(item, "menu-item")}>
                      <p slot="prefix" class="menu-prefix">${index + 1}</p>
                      ${item}
                    </sl-menu-item>
                  `) :
                  html`<sl-menu-item disabled>-</sl-menu-item>`
                }
                <sl-divider></sl-divider>
                <div id="override-options-grid">
                  ${overrideOptions.map((item: string) =>
                      html`
<<<<<<< HEAD
                        <sl-checkbox class="override-item" value=${item} @sl-change=${() => this.toggleOverrideList(item, "checkbox")} ?checked=${this.activeOverrideItems.includes(item)}>
=======
                        <sl-checkbox class="override-item" size="small" value=${item} @sl-change=${() => this.toggleOverrideList(item, "checkbox")} ?checked=${this.activeOverrideItems.includes(item)}>
>>>>>>> b84f4999
                          ${item}
                        </sl-checkbox>
                      `)}
                  </div>
              </sl-menu>
            </sl-details>
            </div>
          </div>
        </div>
      </div>
    `;
  }
}

const orientationOptions: Array<string> =  ['any', 'natural', 'landscape', 'portrait', 'portrait-primary', 'portrait-secondary', 'landscape-primary', 'landscape-secondary'];
const dirOptions: Array<string> = ['auto', 'ltr', 'rtl'];<|MERGE_RESOLUTION|>--- conflicted
+++ resolved
@@ -719,11 +719,7 @@
                 <div id="override-options-grid">
                   ${overrideOptions.map((item: string) =>
                       html`
-<<<<<<< HEAD
-                        <sl-checkbox class="override-item" value=${item} @sl-change=${() => this.toggleOverrideList(item, "checkbox")} ?checked=${this.activeOverrideItems.includes(item)}>
-=======
                         <sl-checkbox class="override-item" size="small" value=${item} @sl-change=${() => this.toggleOverrideList(item, "checkbox")} ?checked=${this.activeOverrideItems.includes(item)}>
->>>>>>> b84f4999
                           ${item}
                         </sl-checkbox>
                       `)}
