--- conflicted
+++ resolved
@@ -26,10 +26,8 @@
   private shouldValidateAllFields: boolean = true;
   private validationPromise: Promise<void> | undefined;
 
-<<<<<<< HEAD
   @property({type: String}) focusOn: string = "";
-=======
->>>>>>> 68e69081
+
   @state() errorMap: any = {};
   @state() activeOverrideItems: string[] = [];
 
@@ -225,12 +223,10 @@
         margin-left: .25em;
       }
 
-<<<<<<< HEAD
       .focus {
         color: #4f3fb6;
       }
-=======
->>>>>>> 68e69081
+
       sl-menu-item:focus-within::part(base) {
         color: #ffffff;
         background-color: #4F3FB6;
