{
  "name": "@pwabuilder/manifest-editor",
  "version": "0.0.1",
  "description": "A starter kit for building PWAs!",
  "main": "dist/index.js",
  "scripts": {
    "build": "tsc",
    "start": "run-p build:watch serve",
    "build:watch": "tsc --watch",
    "serve": "web-dev-server --node-resolve --open --watch",
    "preinstall": "node ../../scripts/setupDeps.js"
  },
  "author": "",
  "license": "ISC",
  "dependencies": {
    "@ionic/core": "^6.1.4",
    "@pwabuilder/code-editor": "file:../code-editor",
    "@pwabuilder/manifest-information": "file:../../libraries/manifest-information",
    "@pwabuilder/manifest-validation": "file:../../libraries/manifest-validation",
    "@pwabuilder/site-analytics": "file:../../libraries/site-analytics",
<<<<<<< HEAD
    "@pwabuilder/manifest-information": "file:../../libraries/manifest-information",
    "@shoelace-style/shoelace": "^2.0.0-beta.83",
=======
    "@shoelace-style/shoelace": "^2.4.0",
>>>>>>> b9d93ffb
    "lit": "^2.2.1"
  },
  "devDependencies": {
    "@web/dev-server": "^0.1.31",
    "npm-run-all": "^4.1.5",
    "typescript": "^4.6.3"
  },
  "prettier": {
    "tabWidth": 2,
    "useTabs": false,
    "semi": true,
    "singleQuote": true,
    "quoteProps": "consistent",
    "trailingComma": "es5",
    "endOfLine": "crlf",
    "bracketSpacing": true
  }
}<|MERGE_RESOLUTION|>--- conflicted
+++ resolved
@@ -18,12 +18,8 @@
     "@pwabuilder/manifest-information": "file:../../libraries/manifest-information",
     "@pwabuilder/manifest-validation": "file:../../libraries/manifest-validation",
     "@pwabuilder/site-analytics": "file:../../libraries/site-analytics",
-<<<<<<< HEAD
     "@pwabuilder/manifest-information": "file:../../libraries/manifest-information",
-    "@shoelace-style/shoelace": "^2.0.0-beta.83",
-=======
     "@shoelace-style/shoelace": "^2.4.0",
->>>>>>> b9d93ffb
     "lit": "^2.2.1"
   },
   "devDependencies": {
