<template>
  <button
    :class="{
      'pwa-button--brand': isBrand,
      'pwa-button--total_right': isRight,
    }"
    :disabled="downloadDisabled"
    @click="buildArchive(platform, parameters)"
  >
    <span v-if="isReady">
      <i v-if="!showMessage" class="fas fa-long-arrow-alt-down"></i>

      <span v-if="showMessage">{{ message$ }}</span>
    </span>

    <div id="colorSpinner" v-if="!isReady">
      <div class="flavor">
        <div class="colorbands"></div>
      </div>
      <div class="icon">
        <div class="lds-dual-ring"></div>
      </div>
    </div>
  </button>
</template>

<script lang="ts">
import Vue from "vue";
import Component from "nuxt-class-component";
import Loading from "~/components/Loading.vue";
import { Prop } from "vue-property-decorator";
import { Action, State, namespace } from "vuex-class";
import * as publish from "~/store/modules/publish";
import { validateAndroidOptions } from "../utils/android-utils";

const PublishState = namespace(publish.name, State);
const PublishAction = namespace(publish.name, Action);

import * as generator from "~/store/modules/generator";

const GeneratorState = namespace(generator.name, State);

@Component({
  components: {
    Loading
  }
})
export default class extends Vue {
  public isReady = true;
  public siteHref: string = "/";

  @Prop({ type: String, default: "" })
  public readonly platform: string;

  @Prop({ type: String, default: "" })

  @Prop({ type: Object })
  public readonly androidOptions: publish.AndroidApkOptions | null;

  @Prop({
    type: Array,
    default: function() {
      return [];
    }
  })
  public readonly parameters: string[];

  @Prop({ type: Boolean, default: false })
  public readonly isBrand: boolean;

  @Prop({ type: Boolean, default: false })
  public readonly isRight: boolean;

  @Prop({ type: String, default: "" })
  private readonly message: string;
  public message$ = "";

  @Prop({ type: Boolean, default: false })
  public showMessage: boolean;

  @PublishState archiveLink: string;
  @PublishState downloadDisabled: boolean;

  @PublishAction build;
  @PublishAction buildTeams;

  @GeneratorState manifest: generator.Manifest;
  @GeneratorState manifestUrl: string;

  public created(): void {
    this.message$ = this.message;

    try {
      const sessionRef = sessionStorage.getItem("currentURL");
      if (sessionRef) {
        this.siteHref = sessionRef;
      }
    } catch (err) {
      console.error(err);
    }
  }

  public async generateAndroidPackage() {    
    const validationErrors = validateAndroidOptions(this.androidOptions);
    if (validationErrors.length > 0 || !this.androidOptions) {
      this.showErrorMessage("Invalid Android options. " + validationErrors.map(a => a.error).join("\n"));
      return;
    }
    
    this.isReady = false;
    const generateApkUrl = `${process.env.androidPackageGeneratorUrl}/generateApkZip`;
    try {
      const response = await fetch(generateApkUrl, {
        method: "POST",
        headers: new Headers({'content-type': 'application/json'}),
        body: JSON.stringify(this.androidOptions)
      });

      if (response.status === 200) {
        const data = await response.blob();
        const url = window.URL.createObjectURL(data);
        window.location.assign(url);

        this.$emit('apkDownloaded', {
          detail: data
<<<<<<< HEAD
        })
=======
        });
>>>>>>> 373ababf

      } else {
        const responseText = await response.text();
        this.showErrorMessage(`Error generating Android package.\n\nStatus code: ${response.status}\n\nError: ${response.statusText}\n\nDetails: ${responseText}`);
      }
    } catch (err) {
      this.showErrorMessage(`Error generating Android platform due to HTTP error.\n\nStatus code: ${err.status}\n\nError: ${err.statusText}\n\nDetails: ${err}`);
    } finally {
      this.isReady = true;
    }
  }

  public async buildArchive(platform: string, parameters: string[]): Promise<void> {
    if (!this.isReady) {
      return;
    }

    if (platform === "androidTWA") {
      await this.generateAndroidPackage();
    } else {
      try {
        this.isReady = false;

        if (platform === "msteams") {
          await this.buildTeams({
            href: this.siteHref,
            options: parameters
          });
        } else {
          await this.build({
            platform: platform,
            href: this.siteHref,
            options: parameters
          });
        }

        if (this.archiveLink) {
          window.location.href = this.archiveLink;
        }

        // Because browser delay
        setTimeout(() => (this.isReady = true), 3000);
      } catch (e) {
        this.isReady = true;
        this.showErrorMessage(`Error building package.\n${e}`);
      }
    } 

    if (this.$awa) {
      const overrideValues = {
        uri: window.location.href,
        pageName: `download/${platform}`,
        pageHeight: window.innerHeight
      };
      this.$awa(overrideValues);
    }
  }

  private showErrorMessage(errorMessage: string) {
    this.$emit('downloadPackageError', { 
      detail: errorMessage,
      platform: this.platform
    });
  }  
}

declare var awa: any;

Vue.prototype.$awa = function(config) {
  if (awa) {
    awa.ct.capturePageView(config);
  }

  return;
};
</script>

<style lang="scss" scoped>
button:disabled {
  background: rgba(60, 60, 60, .1);
  cursor: pointer;
}

#colorSpinner {
  margin-top: -1px !important;
  height: 32px;
}

@-moz-document url-prefix() {
  #colorSpinner {
    margin-top: 38px !important;
    margin-left: 10px !important;
  }
}

.flavor {
  width: 32px;
  height: 32px;
  border-radius: 40px;
  overflow: hidden;
}

.flavor > .colorbands {
  position: relative;
  top: 0%;
  left: -20%;

  width: 140%;
  height: 800%;

  background-image: linear-gradient(
    0deg,
    #1fc2c8 25%,
    #9337d8 50%,
    #9337d8 75%,
    #1fc2c8 100%
  );
  background-position: 0px 0px;
  background-repeat: repeat-y;

  animation: colorbands 100s linear infinite;
  transform: rotate(180deg);
}

@keyframes colorbands {
  to {
    background-position: 0 -1000vh;
  }
}

.icon {
  position: relative;
  color: white;
  top: -25px;
  left: 7px;

  .lds-dual-ring {
    display: inline-block;
    width: 32px;
    height: 32px;
  }

  .lds-dual-ring:after {
    content: " ";
    display: block;
    width: 16px;
    height: 16px;
    margin: 1px;
    border-radius: 50%;
    border: 5px solid #fff;
    border-color: #fff transparent #fff transparent;
    animation: lds-dual-ring 1.2s linear infinite;
  }

  @keyframes lds-dual-ring {
    0% {
      transform: rotate(0deg);
    }
    100% {
      transform: rotate(360deg);
    }
  }
}
</style><|MERGE_RESOLUTION|>--- conflicted
+++ resolved
@@ -123,11 +123,7 @@
 
         this.$emit('apkDownloaded', {
           detail: data
-<<<<<<< HEAD
-        })
-=======
         });
->>>>>>> 373ababf
 
       } else {
         const responseText = await response.text();
