--- conflicted
+++ resolved
@@ -95,7 +95,7 @@
 
   async handleTWA() {
     this.isReady = false;
-<<<<<<< HEAD
+
     const goodIcon = await this.getGoodIcon();
 
     let maskIcon = this.getMaskableIcon();
@@ -106,16 +106,6 @@
     } else {
       this.callTWA(goodIcon, maskIcon);
     }
-=======
-    await this.getGoodIcon().then(goodIcon => {
-      if (goodIcon.message !== undefined) {
-        this.isReady = true;
-        this.errorMessage = goodIcon.message;
-      }
-      else {
-        this.callTWA(goodIcon);
-    }});
->>>>>>> 88f20e3f
   }
 
   public async callTWA(goodIcon) {
