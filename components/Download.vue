--- conflicted
+++ resolved
@@ -50,11 +50,7 @@
 export default class extends Vue {
   public isReady = true;
   public errorMessage = "";
-<<<<<<< HEAD
-  public siteHref: string = "";
-=======
   public siteHref: string = "/";
->>>>>>> aceab951
 
   @Prop({ type: String, default: "" })
   public readonly platform: string;
@@ -95,11 +91,7 @@
 
   public async buildArchive(
     platform: string,
-<<<<<<< HEAD
-    parameters: string[]
-=======
     parameters: string[],
->>>>>>> aceab951
   ): Promise<void> {
     if (!this.isReady) {
       return;
@@ -119,10 +111,7 @@
     } catch (e) {
       this.isReady = true;
       this.errorMessage = e;
-<<<<<<< HEAD
       this.message$ = this.$t("publish.try_again") as string;
-=======
->>>>>>> aceab951
     }
   }
 }
@@ -132,14 +121,6 @@
 <style lang="scss" scoped>
 #errorDiv {
   position: absolute;
-<<<<<<< HEAD
-  color: red;
-  width: 15em;
-  text-align: start;
-  font-size: 14px;
-  bottom: 24em;
-  left: 5.4em;
-=======
   color: white;
   width: 15em;
   text-align: start;
@@ -150,7 +131,6 @@
   background: #3C3C3C;
   padding: 1em;
   border-radius: 4px;
->>>>>>> aceab951
 }
 
 #colorSpinner {
@@ -199,7 +179,6 @@
 @keyframes colorbands {
   to {
     background-position: 0 -1000vh;
-<<<<<<< HEAD
   }
 }
 
@@ -212,8 +191,6 @@
     display: inline-block;
     width: 32px;
     height: 32px;
-=======
->>>>>>> aceab951
   }
 }
 
@@ -222,15 +199,6 @@
   color: white;
   top: -27px;
 
-<<<<<<< HEAD
-=======
-  .lds-dual-ring {
-    display: inline-block;
-    width: 32px;
-    height: 32px;
-  }
-
->>>>>>> aceab951
   .lds-dual-ring:after {
     content: " ";
     display: block;
@@ -246,12 +214,6 @@
   @keyframes lds-dual-ring {
     0% {
       transform: rotate(0deg);
-<<<<<<< HEAD
-=======
-    }
-    100% {
-      transform: rotate(360deg);
->>>>>>> aceab951
     }
     100% {
       transform: rotate(360deg);
@@ -264,8 +226,4 @@
     bottom: 10em;
   }
 }
-<<<<<<< HEAD
-=======
-
->>>>>>> aceab951
 </style>