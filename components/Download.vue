--- conflicted
+++ resolved
@@ -135,12 +135,9 @@
         // Did it fail because images couldn't be fetched with ECONNREFUSED? E.g. https://github.com/pwa-builder/PWABuilder/issues/1312
         // If so, retry using our downloader proxy service.
         const hasSafeImages = this.androidOptions.iconUrl && this.androidOptions.iconUrl.includes(process.env.safeUrlFetcher || "");
-<<<<<<< HEAD
         const isConnectionRefusedOrForbidden = (responseText || "").includes("ECONNREFUSED") || response.status === 403;
+        
         if (!hasSafeImages && isConnectionRefusedOrForbidden) {
-=======
-        if (!hasSafeImages && responseText && responseText.includes("ECONNREFUSED")) {
->>>>>>> 90edd18c
           console.warn("Android package generation failed with ECONNREFUSED. Retrying with safe images.", responseText);
           this.updateAndroidOptionsWithSafeUrls(this.androidOptions);
           await this.generateAndroidPackage();
