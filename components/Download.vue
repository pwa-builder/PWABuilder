<template>
  <button
    :class="{
      'pwa-button--brand': isBrand,
      'pwa-button--total_right': isRight,
    }"
    :disabled="downloadDisabled"
    @click="buildArchive(platform, parameters)"
  >
    <span v-if="isReady">
      <i v-if="!showMessage" class="fas fa-long-arrow-alt-down"></i>

      <span v-if="showMessage">{{ message$ }}</span>
    </span>

    <div id="colorSpinner" v-if="!isReady">
      <div class="flavor">
        <div class="colorbands"></div>
      </div>
      <div class="icon">
        <div class="lds-dual-ring"></div>
      </div>
    </div>

    <div id="errorDiv" v-if="errorMessage">{{ errorMessage }}</div>
  </button>
</template>

<script lang="ts">
import Vue from "vue";
import Component from "nuxt-class-component";
import Loading from "~/components/Loading.vue";
import { Prop } from "vue-property-decorator";
import { Action, State, namespace } from "vuex-class";
import * as publish from "~/store/modules/publish";
import { validateAndroidOptions } from "../utils/android-utils";

const PublishState = namespace(publish.name, State);
const PublishAction = namespace(publish.name, Action);

import * as generator from "~/store/modules/generator";

const GeneratorState = namespace(generator.name, State);

@Component({
  components: {
    Loading
  }
})
export default class extends Vue {
  public isReady = true;
  public errorMessage = "";
  public siteHref: string = "/";

  @Prop({ type: String, default: "" })
  public readonly platform: string;

  @Prop({ type: String, default: "" })

  @Prop({ type: Object })
  public readonly androidOptions: publish.AndroidApkOptions | null;

  @Prop({
    type: Array,
    default: function() {
      return [];
    }
  })
  public readonly parameters: string[];

  @Prop({ type: Boolean, default: false })
  public readonly isBrand: boolean;

  @Prop({ type: Boolean, default: false })
  public readonly isRight: boolean;

  @Prop({ type: String, default: "" })
  private readonly message: string;
  public message$ = "";

  @Prop({ type: Boolean, default: false })
  public showMessage: boolean;

  @PublishState archiveLink: string;
  @PublishState downloadDisabled: boolean;

  @PublishAction build;
  @PublishAction buildTeams;

  @GeneratorState manifest: generator.Manifest;
  @GeneratorState manifestUrl: string;

  public created(): void {
    this.message$ = this.message;

    try {
      const sessionRef = sessionStorage.getItem("currentURL");
      if (sessionRef) {
        this.siteHref = sessionRef;
      }
    } catch (err) {
      console.error(err);
    }
  }

  public async generateAndroidPackage() {    
    const validationErrors = validateAndroidOptions(this.androidOptions);
    if (validationErrors.length > 0 || !this.androidOptions) {
      this.errorMessage = "Invalid Android options. " + validationErrors.map(a => a.error).join(", ");
      return;
    }
<<<<<<< HEAD
    
    this.isReady = false;
    const generateApkUrl = `${process.env.androidPackageGenerator}/generateApkZip`;
    try {
      const response = await fetch(generateApkUrl, {
        method: "POST",
        headers: new Headers({'content-type': 'application/json'}),
        body: JSON.stringify(this.androidOptions)
      });

      if (response.status === 200) {
=======

    const packageGenArgs = JSON.stringify({
      packageId: this.packageName ||  `com.${packageid
        .split(" ")
        .join("_")
        .toLowerCase()}`,
      host: new URL(this.siteHref).hostname,
      name: this.manifest.short_name || this.manifest.name,
      themeColor: this.manifest.theme_color || this.manifest.background_color,
      navigationColor:
        this.manifest.theme_color || this.manifest.background_color,
      backgroundColor:
        this.manifest.background_color || this.manifest.theme_color,
      startUrl:
        startURL && startURL.length > 0
          ? startURL
          : `${manifestStartUrl.search ? "/" + manifestStartUrl.search : "/"}`,
      iconUrl: goodIcon.src,
      maskableIconUrl: maskIcon ? maskIcon.src : null,
      appVersion: "1.0.0",
      useBrowserOnChromeOS: true,
      splashScreenFadeOutDuration: 300,
      enableNotifications: false,
      shortcuts: this.manifest.shortcuts || [],
      webManifestUrl: this.manifestUrl,
      signingInfo: {
        fullName: "PWABuilder User",
        organization: "pwabuilder",
        organizationalUnit: "Engineering Department",
        countryCode: "US"
      }
    });

    const packageGenUrl = new URL("/generateSignedApkZip", process.env.androidPackageGeneratorUrl);
    const postBody = {
          method: "POST",
          headers: {
            "Content-Type": "application/json"
          },
          body: packageGenArgs
    };
    try {
      const response = await fetch(packageGenUrl.toString(), postBody);
      if(response.status === 200) {
>>>>>>> 6f301730
        const data = await response.blob();
        const url = window.URL.createObjectURL(data);
        window.location.assign(url);
      } else {
        const responseText = await response.text();
        this.errorMessage = `Status code: ${response.status}, Error: ${response.statusText}, Details: ${responseText}`;
      }
<<<<<<< HEAD
    } catch (err) {
      this.errorMessage = `Status code: ${err.status}, Error: ${err.statusText}` || err;
=======
      else {
        this.errorMessage = `Status code: ${response.status}, Error: ${response.statusText}`;
      }
    } catch (err) {
      this.errorMessage =
        `Status code: ${err.status}, Error: ${err.statusText}` || err;
>>>>>>> 6f301730
    } finally {
      this.isReady = true;
    }
  }

  public async buildArchive(
    platform: string,
    parameters: string[]
  ): Promise<void> {
    if (!this.isReady) {
      return;
    }

    if (platform === "androidTWA") {
      await this.generateAndroidPackage();
    } else {
      try {
        this.isReady = false;

        if (platform === "msteams") {
          await this.buildTeams({
            href: this.siteHref,
            options: parameters
          });
        } else {
          await this.build({
            platform: platform,
            href: this.siteHref,
            options: parameters
          });
        }

        if (this.archiveLink) {
          window.location.href = this.archiveLink;
        }

        // Because browser delay
        setTimeout(() => (this.isReady = true), 3000);
      } catch (e) {
        this.isReady = true;
        this.errorMessage = e;
      }
    }

    const overrideValues = {
      uri: window.location.href,
      pageName: `download/${platform}`,
      pageHeight: window.innerHeight
    };

    if (this.$awa) {
      this.$awa(overrideValues);
    }
  }
}

declare var awa: any;

Vue.prototype.$awa = function(config) {
  if (awa) {
    awa.ct.capturePageView(config);
  }

  return;
};
</script>

<style lang="scss" scoped>
button:disabled {
  background: rgba(60, 60, 60, .1);
  cursor: pointer;
}

#errorDiv {
  position: absolute;
  color: white;
  width: 15em;
  text-align: start;
  font-size: 14px;
  position: fixed;
  bottom: 2em;
  right: 2em;
  background: #3c3c3c;
  padding: 1em;
  border-radius: 4px;
}

#colorSpinner {
  margin-top: -1px !important;
  height: 32px;
}

@-moz-document url-prefix() {
  #colorSpinner {
    margin-top: 38px !important;
    margin-left: 10px !important;
  }
}

.flavor {
  width: 32px;
  height: 32px;
  border-radius: 40px;
  overflow: hidden;
}

.flavor > .colorbands {
  position: relative;
  top: 0%;
  left: -20%;

  width: 140%;
  height: 800%;

  background-image: linear-gradient(
    0deg,
    #1fc2c8 25%,
    #9337d8 50%,
    #9337d8 75%,
    #1fc2c8 100%
  );
  background-position: 0px 0px;
  background-repeat: repeat-y;

  animation: colorbands 100s linear infinite;
  transform: rotate(180deg);
}

@keyframes colorbands {
  to {
    background-position: 0 -1000vh;
  }
}

.icon {
  position: relative;
  color: white;
  top: -25px;
  left: 7px;

  .lds-dual-ring {
    display: inline-block;
    width: 32px;
    height: 32px;
  }

  .lds-dual-ring:after {
    content: " ";
    display: block;
    width: 16px;
    height: 16px;
    margin: 1px;
    border-radius: 50%;
    border: 5px solid #fff;
    border-color: #fff transparent #fff transparent;
    animation: lds-dual-ring 1.2s linear infinite;
  }

  @keyframes lds-dual-ring {
    0% {
      transform: rotate(0deg);
    }
    100% {
      transform: rotate(360deg);
    }
  }
}
</style><|MERGE_RESOLUTION|>--- conflicted
+++ resolved
@@ -109,7 +109,6 @@
       this.errorMessage = "Invalid Android options. " + validationErrors.map(a => a.error).join(", ");
       return;
     }
-<<<<<<< HEAD
     
     this.isReady = false;
     const generateApkUrl = `${process.env.androidPackageGenerator}/generateApkZip`;
@@ -121,52 +120,6 @@
       });
 
       if (response.status === 200) {
-=======
-
-    const packageGenArgs = JSON.stringify({
-      packageId: this.packageName ||  `com.${packageid
-        .split(" ")
-        .join("_")
-        .toLowerCase()}`,
-      host: new URL(this.siteHref).hostname,
-      name: this.manifest.short_name || this.manifest.name,
-      themeColor: this.manifest.theme_color || this.manifest.background_color,
-      navigationColor:
-        this.manifest.theme_color || this.manifest.background_color,
-      backgroundColor:
-        this.manifest.background_color || this.manifest.theme_color,
-      startUrl:
-        startURL && startURL.length > 0
-          ? startURL
-          : `${manifestStartUrl.search ? "/" + manifestStartUrl.search : "/"}`,
-      iconUrl: goodIcon.src,
-      maskableIconUrl: maskIcon ? maskIcon.src : null,
-      appVersion: "1.0.0",
-      useBrowserOnChromeOS: true,
-      splashScreenFadeOutDuration: 300,
-      enableNotifications: false,
-      shortcuts: this.manifest.shortcuts || [],
-      webManifestUrl: this.manifestUrl,
-      signingInfo: {
-        fullName: "PWABuilder User",
-        organization: "pwabuilder",
-        organizationalUnit: "Engineering Department",
-        countryCode: "US"
-      }
-    });
-
-    const packageGenUrl = new URL("/generateSignedApkZip", process.env.androidPackageGeneratorUrl);
-    const postBody = {
-          method: "POST",
-          headers: {
-            "Content-Type": "application/json"
-          },
-          body: packageGenArgs
-    };
-    try {
-      const response = await fetch(packageGenUrl.toString(), postBody);
-      if(response.status === 200) {
->>>>>>> 6f301730
         const data = await response.blob();
         const url = window.URL.createObjectURL(data);
         window.location.assign(url);
@@ -174,17 +127,8 @@
         const responseText = await response.text();
         this.errorMessage = `Status code: ${response.status}, Error: ${response.statusText}, Details: ${responseText}`;
       }
-<<<<<<< HEAD
     } catch (err) {
       this.errorMessage = `Status code: ${err.status}, Error: ${err.statusText}` || err;
-=======
-      else {
-        this.errorMessage = `Status code: ${response.status}, Error: ${response.statusText}`;
-      }
-    } catch (err) {
-      this.errorMessage =
-        `Status code: ${err.status}, Error: ${err.statusText}` || err;
->>>>>>> 6f301730
     } finally {
       this.isReady = true;
     }
