--- conflicted
+++ resolved
@@ -57,7 +57,7 @@
   public readonly platform: string;
 
   @Prop({ type: String, default: "" })
-<<<<<<< HEAD
+
   public readonly fileName: string;
 
   @Prop({ type: File, default: null })
@@ -83,9 +83,9 @@
 
   @Prop({ type: String, default: "" })
   public readonly keyStorePass: string;
-=======
+
   public readonly packageName: string;
->>>>>>> 4ada7b97
+
 
   @Prop({
     type: Array,
@@ -128,23 +128,6 @@
 
   async handleTWA() {
     this.isReady = false;
-<<<<<<< HEAD
-    await this.getGoodIcon().then(goodIcon => {
-      if (goodIcon.message !== undefined) {
-        this.isReady = true;
-        this.errorMessage = goodIcon.message;
-      } else {
-        this.callTWA(goodIcon);
-      }
-    });
-  }
-
-  public async callTWA(goodIcon) {
-    const packageid = generatePackageId(
-      (this.manifest.short_name as string) || (this.manifest.name as string)
-    );
-=======
-
     const goodIcon = await this.getGoodIcon();
 
     let maskIcon = this.getMaskableIcon();
@@ -159,14 +142,12 @@
 
   public async callTWA(goodIcon, maskIcon) {
     const packageid = this.packageName || generatePackageId((this.manifest.short_name as string) || (this.manifest.name as string));
->>>>>>> 4ada7b97
-
     let startURL = (this.manifest.start_url as string).replace(
       `https://${new URL(this.siteHref).hostname}`,
       ""
     );
 
-    let manifestStartUrl = new URL(this.manifest.start_url as string);
+    const manifestStartUrl = new URL(this.manifest.start_url as string);
     if (manifestStartUrl.search && startURL.length > 0) {
       startURL = `${startURL}${manifestStartUrl.search}`;
     }
@@ -196,9 +177,8 @@
       shortcuts: this.manifest.shortcuts || [],
       webManifestUrl: this.manifestUrl,
       signingInfo: {
-<<<<<<< HEAD
-        fullName: this.keyName.length > 1 ? this.keyName : "John Doe",
-        organization: this.keyOrg.length > 1 ? this.keyOrg : "Contoso",
+        fullName: this.keyName.length > 1 ? this.keyName : "PWABuilder User",
+        organization: this.keyOrg.length > 1 ? this.keyOrg : "PWABuilder",
         organizationalUnit:
           this.keyOrgUnit.length > 1
             ? this.keyOrgUnit
@@ -208,14 +188,7 @@
         keyStorePass: this.keyStorePass.length > 1 ? this.keyStorePass : null,
         keyAlias: this.keyAlias.length > 1 ? this.keyAlias : null
       },
-      fileName: this.fileName,
-=======
-        fullName: "PWABuilder User",
-        organization: "pwabuilder",
-        organizationalUnit: "Engineering Department",
-        countryCode: "US"
-      }
->>>>>>> 4ada7b97
+      fileName: this.fileName
     });
 
     const blob = new Blob([body], {
@@ -237,11 +210,7 @@
         }
       );
 
-<<<<<<< HEAD
       if (response.status === 200) {
-=======
-      if(response.status === 200) {
->>>>>>> 4ada7b97
         const data = await response.blob();
 
         let url = window.URL.createObjectURL(data);
@@ -253,24 +222,11 @@
       this.isReady = true;
     } catch (err) {
       this.isReady = true;
-<<<<<<< HEAD
-=======
-
->>>>>>> 4ada7b97
       this.errorMessage =
         `Status code: ${err.status}, Error: ${err.statusText}` || err;
     }
   }
 
-<<<<<<< HEAD
-  public async getGoodIcon(): Promise<any> {
-    return new Promise<any>(async resolve => {
-      var goodIcon = (this.manifest as any).icons.find(
-        icon =>
-          (icon.sizes.includes("512") || icon.sizes.includes("192")) &&
-          !icon.src.includes("data:image")
-      );
-=======
   public getMaskableIcon() {
     // make copy of icons so nuxt does not complain
     const icons = [...(this.manifest as any).icons];
@@ -319,7 +275,6 @@
         }
       });
 
->>>>>>> 4ada7b97
       if (goodIcon) {
         await this.isValidUrl(goodIcon.src).then(
           function fulfilled() {
@@ -352,10 +307,6 @@
         }
       }
 
-<<<<<<< HEAD
-=======
-
->>>>>>> 4ada7b97
       if (i === (this.manifest as any).icons.length) {
         resolve({ isValidUrl: false, message: `${goodIcon.src} is not found` });
       } else {
