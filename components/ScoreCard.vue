--- conflicted
+++ resolved
@@ -932,14 +932,10 @@
 
       if (cachedData) {
         this.manifest = cachedData;
-<<<<<<< HEAD
-        this.updateManifest(cachedData);
-=======
 
         // Still call this in the background to get manifest
         // into the redux flow for packaging
         await this.getManifestInformation();
->>>>>>> 94559c49
       } else {
         await this.getManifestInformation();
         await setCache("manifest", this.url, this.manifest);
