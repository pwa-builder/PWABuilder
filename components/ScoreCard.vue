<template>
  <div id="scoreCard">
    <div id="headerDiv">
      <h3>{{category}}</h3>

      <div v-if="category === 'Manifest'" class="cardScore">
        <span class="subScore">{{Math.round(manifestScore)}}</span> / 40
      </div>

      <div v-else-if="category === 'Service Worker'" class="cardScore">
        <span class="subScore">{{swScore}}</span> / 40
      </div>

      <div v-else-if="category === 'Security'" class="cardScore">
        <span class="subScore">20</span> / 20
      </div>
    </div>

    <div id="cardContent">
      <!-- Security section -->
      <ul v-if="category === 'Security'">
        <li class="good">
          <div>
            <span class="cardIcon" v-if="hasHTTPS">
              <i class="fas fa-check"></i>
            </span>

            <span class="cardIcon" v-else>
              <i class="fas fa-times"></i>
            </span>

            <span>Uses HTTPS URL</span>
          </div>

          <span class="subScoreSpan" v-if="hasHTTPS">10</span>

          <span class="subScoreSpan" v-else-if="!hasHTTPS">0</span>
        </li>
        <li class="good">
          <div>
            <span class="cardIcon" v-if="validSSL">
              <i class="fas fa-check"></i>
            </span>

            <span class="cardIcon" v-else>
              <i class="fas fa-times"></i>
            </span>

            <span>Valid SSL certificate is use</span>
          </div>

          <span class="subScoreSpan" v-if="validSSL">5</span>

          <span class="subScoreSpan" v-else-if="!validSSL">0</span>
        </li>
        <li class="good">
          <div>
            <span class="cardIcon" v-if="noMixedContent">
              <i class="fas fa-check"></i>
            </span>

            <span class="cardIcon" v-else>
              <i class="fas fa-times"></i>
            </span>

            <span>No "mixed" content on page</span>
          </div>

          <span class="subScoreSpan" v-if="noMixedContent">5</span>

          <span class="subScoreSpan" v-else-if="!noMixedContent">0</span>
        </li>
      </ul>

      <!-- Manifest section -->
      <ul v-if="category === 'Manifest' && manifest && !noManifest">
        <li v-bind:class="{ good: manifest }">
          <div class="listSubDiv">
            <span class="cardIcon" v-if="manifest">
              <i class="fas fa-check"></i>
            </span>
            <span class="cardIcon" v-if="!manifest">
              <i class="fas fa-times"></i>
            </span>

            <span>Web Manifest properly attached</span>
          </div>

          <span class="subScoreSpan" v-if="manifest">15</span>

          <span class="subScoreSpan" v-else-if="!manifest">0</span>
        </li>
        <li v-bind:class="{ good: manifest && manifest.display }">
          <div class="listSubDiv">
            <span class="cardIcon" v-if="manifest && manifest.display">
              <i class="fas fa-check"></i>
            </span>
            <span class="cardIcon" v-if="manifest && !manifest.display">
              <i class="fas fa-times"></i>
            </span>

            <span>
              <code>display</code> property utilized
            </span>
          </div>

          <span class="subScoreSpan" v-if="manifest.display">5</span>

          <span class="subScoreSpan" v-else-if="!manifest.display">0</span>
        </li>
        <li v-bind:class="{ good: manifest && manifest.icons }">
          <div class="listSubDiv">
            <span class="cardIcon" v-if="manifest && manifest.icons">
              <i class="fas fa-check"></i>
            </span>
            <span class="cardIcon" v-if="manifest && !manifest.icons">
              <i class="fas fa-times"></i>
            </span>

            <span>
              Lists
              <code>icons</code> for add to home screen
            </span>
          </div>

          <span class="subScoreSpan" v-if="manifest.icons">5</span>

          <span class="subScoreSpan" v-else-if="!manifest.icons">0</span>
        </li>
        <li v-bind:class="{ good: manifest && manifest.name }">
          <div class="listSubDiv">
            <span class="cardIcon" v-if="manifest && manifest.name">
              <i class="fas fa-check"></i>
            </span>
            <span class="cardIcon" v-if="manifest && !manifest.name">
              <i class="fas fa-times"></i>
            </span>

            <span>
              Contains
              <code>name</code> property
            </span>
          </div>

          <span class="subScoreSpan" v-if="manifest.name">5</span>

          <span class="subScoreSpan" v-else-if="!manifest.name">0</span>
        </li>
        <li v-bind:class="{ good: manifest && manifest.short_name }">
          <div class="listSubDiv">
            <span class="cardIcon" v-if="manifest && manifest.short_name">
              <i class="fas fa-check"></i>
            </span>
            <span class="cardIcon" v-if="manifest && !manifest.short_name">
              <i class="fas fa-times"></i>
            </span>

            <span>
              Contains
              <code>short_name</code> property
            </span>
          </div>

          <span class="subScoreSpan" v-if="manifest.short_name">5</span>

          <span class="subScoreSpan" v-else-if="!manifest.short_name">0</span>
        </li>

        <li v-bind:class="{ good: manifest && manifest.start_url }">
          <div class="listSubDiv">
            <span class="cardIcon" v-if="manifest && manifest.start_url">
              <i class="fas fa-check"></i>
            </span>
            <span class="cardIcon" v-if="manifest && !manifest.start_url">
              <i class="fas fa-times"></i>
            </span>

            <span>
              Designates a
              <code>start_url</code>
            </span>
          </div>

          <span class="subScoreSpan" v-if="manifest.start_url">5</span>

          <span class="subScoreSpan" v-else-if="!manifest.start_url">0</span>
        </li>
      </ul>

      <ul v-if="category === 'Manifest' && !manifest && !noManifest">
        <li>
          <span class="skeletonSpan"></span>
        </li>
        <li>
          <span class="skeletonSpan"></span>
        </li>
        <li>
          <span class="skeletonSpan"></span>
        </li>
        <li>
          <span class="skeletonSpan"></span>
        </li>
      </ul>

      <ul id="noSWP" v-if="category === 'Manifest' && noManifest">
        <li>
          <div class="listSubDiv">
            <span class="cardIcon">
              <i class="fas fa-times"></i>
            </span>

            <span>Web Manifest properly attached</span>
          </div>

          <span class="subScoreSpan">0</span>
        </li>
        <li>
          <div class="listSubDiv">
            <span class="cardIcon">
              <i class="fas fa-times"></i>
            </span>

            <span>
              <code>display</code> property utilized
            </span>
          </div>

          <span class="subScoreSpan">0</span>
        </li>
        <li>
          <div class="listSubDiv">
            <span class="cardIcon">
              <i class="fas fa-times"></i>
            </span>

            <span>
              Lists
              <code>icons</code> for add to home screen
            </span>
          </div>

          <span class="subScoreSpan">0</span>
        </li>
        <li>
          <div class="listSubDiv">
            <span class="cardIcon">
              <i class="fas fa-times"></i>
            </span>

            <span>
              Contains
              <code>name</code> property
            </span>
          </div>

          <span class="subScoreSpan">0</span>
        </li>
        <li>
          <div class="listSubDiv">
            <span class="cardIcon">
              <i class="fas fa-times"></i>
            </span>

            <span>
              Contains
              <code>short_name</code> property
            </span>
          </div>

          <span class="subScoreSpan">0</span>
        </li>
        <li>
          <div class="listSubDiv">
            <span class="cardIcon">
              <i class="fas fa-times"></i>
            </span>

            <span>
              Designates a
              <code>start_url</code>
            </span>
          </div>

          <span class="subScoreSpan">0</span>
        </li>
      </ul>

      <!-- service worker section -->
      <ul v-if="category === 'Service Worker' && serviceWorkerData">
        <li v-bind:class="{ good: serviceWorkerData.hasSW }">
          <div class="listSubDiv">
            <span class="cardIcon" v-if="serviceWorkerData && serviceWorkerData.hasSW">
              <i class="fas fa-check"></i>
            </span>
            <span class="cardIcon" v-if="serviceWorkerData && !serviceWorkerData.hasSW">
              <i class="fas fa-times"></i>
            </span>

            <span>Has a Service Worker</span>
          </div>

          <span class="subScoreSpan" v-if="serviceWorkerData && serviceWorkerData.hasSW">20</span>

          <span class="subScoreSpan" v-if="!serviceWorkerData && !serviceWorkerData.hasSW">0</span>
        </li>
        <li v-bind:class="{ good: serviceWorkerData.cache }">
          <div class="listSubDiv">
            <span class="cardIcon" v-if="serviceWorkerData && serviceWorkerData.cache">
              <i class="fas fa-check"></i>
            </span>
            <span class="cardIcon" v-if="serviceWorkerData && !serviceWorkerData.cache">
              <i class="fas fa-times"></i>
            </span>

            <span>Service Worker has cache handlers</span>
          </div>

          <span class="subScoreSpan" v-if="serviceWorkerData && serviceWorkerData.cache">10</span>

          <span class="subScoreSpan" v-if="!serviceWorkerData && !serviceWorkerData.cache">0</span>
        </li>
        <li v-bind:class="{ good: serviceWorkerData.scope }">
          <div class="listSubDiv">
            <span class="cardIcon" v-if="serviceWorkerData && serviceWorkerData.scope">
              <i class="fas fa-check"></i>
            </span>
            <span class="cardIcon" v-if="serviceWorkerData && !serviceWorkerData.scope">
              <i class="fas fa-times"></i>
            </span>

            <span>
              Service Worker has the correct
              <code>scope</code>
            </span>
          </div>

          <span class="subScoreSpan" v-if="serviceWorkerData && serviceWorkerData.scope">5</span>

          <span class="subScoreSpan" v-if="!serviceWorkerData && !serviceWorkerData.scope">0</span>
        </li>
        <li v-bind:class="{ good: serviceWorkerData.pushReg }">
          <div class="listSubDiv">
            <span class="cardIcon" v-if="serviceWorkerData && serviceWorkerData.pushReg">
              <i class="fas fa-check"></i>
            </span>
            <span class="cardIcon" v-if="serviceWorkerData && !serviceWorkerData.pushReg">
              <i class="fas fa-times"></i>
            </span>

            <span>
              Service Worker has a
              <code>pushManager</code> registration
            </span>
          </div>

          <span class="subScoreSpan" v-if="serviceWorkerData && serviceWorkerData.pushReg">5</span>

          <span class="subScoreSpan" v-if="serviceWorkerData && !serviceWorkerData.pushReg">0</span>
        </li>
      </ul>

      <ul v-if="category === 'Service Worker' && !serviceWorkerData && !noServiceWorker">
        <li>
          <span class="skeletonSpan"></span>
        </li>
        <li>
          <span class="skeletonSpan"></span>
        </li>
        <li>
          <span class="skeletonSpan"></span>
        </li>
        <li>
          <span class="skeletonSpan"></span>
        </li>
      </ul>

      <ul id="noSWP" v-if="category === 'Service Worker' && noServiceWorker">
        <li>
          <div class="listSubDiv">
            <span class="cardIcon">
              <i class="fas fa-times"></i>
            </span>

            <span>Has a Service Worker</span>
          </div>

          <span class="subScoreSpan">0</span>
        </li>
        <li>
          <div class="listSubDiv">
            <span class="cardIcon">
              <i class="fas fa-times"></i>
            </span>

            <span>Service Worker has cache handlers</span>
          </div>

          <span class="subScoreSpan">0</span>
        </li>
        <li>
          <div class="listSubDiv">
            <span class="cardIcon">
              <i class="fas fa-times"></i>
            </span>

            <span>
              Service Worker has the correct
              <code>scope</code>
            </span>
          </div>

          <span class="subScoreSpan">0</span>
        </li>
        <li>
          <div class="listSubDiv">
            <span class="cardIcon">
              <i class="fas fa-times"></i>
            </span>

            <span>
              Service Worker has a
              <code>pushManager</code> registration
            </span>
          </div>

          <span class="subScoreSpan">0</span>
        </li>
      </ul>
    </div>

    <div id="cardEditBlock">
      <nuxt-link v-if="category === 'Service Worker'" to="/serviceworker">
        <button>
          Choose a Service Worker
          <i class="fas fa-arrow-right"></i>
        </button>
      </nuxt-link>

      <nuxt-link v-else-if="category === 'Manifest'" to="/generate">
        <button v-if="!noManifest" id="editButton">
          View Manifest
          <i class="fas fa-arrow-right"></i>
        </button>

        <button v-else-if="noManifest && !brokenManifest">
          View Generated Manifest
          <i class="fas fa-arrow-right"></i>
        </button>

        <div
      class="brkManifestError"
      v-if="brokenManifest"
    >The manifest is declared but cannot be reached</div>
      </nuxt-link>
    </div>
  </div>
</template>

<script lang="ts">
import Vue from "vue";
import { Prop } from "vue-property-decorator";
import Component from "nuxt-class-component";
import { Action, State, namespace } from "vuex-class";

import * as generator from "~/store/modules/generator";

const GeneratorState = namespace(generator.name, State);
const GeneratorAction = namespace(generator.name, Action);

const apiUrl = `${
  process.env.apiUrl
}/serviceworkers/getServiceWorkerFromUrl?siteUrl`;

@Component({})
export default class extends Vue {
  @GeneratorAction getManifestInformation;
  @GeneratorState manifest: any;

  @Prop() public category;
  @Prop() public url;

  hasHTTPS: boolean | null = null;
  validSSL: boolean | null = null;
  noMixedContent: boolean | null = null;

  noManifest: boolean | null = null;
  brokenManifest: boolean | null = null;
  serviceWorkerData: any = null;
  noServiceWorker: boolean | null = null;

  manifestScore: number = 0;
  swScore: number = 0;
  securityScore: number = 0;

  created() {
    console.log("im a card");

    switch (this.category) {
      case "Security":
        this.lookAtSecurity();
        break;
      case "Manifest":
        this.lookAtManifest();
        break;
      case "Service Worker":
        this.lookAtSW();
        break;
      default:
        console.log("no data");
    }
  }

  private lookAtSecurity(): Promise<void> {
    return new Promise(resolve => {
      if (this.url && this.url.includes("https")) {
        this.hasHTTPS = true;
        this.validSSL = true;
        this.noMixedContent = true;
      }

      console.log("looking at security");
      this.$emit("securityTestDone", { score: 20 });
      resolve();
    });
  }

  private lookAtManifest(): Promise<void> {
    return new Promise(async resolve => {
<<<<<<< HEAD
      try{
      await this.getManifestInformation();
      console.log("manifestInfo", this.manifest);
      } catch{
         if (this.manifest === null) {
          this.brokenManifest = true;
        }
=======
      try {
        await this.getManifestInformation();
        console.log("manifestInfo", this.manifest);
      } catch {
>>>>>>> 2c77065a
        this.noManifest = true;
        resolve();
        return;
      }
      if (this.manifest && this.manifest.generated === true) {
        this.noManifest = true;
        resolve();
      } else {
        this.noManifest = false;

        this.manifestScore = 15;
        //scoring set by Jeff: 40 for manifest, 40 for sw and 20 for sc
        if (this.manifest.display !== undefined) {
          this.manifestScore = this.manifestScore + 5;
        }

        if (this.manifest.icons !== undefined) {
          this.manifestScore = this.manifestScore + 5;
        }

        if (this.manifest.name !== undefined) {
          this.manifestScore = this.manifestScore + 5;
        }

        if (this.manifest.short_name !== undefined) {
          this.manifestScore = this.manifestScore + 5;
        }

        if (this.manifest.start_url !== true) {
          this.manifestScore = this.manifestScore + 5;
        }

        if (this.manifest.generated === true) {
          this.manifestScore = 0;
        }

        this.$emit("manifestTestDone", { score: this.manifestScore });
        resolve();
      }
    });
  }

  private async lookAtSW() {
    const savedData = sessionStorage.getItem(this.url);
    const savedScore = sessionStorage.getItem("swScore");

    if (savedData) {
      console.log("not making a request");
      let cleanedData = JSON.parse(savedData);
      this.serviceWorkerData = cleanedData;
      console.log("saved data", cleanedData);

      if (savedScore) {
        let cleanedScore = JSON.parse(savedScore);
        this.swScore = cleanedScore;

        this.$emit("serviceWorkerTestDone", { score: this.swScore });
      }
    } else {
      console.log("fetching sw");
      const response = await fetch(`${apiUrl}=${this.url}`);
      const data = await response.json();
      console.log("lookAtSW", data);

      this.serviceWorkerData = data.swURL;
      console.log("data", data);

      if (this.serviceWorkerData !== false) {
        sessionStorage.setItem(
          this.url,
          JSON.stringify(this.serviceWorkerData)
        );
      }

      console.log("this.serviceWorkerData", this.serviceWorkerData);
      console.log(this.serviceWorkerData);

      if (
        this.serviceWorkerData === false ||
        this.serviceWorkerData.swURL === false
      ) {
        this.noServiceWorker = true;
        return;
      } else {
        this.noServiceWorker = false;

        this.swScore = 0;
        //scoring set by Jeff: 40 for manifest, 40 for sw and 20 for sc

        if (this.serviceWorkerData.hasSW !== null) {
          this.swScore = this.swScore + 20;
        }
        /*
        Caches stuff
        +10 points to user
      */
        if (this.serviceWorkerData.cache) {
          /*const hasCache = this.serviceWorkerData.cache.some(
            entry => entry.fromSW === true
          );*/

          this.swScore = this.swScore + 10;
        }
        /*
        Has push reg
        +5 points to user
      */
        if (this.serviceWorkerData.pushReg !== null) {
          this.swScore = this.swScore + 5;
        }
        /*
        Has scope that points to root
        +5 points to user
      */
        if (
          this.serviceWorkerData.scope //&&
          // this.serviceWorkerData.scope.slice(0, -1) ===
          // new URL(this.serviceWorkerData.scope).origin  //slice isn't working and score not showing up, TODO: look at how to validate scope
        ) {
          console.log("has scope");
          this.swScore = this.swScore + 5;
        }

        sessionStorage.setItem("swScore", JSON.stringify(this.swScore));

        this.$emit("serviceWorkerTestDone", { score: this.swScore });
        return;
      }
    }
  }
}
</script>

<style lang="scss" scoped>
.cardScore {
  color: #c5c5c5;
  font-weight: bold;
  font-size: 12px;

  .subScore {
    color: #707070;
    font-size: 24px;
  }
}

#cardContent {
  flex: 1;
}

#scoreCard {
  background: white;
  display: flex;
  flex-direction: column;
  border-radius: 4px;
  padding-top: 24px;
  padding-left: 30px;
  padding-right: 30px;
  min-height: 404px;

  #cardEditBlock {
    display: flex;
    justify-content: center;

    button {
      color: #9337d8;
      background: none;
      border: none;
      font-size: 14px;
      font-weight: 600;
      margin-bottom: 20px;
    }
  }

  #headerDiv {
    display: flex;
    justify-content: space-between;
    margin-bottom: 24px;
    align-items: center;
  }

  h3 {
    color: #707070;

    font-family: Poppins;
    font-style: normal;
    font-weight: 600;
    font-size: 12px;
    line-height: 18px;
    letter-spacing: 0.04em;
    text-transform: uppercase;
  }

  ul {
    flex-grow: 2;
    list-style: none;
    padding: 0;
    margin: 0;
    margin-bottom: 42px;

    li.good {
      font-weight: normal;
      color: initial;

      .cardIcon {
        margin-right: 16px;
        color: initial;
        color: #707070;
        font-size: 12px;
      }

      .subScoreSpan {
        font-size: 14px;
        font-weight: bold;
        color: #707070;
      }
    }

    li {
      font-size: 14px;
      font-weight: bold;
      padding: 0.5em;
      padding-left: 0;
      display: flex;
      flex-direction: row;
      align-items: center;
      justify-content: space-between;
      margin-bottom: 5px;
      color: #3c3c3c span {
        font-style: normal;
        font-weight: normal;
        font-size: 14px;
        line-height: 18px;
        color: #3c3c3c;
      }

      .listSubDiv {
        display: flex;
        margin-right: 11px;
        align-items: center;
      }

      .subScoreSpan {
        font-size: 14px;
        font-weight: bold;
        color: #db3457;
      }

      .cardIcon {
        color: #db3457;
        margin-right: 8px;
        font-size: 12px;
      }

      code {
        padding: 3px;
        background: rgba(60, 60, 60, 0.05);
        border-radius: 4px;
        height: 24px;
        font-style: normal;
        font-weight: normal;
        font-size: 12px;
        line-height: 14px;
        padding-left: 8px;
        padding-right: 8px;
        color: #000000;
      }
    }
  }

  #extrasP {
    flex-grow: 2;
  }

  #noSWP {
    flex-grow: 2;
    margin-bottom: 2em;
  }

  .skeletonSpan {
    background: linear-gradient(
      to right,
      rgba(140, 140, 140, 0.8),
      rgba(140, 140, 140, 0.18),
      rgba(140, 140, 140, 0.33)
    );
    background-size: 800px 104px;
    animation-duration: 1s;
    animation-fill-mode: forwards;
    animation-iteration-count: infinite;
    animation-name: shimmer;
    animation-timing-function: linear;
    height: 1em;
    width: 100%;
  }

  @keyframes shimmer {
    0% {
      background-position: -468px 0;
    }

    100% {
      background-position: 468px 0;
    }
  }

    .brkManifestError {
    //height: 1em;
    color: red;
    font-weight: bold;
    padding-top: 1em;
    padding-bottom: 1em;
  }
}
</style><|MERGE_RESOLUTION|>--- conflicted
+++ resolved
@@ -526,20 +526,16 @@
 
   private lookAtManifest(): Promise<void> {
     return new Promise(async resolve => {
-<<<<<<< HEAD
+
       try{
       await this.getManifestInformation();
       console.log("manifestInfo", this.manifest);
-      } catch{
+      } 
+      catch{
          if (this.manifest === null) {
           this.brokenManifest = true;
         }
-=======
-      try {
-        await this.getManifestInformation();
-        console.log("manifestInfo", this.manifest);
-      } catch {
->>>>>>> 2c77065a
+        
         this.noManifest = true;
         resolve();
         return;
