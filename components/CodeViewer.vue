<template>
<section class="code_viewer">
  <div class="code_viewer-pre" ref="monacoDiv"></div>

  <div v-if="errorNumber">
    <p>{{this.errorNumber}} errors</p>
  </div>

  <div id="downloadDiv">
    <button @click="copy()" id="copyButton">Copy</button>
  </div>
</section>
</template>

<script lang='ts'>
import Vue from 'vue';
import * as monaco from 'monaco-editor';
import Component from 'nuxt-class-component';
import { Prop, Watch } from 'vue-property-decorator';
import Clipboard from 'clipboard';

import SkipLink from '~/components/SkipLink.vue';
import IssuesList from '~/components/IssuesList.vue';
import Download from '~/components/Download.vue';
import { CodeError } from '~/store/modules/generator';

@Component({
  components: {
    SkipLink,
    Download,
    IssuesList
  }
})
export default class extends Vue {
  @Prop({ type: String, default: '' })
  public title: string;

  @Prop({ type: String, default: '' })
  public code: string;

  @Prop({ type: String, default: 'auto' })
  public size: string | null;

  @Prop({ type: Array, default: null })
  public suggestions: CodeError[] | null;

  @Prop({ type: Array, default: null })
  public warnings: CodeError[];

  @Prop({ type: Number, default: 0 })
  public warningsTotal: number;

  @Prop({ type: Number, default: 0 })
  public suggestionsTotal: number;

  @Prop({ type: String, default: 'javascript'})
  public codeType: string;

  public readonly warningsId = 'warnings_list';
  public readonly suggestionsId = 'suggestions_list';
  public isReady = true;
  public downloadButtonMessage = 'publish.download_manifest';
  public errorNumber = 0;

  public editor: monaco.editor.IStandaloneCodeEditor;

  public mounted(): void {
<<<<<<< HEAD
    if (this.code) {
      // Have to put this inside nextTick for vue
      // to see the ref
      this.$nextTick(() => {
        if (this.code) {
          this.editor = monaco.editor.create(this.$refs.monacoDiv as HTMLElement, {
            value: this.code,
            lineNumbers: "off",
            language: this.codeType,
            fixedOverflowWidgets: true,
            wordWrap: 'wordWrapColumn',
	          wordWrapColumn: 50,

            // Set this to false to not auto word wrap minified files 
            wordWrapMinified: true,

            // try "same", "indent" or "none"
            wrappingIndent: "indent",
            fontSize: 16,
            minimap: {
              enabled: false
            }
          });

          const model = this.editor.getModel();

          model.onDidChangeContent(() => {
            const value = model.getValue();
            this.$emit('editorValue', value);
          });

          model.onDidChangeDecorations(() => {
            const errors = (<any>window).monaco.editor.getModelMarkers({});

            this.errorNumber = errors.length;

            if (errors.length > 0) {
              this.$emit('invalidManifest');
            }
          });
        }
      });
    }
  }
=======
    this.editor = monaco.editor.create(this.$refs.monacoDiv as HTMLElement, {
      value: this.code,
      lineNumbers: "off",
      language: this.codeType,
      fixedOverflowWidgets: true,
      minimap: {
        enabled: false
      }
    });

    const model = this.editor.getModel();

    model.onDidChangeContent(() => {
      const value = model.getValue();
      this.$emit('editorValue', value);
    });
>>>>>>> 2627a44c

    model.onDidChangeDecorations(() => {
      const errors = (<any>window).monaco.editor.getModelMarkers({});
      this.errorNumber = errors.length;

      if (errors.length > 0) {
        this.$emit('invalidManifest');
      }
    });
  }

  @Watch('code')
  onCodeChanged() {
    if (this.editor) {
      console.log(this.code);
      this.editor.setValue(this.code);
    }
  }

  async copy() {
      const code = this.editor.getValue();

      if ((navigator as any).clipboard) {
        try {
          await (navigator as any).clipboard.writeText(code);
        } catch (err) {
          console.error(err);
        }
      } else {
        let clipboard = new Clipboard(code);

        clipboard.on('success', (e) => {
          console.info('Action:', e.action);
          console.info('Text:', e.text);
          console.info('Trigger:', e.trigger);

          e.clearSelection();
        });

        clipboard.on('error', (e) => {
            console.error('Action:', e.action);
            console.error('Trigger:', e.trigger);
        });
      }
  }
}
</script>

<style lang='scss' scoped>
/* stylelint-disable */

@import '~assets/scss/base/variables';

.code_viewer {
  background-color: white;
  box-shadow: 0 4px 12px rgba(0, 0, 0, .16);
  display: flex;
  flex-direction: column;
  max-height: 900px;
  min-height: 700px;
  padding: 10px;

  @media screen and (max-width: $media-screen-s) {
    margin-top: 4rem;
  }

  &-padded {
    padding-top: 1rem;
  }

  &-header {
    background-color: $color-brand;
    line-height: 1.5;
    padding: 1.5rem 1.5rem 1.1rem 1.5rem;

    &--rounded {
      background-color: $color-background-brighter;
      border-radius: .5rem;
      margin: 0 auto;
      padding: 1rem 1rem;
      text-align: left;
      width: 90%;
    }
  }

  &-title {
    color: $color-foreground-darker;
    font-family: Bitter;
    font-size: $font-size-l;
  }

  &-pre {
    flex-grow: 1;
    padding: 0;
  }

  &-code {
    font-size: 1rem;
  }

  &-copy {
    background-color: $color-background-semidark;
    border-radius: .5em;
    box-shadow: 0 2px 0 0 rgba($color-background-darkest, .2);
    color: $color-foreground-brightest;
    font-family: Consolas, Monaco, 'Andale Mono', 'Ubuntu Mono', monospace;
    font-size: $font-size-s;
    opacity: 0;
    padding: 0 .5em;
    position: absolute;
    right: 2rem;
    top: 1rem;
    transition: opacity 1s;

    &:hover {
      cursor: pointer;
    }
  }

  &-content {
    background-color: $color-background-darker;
    margin: 0;
    min-height: 4rem;
    position: relative;
  }

  &-content:hover &-copy {
    opacity: 1;
  }
}
</style><|MERGE_RESOLUTION|>--- conflicted
+++ resolved
@@ -65,57 +65,21 @@
   public editor: monaco.editor.IStandaloneCodeEditor;
 
   public mounted(): void {
-<<<<<<< HEAD
-    if (this.code) {
-      // Have to put this inside nextTick for vue
-      // to see the ref
-      this.$nextTick(() => {
-        if (this.code) {
-          this.editor = monaco.editor.create(this.$refs.monacoDiv as HTMLElement, {
-            value: this.code,
-            lineNumbers: "off",
-            language: this.codeType,
-            fixedOverflowWidgets: true,
-            wordWrap: 'wordWrapColumn',
-	          wordWrapColumn: 50,
-
-            // Set this to false to not auto word wrap minified files 
-            wordWrapMinified: true,
-
-            // try "same", "indent" or "none"
-            wrappingIndent: "indent",
-            fontSize: 16,
-            minimap: {
-              enabled: false
-            }
-          });
-
-          const model = this.editor.getModel();
-
-          model.onDidChangeContent(() => {
-            const value = model.getValue();
-            this.$emit('editorValue', value);
-          });
-
-          model.onDidChangeDecorations(() => {
-            const errors = (<any>window).monaco.editor.getModelMarkers({});
-
-            this.errorNumber = errors.length;
-
-            if (errors.length > 0) {
-              this.$emit('invalidManifest');
-            }
-          });
-        }
-      });
-    }
-  }
-=======
+
     this.editor = monaco.editor.create(this.$refs.monacoDiv as HTMLElement, {
       value: this.code,
       lineNumbers: "off",
       language: this.codeType,
       fixedOverflowWidgets: true,
+      wordWrap: 'wordWrapColumn',
+      wordWrapColumn: 50,
+
+      // Set this to false to not auto word wrap minified files 
+      wordWrapMinified: true,
+
+      // try "same", "indent" or "none"
+      wrappingIndent: "indent",
+      fontSize: 16,
       minimap: {
         enabled: false
       }
@@ -127,7 +91,6 @@
       const value = model.getValue();
       this.$emit('editorValue', value);
     });
->>>>>>> 2627a44c
 
     model.onDidChangeDecorations(() => {
       const errors = (<any>window).monaco.editor.getModelMarkers({});
