--- conflicted
+++ resolved
@@ -3,9 +3,6 @@
     <div v-if="showHeader" class="codeHeader">
       <slot></slot>
 
-<<<<<<< HEAD
-      <button v-if="showCopyButton" @click="copy()" class="copyButton">
-=======
       <button
         v-if="showCopyButton"
         @click="copy()"
@@ -13,7 +10,6 @@
         :tabindex="tabIndex"
         :aria-hidden="ariaHidden"
       >
->>>>>>> 373ababf
         <i class="fas fa-copy platformIcon" aria-hidden="true"></i>
         Copy
       </button>
