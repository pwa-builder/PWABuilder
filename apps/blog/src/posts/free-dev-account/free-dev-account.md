--- conflicted
+++ resolved
@@ -14,13 +14,8 @@
   name: Gleb Khmyznikov
   twitter: khmyznikov
   title: Software Engineer
-<<<<<<< HEAD
-  tagline: Serbia based Web Developer who loves nature
-  image: /placeholder-person.png
-=======
   image: author_images/gleb_image.jpg
   tagline: Eastern Europe based Software Engineer who loves PC hardware, gaming handhelds, classic cars and web technologies.
->>>>>>> 99062684
 tags:
   - post
   - PWA
