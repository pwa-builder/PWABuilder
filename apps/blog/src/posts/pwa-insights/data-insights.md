--- conflicted
+++ resolved
@@ -12,16 +12,10 @@
 backUrl: '/'
 author:
   name: Amrutha Srinivasan
-<<<<<<< HEAD
-  title: PWABuilder Engineer
-  image: /placeholder-person.png
-  tagline: California based backend Software Engineer
-=======
   twitter: amruthasrin
   title: Software Engineer
   image: author_images/amrtuha_image.jpeg
   tagline: Software Engineer working on making Windows the best developer platform out there!
->>>>>>> 99062684
 tags:
   - post
   - PWA
