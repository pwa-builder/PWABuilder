using System.Text.Json;
using Microsoft.AspNetCore.Mvc;
using PWABuilder.Models;
using PWABuilder.Services;
using PWABuilder.Utils;
using PWABuilder.Validations;
using PWABuilder.Validations.Models;
using PWABuilder.Validations.Services;

namespace PWABuilder.Controllers
{
    [ApiController]
    [Route("api/[controller]")]
    public class ReportController : ControllerBase
    {
        private readonly ILogger<ReportController> logger;
        private readonly ILighthouseService lighthouseService;
        private readonly IServiceWorkerAnalyzer serviceWorkerAnalyzer;
        private readonly IAnalyticsService analyticsService;
        private readonly IImageValidationService imageValidationService;

        // private readonly IManifestValidationService manifestValidationService;

        public ReportController(
            ILogger<ReportController> logger,
            ILighthouseService lighthouseService,
            IServiceWorkerAnalyzer serviceWorkerAnalyzer,
            IAnalyticsService analyticsService,
            IImageValidationService imageValidationService
        // IManifestValidationService manifestValidationService,
        )
        {
            this.logger = logger;
            this.lighthouseService = lighthouseService;
            this.serviceWorkerAnalyzer = serviceWorkerAnalyzer;
            this.analyticsService = analyticsService;
            this.imageValidationService = imageValidationService;
            // this.manifestValidationService = manifestValidationService;
        }

        [HttpGet]
        public async Task<ActionResult<Report>> GetAsync(
            [FromQuery] string site,
            [FromQuery] bool? desktop,
            // [FromQuery] bool? validation,
            [FromQuery(Name = "ref")] string? referrer = null
        )
        {
            var paramCheckResult = RequestUtils.CheckParams(Request, ["site"]);
            if (paramCheckResult.Status != 200)
            {
                logger.LogError("Report: {paramCheckResult}", paramCheckResult);
                return StatusCode(paramCheckResult.Status, paramCheckResult);
            }

            logger.LogInformation(
                "Report: function is processing a request for site: {Site}",
                site
            );

            try
            {
                // Run Lighthouse audit
                var auditResult = await lighthouseService.RunAuditAsync(site, desktop ?? false);

                var root = auditResult.RootElement;
                var audits = root.TryGetProperty("audits", out var auditsElem)
                    ? auditsElem
                    : default;
                var artifacts_lh = root.TryGetProperty("artifacts", out var artifactsElem)
                    ? artifactsElem
                    : default;

                if (audits.ValueKind == JsonValueKind.Undefined)
                {
                    logger.LogWarning("Lighthouse output missing audits.");
                    var auditFailedOutput = RequestUtils.CreateStatusCodeErrorResult(
                        500,
                        "AuditFailed",
                        "Lighthouse audit failed or timed out."
                    );
                    return StatusCode(auditFailedOutput.Status, auditFailedOutput);
                }

                // Service Worker features analysis
                ServiceWorkerValidationResult? serviceWorkerValidationResult = null;
                var swUrl = ReportUtils.TryGetServiceWorkerUrl(audits);

                if (!string.IsNullOrEmpty(swUrl))
                {
                    try
                    {
                        serviceWorkerValidationResult =
                            await ServiceWorkerValidation.ValidateServiceWorkerAsync(
                                swUrl,
                                serviceWorkerAnalyzer,
                                audits
                            );
                    }
                    catch (Exception ex)
                    {
                        serviceWorkerValidationResult = new ServiceWorkerValidationResult
                        {
                            Error = ex.Message,
                        };
                    }
                }

                // Manifest validation
                // if (validation == true && auditResult.ManifestJson != null)
                // {
                //     auditResult.ManifestValidation = await manifestValidationService.ValidateAsync(auditResult.ManifestJson);
                // }

                // Image validation
                var webAppManifestDetails = ReportUtils.TryGetWebManifest(artifacts_lh);
                var imagesAudit = new ImagesAudit
                {
                    details = new ImagesDetails
                    {
                        iconsValidation = null,
                        screenshotsValidation = null,
                    },
                    score = false,
                };

                if (
                    webAppManifestDetails != null
                    && webAppManifestDetails.json != null
                    && webAppManifestDetails.url != null
                )
                {
                    try
                    {
                        var iconsValidation =
                            await imageValidationService.ValidateIconsMetadataAsync(
                                webAppManifestDetails.json,
                                webAppManifestDetails.url
                            );
                        var screenshotsValidation =
                            await imageValidationService.ValidateScreenshotsMetadataAsync(
                                webAppManifestDetails.json,
                                webAppManifestDetails.url
                            );

                        bool score = false;
                        if (iconsValidation != null && screenshotsValidation != null)
                        {
                            score =
                                (iconsValidation.Valid ?? false)
                                && (screenshotsValidation.Valid ?? false);
                        }

                        imagesAudit.details = new ImagesDetails
                        {
                            iconsValidation = iconsValidation,
                            screenshotsValidation = screenshotsValidation,
                        };
                        imagesAudit.score = score;
                    }
                    catch { }
                }

<<<<<<< HEAD
                var manifestValidations = await ManifestValidations.ValidateManifestAsync(
                    webAppManifest?.json
=======
                var manifestValidations = ManifestValidations.ValidateManifest(
                    webAppManifestDetails?.json
>>>>>>> d457d77c
                );

                var securityValidations = await SecurityValidation.ValidateSecurityAsync(audits);

                // Build the report object
                var report = ReportUtils.MapReportOutput(
                    audits,
                    webAppManifestDetails,
                    swUrl,
                    serviceWorkerValidationResult,
                    imagesAudit,
                    manifestValidations,
                    securityValidations
                );

                // Analytics
                var analyticsInfo = new AnalyticsInfo
                {
                    Url = new Uri(site),
                    PlatformId = Request.Headers["platform-identifier"],
                    PlatformIdVersion = Request.Headers["platform-identifier-version"],
                    CorrelationId = Request.Headers["correlation-id"],
                    Properties = !string.IsNullOrEmpty(referrer)
                        ? new Dictionary<string, string> { { "referrer", referrer } }
                        : null,
                };
                await analyticsService.UploadToAppInsights(
                    report,
                    analyticsInfo,
                    serviceWorkerValidationResult?.SWFeatures
                );

                logger.LogInformation(
                    "Report: function is DONE processing a request for site: {Site}",
                    site
                );

                var output = RequestUtils.CreateStatusCodeOKResult(report);

                return StatusCode(output.Status, output.Body);
            }
            catch (Exception ex)
            {
                logger.LogError(
                    ex,
                    "Report: function failed for {Site} with error: {Error}",
                    site,
                    ex.Message
                );
                var output = RequestUtils.CreateStatusCodeErrorResult(
                    500,
                    ex.ToString(),
                    ex.Message
                );

                return StatusCode(output.Status, output);
            }
        }
    }
}<|MERGE_RESOLUTION|>--- conflicted
+++ resolved
@@ -161,13 +161,8 @@
                     catch { }
                 }
 
-<<<<<<< HEAD
                 var manifestValidations = await ManifestValidations.ValidateManifestAsync(
-                    webAppManifest?.json
-=======
-                var manifestValidations = ManifestValidations.ValidateManifest(
                     webAppManifestDetails?.json
->>>>>>> d457d77c
                 );
 
                 var securityValidations = await SecurityValidation.ValidateSecurityAsync(audits);
