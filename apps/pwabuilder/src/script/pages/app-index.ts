--- conflicted
+++ resolved
@@ -169,12 +169,8 @@
 
   render() {
     return html`
-<<<<<<< HEAD
       <div id="wrapper">
-=======
-      <div>
         <summit-banner></summit-banner>
->>>>>>> 3b3b1c8d
         <!--required cookie banner-->
         <cookie-banner></cookie-banner>
       
@@ -184,6 +180,7 @@
         <discord-box></discord-box>
         <app-footer></app-footer>
       </div>
+
     `;
   }
 }