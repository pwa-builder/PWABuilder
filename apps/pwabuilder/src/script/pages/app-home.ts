import { LitElement, css, html } from 'lit';

import { customElement, state } from 'lit/decorators.js';

import { classMap } from 'lit/directives/class-map.js';
import { localeStrings } from '../../locales';

import {
  mediumBreakPoint,
  largeBreakPoint,
  xLargeBreakPoint,
  xxxLargeBreakPoint,
} from '../utils/css/breakpoints';
import { cleanUrl, isValidURL } from '../utils/url';

import '../components/companies-packaged';
import '../components/resource-hub-new';
import '../components/success-stories';
import '../components/community-hub';

import { Router } from '@vaadin/router';
import { setProgress } from '../services/app-info';
import { Lazy, ProgressList, Status } from '../utils/interfaces';
import { resetInitialManifest } from '../services/manifest';
import { AnalyticsBehavior, recordPWABuilderProcessStep } from '../utils/analytics';

@customElement('app-home')
export class AppHome extends LitElement {
  @state() siteURL: Lazy<string>;
  @state() gettingManifest = false;
  @state() errorGettingURL = false;
  @state() errorMessage: string | undefined;

  @state() disableStart = true;

  static get styles() {
    return [
      css`

        :host {
          --sl-focus-ring-width: 3px;
          --sl-input-focus-ring-color: #4f3fb670;
          --sl-focus-ring: 0 0 0 var(--sl-focus-ring-width) var(--sl-input-focus-ring-color);
          --sl-input-border-color-focus: #4F3FB6ac;
          --sl-color-primary-300: #4F3FB6;
        }

        #home-block::before {
          content: "";
        }
        #home-block {
          background: url(/assets/new/Hero1920_withmani.jpg);
          background-position: center center;
          background-size: cover;
          background-repeat: no-repeat;
          height: 100%;
          display: flex;
          flex-direction: column;
          align-items: center;
          padding: 4em;
        }

        #mani {
          position: fixed;
        }

        #wrapper {
          width: 1000px;
        }
        app-header::part(header) {
          background-color: transparent;
          position: absolute;
          left: 0;
          right: 0;
          top: 0;
          z-index: 2;
          border: none;
        }
        h1 {
          font-size: var(--xlarge-font-size);
          line-height: 48px;
          letter-spacing: -0.015em;
          margin-bottom: 20px;
        }
        #input-header {
          font-size: 1em;
          font-weight: bold;
          margin: 0;
          line-height: 1.75em;
          color: #4F3FB6;
        }
        #content-grid {
          padding: 0;
          margin: 0;
          display: grid;
          grid-template-columns: auto auto;
          width: fit-content;
        }
        .intro-grid-item {
          width: max-content;
          margin-right: 1em;
        }
        @keyframes bounce {
          0%, 20%, 50%, 80%, 100% {
              transform: translateY(0);
          }
          40% {
            transform: translateX(-5px);
          }
          60% {
              transform: translateX(5px);
          }
        }
        .grid-item-header {
          display: flex;
          align-items: center;
          justify-content: flex-start;
          font-weight: bold;
          margin-bottom: .25em;
        }
        .grid-item-header a {
          text-decoration: none;
          border-bottom: 1px solid rgb(79, 63, 182);
          font-size: 1em;
          font-weight: bold;
          margin: 0px 0.5em 0px 0px;
          line-height: 1em;
          color: rgb(79, 63, 182);
        }
        .grid-item-header a:visited {
          color: #4F3FB6;
        }
        .grid-item-header:hover {
          cursor: pointer;
        }
        .grid-item-header:hover img {
          animation: bounce 1s;
        }
        .intro-grid-item p {
          margin: 0;
          color: #292C3A;
          font-size: .75em;
          width: 15em;
        }
        #input-form {
          margin-top: 1em;
          width: max-content;
        }
        #input-header-holder {
          display: flex;
          align-items: center;
          justify-content: center;
          width: max-content;
          margin-bottom: 10px;
        }
        #input-header-holder img {
          width: auto;
          height: 1em;
          margin-left: 20px;
        }
        #input-area {
          display: grid;
          grid-template-columns: 1fr 1fr;
          grid-template-rows: 1fr 1fr;
        }
        #input-and-error {
          grid-column: 1;
          grid-row: 1;
          display: flex;
          flex-direction: column;
        }
        #start-button {
          grid-column: 2;
          grid-row: 1;
        }
        .raise:hover:not(disabled){
          transform: scale(1.01);
        }
        .raise:focus:not(disabled) {
          transform: scale(1.01);
        }
        #demo {
          grid-column: 1 / 2;
          grid-row: 2;
        }
        #input-form sl-input {
          margin-right: 10px;
        }
        #input-form sl-input::part(base) {
          border: 1px solid #e5e5e5;
          border-radius: var(--input-radius);
          color: var(--font-color);
          width: 28em;
          font-size: 14px;
          height: 3em;
        }

        #input-form sl-input::part(input) {
          height: 3em;
        }

        #input-form .error::part(base){
          border-color: #eb5757;
          --sl-input-focus-ring-color: #eb575770;
          --sl-focus-ring-width: 3px;
          --sl-focus-ring: 0 0 0 var(--sl-focus-ring-width) var(--sl-input-focus-ring-color);
          --sl-input-border-color-focus: #eb5757ac;
        }

        .error-message {
          color: var(--error-color);
          font-size: var(--small-font-size);
          margin-top: 6px;
        }

        #input-form .navigation::part(base) {
          background-color: black;
          color: white;
          font-size: 14px;
          height: 3em;
          width: 25%;
          border-radius: 50px;
        }

        #input-form .navigation::part(label){
          display: flex;
          align-items: center;
        }

        #input-block {
          display: flex;
          flex-direction: column;
          flex: 0.8 1 0%;
          width: 100%;
        }
        #demo {
          font-size: .55em;
          margin: 0;
          margin-top: 5px;
          color: #292C3A;
        }
        #demo-action {
          margin: 0;
          text-decoration: underline;
          font-weight: bold;
          background: none;
          border: none;
          padding: 0;
          font-size: 1em;
          margin-left: 1px;
        }
        #demo-action:hover{
          cursor: pointer;
        }
        #home-header {
          max-width: 498px;
        }
        /* 640px - 1023px */
        ${largeBreakPoint(css`
          #home-block {
            padding-left: 4.5em;
            background: url(/assets/new/Hero1024_withmani.png);
            background-position: center center;
            background-size: cover;
            background-repeat: no-repeat;
          }
          #wrapper {
            width: 825px;
          }
          #content-grid {
            column-gap: 1em;
          }
        `)}
        /* 480px - 639px */
        ${mediumBreakPoint(css`
          #home-block {
            padding: 1.5em;
            padding-top: 4em;
            padding-bottom: 6em;
            background: url(/assets/new/Hero480_withmani.jpg);
            background-position: center bottom;
            background-size: cover;
            background-repeat: no-repeat;
          }
          #wrapper {
            width: 530px;
          }
          .intro-grid-item p {
            width: 13em;
          }
          #input-area {
            width: 100%;
          }
          #input-and-error {
            margin-right: 10px;
          }
          #input-form {
            width: 100%;
          }
          #home-header{
            font-size: 40px;
          }
          #input-form .navigation::part(base) {
            width: 100%;
          }
        `)}

        @media (min-width: 480px) and (max-width: 580px) {
          #wrapper {
            width: 400px;
          }
          #input-area {
            width: 100%;
            display: flex;
            flex-direction: column;
            align-items: flex-start;
            row-gap: 5px;
          }
        }

        /* < 480px */
        @media (max-width: 480px) {
          #home-block {
            padding: 1em;
            padding-top: 4em;
            padding-bottom: 2em;
            background: url(/assets/new/Hero480_withmani.jpg);
            background-position: center bottom;
            background-size: cover;
            background-repeat: no-repeat;
          }
          #wrapper {
            width: 400px;
          }
          #home-header {
            font-size: 1.9em;
          }
          #content-grid {
            display: flex;
            flex-direction: column;
            row-gap: 1em;
          }
          #input-and-error{
            width: 85%;
          }
          #input-area {
            width: 100%;
            display: flex;
            flex-direction: column;
            align-items: flex-start;
            row-gap: 5px;
          }
          #input-header-holder img {
            display: none;
          }
          #home-header {
            line-height: 36px;
          }
          #input-form {
            width: 100%;
          }
          .grid-item-header {
            font-size: 20px;
          }
          #input-header {
            font-size: 20px;
          }
          #input-form .navigation::part(base) {
            width: 100%;
          }
        }
        @media (max-width: 415px) {
          #wrapper {
            width: 300px;
          }
        }
        @media (min-width: 640px) and (max-width: 955px) {
          #home-block {
            background-position: center;
          }
          #wrapper {
            width: 600px;
          }
        }

        /*1024px - 1365px*/
        ${xLargeBreakPoint(css`
            #home-block {
              background: url(/assets/new/Hero1366_withmani.png);
              background-position: center center;
              background-size: cover;
              background-repeat: no-repeat;
            }
        `)}
          /* > 1920 */
        ${xxxLargeBreakPoint(css`
            #wrapper {
              width: 1160px;
            }
        `)}
      `,
    ];
  }

  constructor() {
    super();
  }

  async firstUpdated() {
    // Resetting for a new url
    sessionStorage.clear();
    resetInitialManifest();

    const search = new URLSearchParams(location.search);
    const site = search.get('site');

    if (site) {
      this.siteURL = site.trim();
      await this.analyzeSite();
    }

    recordPWABuilderProcessStep('landing-page-loaded', AnalyticsBehavior.StartProcess);

    /*
    Step 1: Start the process on home page load
    Step 2: Track any button presses a checkpoint
    Step 3: end the process when the user packages
    timer for first action
    */
  }

  handleURL(inputEvent: InputEvent) {
    if (inputEvent) {
      this.siteURL = (inputEvent.target as HTMLInputElement).value.trim();
    }

    if (isValidURL(this.siteURL as string)) {
      this.disableStart = false;
    } else {
      this.disableStart = true;
    }
  }

  async start(inputEvent: InputEvent) {
    inputEvent.preventDefault();

    await this.analyzeSite();
  }

  async analyzeSite() {
    if(this.siteURL !== demoURL){
      sessionStorage.setItem('demoURL', JSON.stringify(false));
    }

    if (this.siteURL) {
      this.gettingManifest = true;
      this.siteURL = cleanUrl(this.siteURL);
      const isValidUrl = isValidURL(this.siteURL);

      recordPWABuilderProcessStep('.top.entered_link_testing_started', AnalyticsBehavior.ProcessCheckpoint,
      {
        url: this.siteURL,
        valid: isValidUrl
      });

      if (isValidUrl) {
        Router.go(`/reportcard?site=${this.siteURL}`);
      } else {
        this.errorMessage = localeStrings.input.home.error.invalidURL;
        this.errorGettingURL = true;

        await this.updateComplete;

        (this.shadowRoot?.querySelector('.error-message') as HTMLSpanElement)?.focus();
      }

      // HACK: Lit 2.0 crashes on Safari 14 desktop on the following line:
      // this.gettingManifest = false;
      // To fix this, we've found that putting that call in a 100ms timeout fixes the issue.
      setTimeout(() => this.gettingManifest = false, 100);
    }
  }


  updateProgress(progressData: ProgressList) {
    if (progressData && progressData.progress[0] && progressData.progress[0].items[0]) {
      progressData.progress[0].items[0].done = Status.DONE;
      const newProgress = progressData;
      setProgress(newProgress);
    }
  }

  placeDemoURL(){
    sessionStorage.setItem('demoURL', JSON.stringify(true));
    recordPWABuilderProcessStep("home.top.DemoURL_clicked", AnalyticsBehavior.ProcessCheckpoint);
    this.siteURL = demoURL;
    let box = this.shadowRoot!.getElementById("input-box");
    (box as HTMLInputElement)!.value = this.siteURL;
    this.analyzeSite();
  }


  render() {
    return html`
      <app-header part="header"></app-header>
      <main>
        <div id="home-block">
          <div id="wrapper">
            <h1 id="home-header" slot="hero-container">
              Helping developers build and publish PWAs
            </h1>
            <section id="content-grid" slot="grid-container">
              <div class="intro-grid-item">
                <div class="grid-item-header">  
                  <a @click=${() => recordPWABuilderProcessStep("home.top.PWAStarter_clicked", AnalyticsBehavior.ProcessCheckpoint)} href="https://docs.pwabuilder.com/#/starter/quick-start" target="_blank" rel="noopener" aria-label="Start a new pwa, will open in separate tab">Start a new PWA</a>
                  <img src="/assets/new/arrow.svg" alt="arrow" role="presentation"/>

                </div>
                <p>
                  Looking to build a new Progressive Web App? Checkout all the documentation here.
                </p>
              </div>

              <div class="intro-grid-item">
<<<<<<< HEAD
                <div class="grid-item-header">
                  <a @click=${() => recordPWABuilderProcessStep("home.top.PWAStudio_clicked", AnalyticsBehavior.ProcessCheckpoint)} href="https://aka.ms/install-pwa-studio" target="_blank" rel="noopener">Use dev tools</a>
=======
                <div class="grid-item-header">  
                  <a @click=${() => recordPWABuilderProcessStep("home.top.PWAStudio_clicked", AnalyticsBehavior.ProcessCheckpoint)} href="https://aka.ms/install-pwa-studio" target="_blank" rel="noopener" aria-label="Use dev tools, will open a separate tab">Use dev tools</a>
>>>>>>> 05db4c47
                  <img src="/assets/new/arrow.svg" alt="arrow" role="presentation"/>
                </div>
                <p>
                  Use our VS Code extension to create, improve, and package your PWA directly in your code editor.
                </p>
              </div>
            </section>

            <form id="input-form" slot="input-container" @submit="${(e: InputEvent) => this.start(e)}">
              <div id="input-block" role="region">
                <div id="input-header-holder">
                  <h2 id="input-header">Ship your PWA to app stores</h2>
                  <img title="Windows" src="/assets/windows_icon.svg" alt="Windows" />
                  <img title="iOS" src="/assets/apple_icon.svg" alt="iOS" />
                  <img title="Android" src="/assets/android_icon_full.svg" alt="Android" />
                  <img title="Meta Quest" src="/assets/meta_icon.svg" alt="Meta Quest" />
                </div>
                <div id="input-area">
                  <div id="input-and-error">
                    <sl-input slot="input-container" type="text" id="input-box" placeholder="Enter the URL to your PWA" name="url-input"
                      class="${classMap({ error: this.errorGettingURL })}" aria-labelledby="input-header" @input="${(e: InputEvent) => this.handleURL(e)}">
                    </sl-input>

                    ${this.errorMessage && this.errorMessage.length > 0
                      ? html`<span role="alert" aria-live="polite" class="error-message">${this.errorMessage}</span>`
                      : null}
                  </div>
<<<<<<< HEAD

                  <sl-button
                    id="start-button"
                    type="submit"
                    class="navigation raise"
                    ?loading="${this.gettingManifest}"
                    ?disabled="${this.disableStart}"
                    @click="${(e: InputEvent) => this.start(e)}">Start</sl-button>
                  <p id="demo">Try a <button id="demo-action" aria-label="click here for demo url" @click=${() => this.placeDemoURL()}>demo url</button></p>
=======
            
                  <loading-button id="start-button" type="submit" class="navigation raise" ?loading="${this.gettingManifest}" ?disabled="${this.disableStart}"
                  @click="${(e: InputEvent) => this.start(e)}" aria-label="Start your pwa, will redirect to testing page">Start</loading-button>
                  <p id="demo">Try a <button id="demo-action" aria-label="click here for demo url, will redirect to testing page" @click=${() => this.placeDemoURL()}>demo url</button></p>
>>>>>>> 05db4c47
                </div>

              </div>
            </form>
          </div>
        </div>
        <companies-packaged></companies-packaged>
        <resource-hub-new></resource-hub-new>
        <success-stories></success-stories>
        <community-hub></community-hub>
      </main>
    `;
  }
}

const demoURL: string = "https://webboard.app";<|MERGE_RESOLUTION|>--- conflicted
+++ resolved
@@ -522,13 +522,8 @@
               </div>
 
               <div class="intro-grid-item">
-<<<<<<< HEAD
-                <div class="grid-item-header">
-                  <a @click=${() => recordPWABuilderProcessStep("home.top.PWAStudio_clicked", AnalyticsBehavior.ProcessCheckpoint)} href="https://aka.ms/install-pwa-studio" target="_blank" rel="noopener">Use dev tools</a>
-=======
                 <div class="grid-item-header">  
                   <a @click=${() => recordPWABuilderProcessStep("home.top.PWAStudio_clicked", AnalyticsBehavior.ProcessCheckpoint)} href="https://aka.ms/install-pwa-studio" target="_blank" rel="noopener" aria-label="Use dev tools, will open a separate tab">Use dev tools</a>
->>>>>>> 05db4c47
                   <img src="/assets/new/arrow.svg" alt="arrow" role="presentation"/>
                 </div>
                 <p>
@@ -556,7 +551,6 @@
                       ? html`<span role="alert" aria-live="polite" class="error-message">${this.errorMessage}</span>`
                       : null}
                   </div>
-<<<<<<< HEAD
 
                   <sl-button
                     id="start-button"
@@ -564,14 +558,9 @@
                     class="navigation raise"
                     ?loading="${this.gettingManifest}"
                     ?disabled="${this.disableStart}"
-                    @click="${(e: InputEvent) => this.start(e)}">Start</sl-button>
-                  <p id="demo">Try a <button id="demo-action" aria-label="click here for demo url" @click=${() => this.placeDemoURL()}>demo url</button></p>
-=======
-            
-                  <loading-button id="start-button" type="submit" class="navigation raise" ?loading="${this.gettingManifest}" ?disabled="${this.disableStart}"
-                  @click="${(e: InputEvent) => this.start(e)}" aria-label="Start your pwa, will redirect to testing page">Start</loading-button>
+                    @click="${(e: InputEvent) => this.start(e)}"
+                    aria-label="Start your pwa, will redirect to testing page">Start</sl-button>
                   <p id="demo">Try a <button id="demo-action" aria-label="click here for demo url, will redirect to testing page" @click=${() => this.placeDemoURL()}>demo url</button></p>
->>>>>>> 05db4c47
                 </div>
 
               </div>
