--- conflicted
+++ resolved
@@ -1,12 +1,7 @@
 import { LitElement, css, html } from 'lit';
 import { customElement, property, state } from 'lit/decorators.js';
-<<<<<<< HEAD
 import { getManifestContext, setManifestContext } from '../services/app-info';
-import { validateManifest, Validation, Manifest, reportMissing, required_fields, reccommended_fields, optional_fields } from '@pwabuilder/manifest-validation';
-=======
-import { getManifestContext } from '../services/app-info';
 import { validateManifest, Validation, Manifest, reportMissing, required_fields, recommended_fields, optional_fields } from '@pwabuilder/manifest-validation';
->>>>>>> f4e6f116
 import {
   BreakpointValues,
   mediumBreakPoint,
@@ -463,7 +458,7 @@
         #pfs:focus, #pfs:hover {
           box-shadow: var(--button-box-shadow);
         }
-        
+
         .mani-tooltip {
           --sl-tooltip-padding: 0;
         }
@@ -1589,7 +1584,7 @@
 
         if(!missing){
           this.todoItems.push({"card": card, "field": result.infoString, "fix": result.infoString, "status": status});
-        } 
+        }
       }
     })
 
@@ -1662,7 +1657,7 @@
     let missing = await reportMissing(manifest);
 
     missing.forEach((field: string) => {
-      
+
       let isRecommended = false;
 
       if(required_fields.includes(field)){
@@ -1963,7 +1958,7 @@
 
   // Sorts the action items list with the required stuff first
   sortTodos(){
-    const rank: { [key: string]: number } = { 
+    const rank: { [key: string]: number } = {
       "required": 0,
       "highly recommended": 1,
       "recommended": 2,
@@ -2552,12 +2547,7 @@
           </div>
         </div>
       </div>
-<<<<<<< HEAD
-
-
-=======
-      
->>>>>>> f4e6f116
+
 
       <sl-dialog class="dialog" ?open=${this.showConfirmationModal} @sl-hide=${() => this.showConfirmationModal = false} noHeader>
         ${this.retestConfirmed ?
@@ -2574,7 +2564,7 @@
         }
 
       </sl-dialog>
-      
+
       <publish-pane></publish-pane>
       <test-publish-pane></test-publish-pane>
       ${this.manifestDataLoading ? html`` : html`<manifest-editor-frame .isGenerated=${this.createdManifest} @readyForRetest=${() => this.addRetestTodo("Manifest")}></manifest-editor-frame>`}
