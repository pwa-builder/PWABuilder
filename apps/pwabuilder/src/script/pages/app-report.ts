--- conflicted
+++ resolved
@@ -460,8 +460,6 @@
           box-shadow: var(--button-box-shadow);
         }
         
-<<<<<<< HEAD
-=======
         #share-card {
           width: 100%;
           background: #ffffff;
@@ -535,7 +533,6 @@
           height: auto;
         }
         
->>>>>>> b84f4999
         .mani-tooltip {
           --sl-tooltip-padding: 0;
         }
@@ -2604,8 +2601,6 @@
         }
 
       </sl-dialog>
-<<<<<<< HEAD
-=======
 
       <share-card 
         .manifestData=${`${this.manifestValidCounter}/${this.manifestTotalScore}/${this.getRingColor("manifest")}/Manifest`}
@@ -2613,7 +2608,6 @@
         .securityData=${`${this.secValidCounter}/${this.secTotalScore}/${this.getRingColor("sec")}/Security`}
         .siteUrl=${this.appCard.siteUrl}
       > </share-card>
->>>>>>> b84f4999
       
       <publish-pane></publish-pane>
       <test-publish-pane></test-publish-pane>
