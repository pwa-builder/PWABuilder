--- conflicted
+++ resolved
@@ -513,139 +513,7 @@
         #pfs:focus, #pfs:hover {
           box-shadow: var(--button-box-shadow);
         }
-        
-<<<<<<< HEAD
-
-=======
-<<<<<<< HEAD
-=======
->>>>>>> origin/dev
-        #share-card {
-          width: 100%;
-          background: #ffffff;
-          border-radius: 10px;
-
-          display: flex;
-          justify-content: space-between;
-          align-items: center;
-          padding: 12px 22px;
-          position: relative;
-        }
-
-        #share-card-mani{
-          position: absolute;
-          left: 10px;
-          bottom: 0;
-          height: 85px;
-        }
-
-        #share-card-content{
-          display: flex;
-          align-items: center;
-          justify-content: center;
-          gap: 10px;
-        }
-<<<<<<< HEAD
-
-        #share-card-text {
-          font-size: var(--subheader-font-size);
-          color: var(--primary-color);
-          font-weight: bold;
-          margin-left: 115px;
-        }
-
-        #share-card-actions {
-          display: flex;
-          align-items: center;
-          justify-content: center;
-          gap: 15px;
-        }
-
-        .share-banner-buttons {
-          display: flex;
-          justify-content: center;
-          align-items: center;
-          gap: 5px;
-          padding: 10px 20px;
-          background: transparent;
-          color: var(--primary-color);
-          font-size: var(--button-font-size);
-          font-weight: bold;
-          border: 1px solid var(--primary-color);
-          border-radius: var(--button-border-radius);
-          white-space: nowrap;
-        }
-        .share-banner-buttons:hover {
-          box-shadow: var(--button-box-shadow)
-        }
-
-        #share-button-desktop:disabled, #share-button-mobile:disabled {
-          color: #C3C3C3;
-          border-color: #C3C3C3;
-        }
-
-        #share-button-desktop:disabled:hover, #share-button-mobile:disabled:hover {
-          cursor: no-drop;
-          box-shadow: none;
-        }
-
-        .banner-button-icons {
-          width: 20px;
-          height: auto;
-        }
-        
-
-=======
->>>>>>> origin/dev
-
-        #share-card-text {
-          font-size: var(--subheader-font-size);
-          color: var(--primary-color);
-          font-weight: bold;
-          margin-left: 115px;
-        }
-
-        #share-card-actions {
-          display: flex;
-          align-items: center;
-          justify-content: center;
-          gap: 15px;
-        }
-
-        .share-banner-buttons {
-          display: flex;
-          justify-content: center;
-          align-items: center;
-          gap: 5px;
-          padding: 10px 20px;
-          background: transparent;
-          color: var(--primary-color);
-          font-size: var(--button-font-size);
-          font-weight: bold;
-          border: 1px solid var(--primary-color);
-          border-radius: var(--button-border-radius);
-          white-space: nowrap;
-        }
-        .share-banner-buttons:hover {
-          box-shadow: var(--button-box-shadow)
-        }
-
-        #share-button:disabled {
-          color: #C3C3C3;
-          border-color: #C3C3C3;
-        }
-
-        #share-button:disabled:hover {
-          cursor: no-drop;
-          box-shadow: none;
-        }
-
-        .banner-button-icons {
-          width: 20px;
-          height: auto;
-        }
-        
->>>>>>> dev
+
         .mani-tooltip {
           --sl-tooltip-padding: 0;
         }
@@ -2428,17 +2296,9 @@
                         .fix=${todo.fix}
                         .card=${todo.card}
                         .displayString=${todo.displayString}
-<<<<<<< HEAD
-                        @todo-clicked=${(e: CustomEvent) => this.animateItem(e)}
-<<<<<<< HEAD
                         @open-manifest-editor=${(e: CustomEvent) => this.openManifestEditorModal(e.detail.field, e.detail.tab)}
                         @trigger-hover=${(e: CustomEvent) => this.handleShowingTooltip(e)}>
-=======
                         @open-manifest-editor=${(e: CustomEvent) => this.openManifestEditorModal(e.detail.field, e.detail.tab)}>
-=======
-                        @todo-clicked=${(e: CustomEvent) => this.animateItem(e)}>
->>>>>>> origin/dev
->>>>>>> fbec302a
                       </todo-item>`
                   ) : html`<span class="loader"></span>`}
               </div>
