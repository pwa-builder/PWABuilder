--- conflicted
+++ resolved
@@ -2876,14 +2876,10 @@
                     ${this.proxyLoadingImage || this.appCard.iconURL.length === 0 ? html`<span class="proxy-loader"></span>` : html`<img src=${this.appCard.iconURL} alt=${this.appCard.iconAlt} />`}
                   </div>
                   <div id="card-info" class="flex-row">
-<<<<<<< HEAD
                     <h1 id="site-name">
                       ${this.appCard.siteName}
                       <span class="visually-hidden" aria-live="polite">Report card page for ${this.appCard.siteName}</span>
                     </h1>
-=======
-                    <h1 id="site-name">${this.appCard.siteName}</h1>
->>>>>>> a449cc0f
                     <p id="site-url">${this.appCard.siteUrl}</p>
                     <p id="app-card-desc" class="app-card-desc-desktop">${this.truncateString(this.appCard.description)}</p>
                   </div>
