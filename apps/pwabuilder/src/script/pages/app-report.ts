import { LitElement, css, html } from 'lit';
import { customElement, property, state } from 'lit/decorators.js';
import { getManifestContext, setManifestContext } from '../services/app-info';
import { validateManifest, Validation, Manifest, reportMissing, required_fields, recommended_fields, optional_fields } from '@pwabuilder/manifest-validation';
import {
  BreakpointValues,
  mediumBreakPoint,
  smallBreakPoint,
} from '../utils/css/breakpoints';
import {classMap} from 'lit/directives/class-map.js';
import { styleMap } from 'lit/directives/style-map.js';

import '../components/app-header';
import '../components/todo-list-item';
import '../components/manifest-editor-frame';
import '../components/publish-pane';
import '../components/test-publish-pane';
import '../components/sw-selector';
import '../components/share-card';

import {
  Icon,
  ManifestContext,
  RawTestResult,
  TestResult
} from '../utils/interfaces';

// import { fetchOrCreateManifest, createManifestContextFromEmpty } from '../services/manifest';
import { resolveUrl } from '../utils/url';

import { AnalyticsBehavior, recordPWABuilderProcessStep } from '../utils/analytics';

//@ts-ignore
import Color from "../../../node_modules/colorjs.io/dist/color";
import { manifest_fields } from '@pwabuilder/manifest-information';
import { SlDropdown } from '@shoelace-style/shoelace';
<<<<<<< HEAD
import { Router } from '@vaadin/router';
=======
import { processManifest, processSecurity, processServiceWorker } from './app-report.helper';
import { Report, ReportAudit, FindWebManifest, FindServiceWorker, AuditServiceWorker } from './app-report.api';
>>>>>>> 1fdba843

const valid_src = "/assets/new/valid.svg";
const yield_src = "/assets/new/yield.svg";
const stop_src = "/assets/new/stop.svg";

@customElement('app-report')
export class AppReport extends LitElement {
  @property({ type: Object }) resultOfTest: RawTestResult | undefined;
  @property({ type: Object }) reportAudit: ReportAudit | undefined;
  @property({ type: Object }) appCard = {
    siteName: 'Site Name',
    description: "Your site's description",
    siteUrl: 'Site URL',
    iconURL: '',
    iconAlt: 'Your sites logo'
  };
  @property({ type: Object }) CardStyles = { backgroundColor: '#ffffff', color: '#292c3a'};
  @property({ type: Object }) BorderStyles = { borderTop: '1px solid #00000033'};
  @property({ type: Object }) LastEditedStyles = { color: '#000000b3'};
  @property() manifestCard = {};
  @property() serviceWorkerCard = {};
  @property() securityCard = {};
  @property() siteURL = '';
  @state() swScore = 0;
  @state() maniScore = 0;
  @state() securityScore = 0;

  @state() errored: boolean = false;
  @state() errorMessage: string | undefined = undefined;
  @state() errorLink: string | undefined = undefined;

  @state() mql = window.matchMedia(
    `(min-width: ${BreakpointValues.largeUpper}px)`
  );

  @state() isAppCardInfoLoading: boolean = false;
  @state() isDeskTopView = this.mql.matches;

  // will be used to control the state of the "Package for store" button.
  @state() runningTests: boolean = false;
  @state() canPackageList: boolean[] = [false, false, false];
  @state() canPackage: boolean = false;
  @state() manifestEditorOpened: boolean = false;
  @state() retestPath: string = "/assets/new/retest-black.svg";

  @state() swSelectorOpen: boolean = false;

  // Controls the last tested section
  @state() lastTested: string = "Last tested seconds ago";

  @state() todoWindow: any[] = [];
  private pageNumber: number = 1;
  private pageSize: number = 5;

  // validation
  @state() validationResults: Validation[] = [];
  @state() manifestTotalScore: number = 0;
  @state() manifestValidCounter: number = 0;
  @state() manifestRequiredCounter: number = 0;
  @state() manifestRecCounter: number = 0;
  @state() manifestDataLoading: boolean = true;
  @state() manifestMessage: string = "";
  @state() startingManifestEditorTab: string = "info";
  @state() focusOnME: string = "";
  @state() proxyLoadingImage: boolean = false;

  @state() serviceWorkerResults: any[] = [];
  @state() swTotalScore: number = 0;
  @state() swValidCounter: number = 0;
  @state() swRequiredCounter: number = 0;
  @state() swRecCounter: number = 0;
  @state() swDataLoading: boolean = true;
  @state() swMessage: string = "";

  @state() securityResults: any[] = [];
  @state() secTotalScore: number = 0;
  @state() secValidCounter: number = 0;
  @state() secRequiredCounter: number = 0;
  @state() secRecCounter: number = 0;
  @state() secDataLoading: boolean = true;
  @state() secMessage: string = "";

  @state() requiredMissingFields: any[] = [];
  @state() recMissingFields: any[] = [];
  @state() optMissingFields: any[] = [];

  // Confirm Retest stuff
  @state() showConfirmationModal: boolean = false;
  @state() thingToAdd: string = "";
  @state() retestConfirmed: boolean = false;

  @state() createdManifest: boolean = false;
  @state() manifestContext: ManifestContext | undefined;

  @state() todoItems: any[] = [];
  @state() openTooltips: SlDropdown[] = [];

  private possible_messages = [
    {"messages": {
                  "green": "PWABuilder has analyzed your Web Manifest and your manifest is ready for packaging! Great job you have a perfect score!",
                  "yellow": "PWABuilder has analyzed your Web Manifest and your manifest is ready for packaging! We have identified recommended and optional fields that you can include to make your PWA better. Use our Manifest Editor to edit and update those fields.",
<<<<<<< HEAD
                  "blocked": "PWABuilder has analyzed your Web Manifest. You have one or more fields that need to be updated before you can pacakge. Use our Manifest Editor to edit and update those fields. You can package for the store once you have a valid manifest.",
=======
                  "blocked": "PWABuilder has analyzed your Web Manifest. You have one or more fields that need to be updated before you can package. Use our Manifest Editor to edit and update those fields. You can package for the store once you have a valid manifest.",
>>>>>>> 1fdba843
                  "none": "PWABuilder has analyzed your site and did not find a Web Manifest. Use our Manifest Editor to generate one. You can package for the store once you have a valid manifest.",
                  }
    },
    {"messages": {
                      "green": "PWABuilder has analyzed your Service Worker and your Service Worker is ready for packaging! Great job you have a perfect score!",
                      "yellow": "PWABuilder has analyzed your Service Worker, and has identified additonal features you can add, like offline support, to make your app feel more robust.",
                      "blocked": "",
                      "none": "PWABuilder has analyzed your site and did not find a Service Worker. Having a Service Worker is highly recomeneded by PWABuilder as it enables an array of features that can enhance your PWA. You can genereate a Service Worker below or use our documentation to make your own.",
                  },
     },
      {"messages": {
                    "green": "PWABuilder has done a basic analysis of your HTTPS setup and found no issues! Great job you have a perfect score!",
                    "yellow": "",
                    "blocked": "",
                    "none": "PWABuilder has done a basic analysis of your HTTPS setup and has identified required actions before you can package. Check out the documentation linked below to learn more.",
                  }
      }
    ];

  static get styles() {
    return [
      css`

        /* Page wide */
        * {
          box-sizing: border-box;
          font-family: inherit;
        }

        app-header::part(header) {
          position: sticky;
          top: 0;
        }

        #report-wrapper {
          width: 100%;
          display: flex;
          flex-direction: column;
          row-gap: 1.5em;
          align-items: center;
          background-color: #f2f3fb;
          padding: 20px;
        }

        #content-holder {
          max-width: 1300px;
          width: 100%;
          display: flex;
          flex-flow: row wrap;
          gap: 1em;
        }

        sl-details {
          width: 100%;
        }

        sl-details::part(summary-icon){
          display: none;
        }

        sl-details::part(content) {
          padding-top: .75em;
          padding-bottom: 1.5em;
        }

        sl-details:disabled{
          cursor: no-drop;
        }

        @keyframes bounce {
          0%,
          20%,
          50%,
          80%,
          100% {
            transform: translateY(0);
          }
          40% {
            transform: translateX(-5px);
          }
          60% {
            transform: translateX(5px);
          }
        }

        button:hover {
          cursor: pointer;
        }

        sl-progress-ring {
          height: fit-content;
          --track-width: 4px;
          --indicator-width: 8px;
          --size: 100px;
          font-size: var(--subheader-font-size);
        }

        sl-progress-ring::part(label){
          color: var(--primary-color);
          font-weight: bold;
        }

        .red {
          --indicator-color: var(--error-color);
        }

        .yellow {
          --indicator-color: var(--warning-color);
        }

        .green {
          --indicator-color: var(--success-color);
        }

        .macro_error {
          width: 3em;
          height: auto;
        }

        /* App Card and Packaging */
        #header-row {
          width: 100%;
          display: flex;
          align-items: center;
          justify-content: center;
          column-gap: 1em;
        }

        /* App Card */

        #app-card {
          width: 60%;
          height: 100%;
          border-radius: var(--card-border-radius);
          background-color: #ffffff;
          justify-content: space-between;
          box-shadow: 0px 4px 30px 0px #00000014;

          container: card / inline-size;
        }

        #app-card-header {
          display: grid;
          grid-template-rows: auto;
          gap: 10px;
          align-items: center;
          padding: 2em 2em 0;
          width: 100%;
        }

        #app-card-header.skeleton{
          grid-template-columns: 0fr 1fr;
          grid-template-rows: 1fr 0fr;
        }

        #app-card-header, #app-card-footer{
          font-size: 14px;
        }

        #app-card-header-col {
          display: grid;
          grid-template-columns: 1fr 4fr 1fr;
          gap: 15px;
        }

        #pwa-image-holder {
          height: fit-content;
          width: fit-content;
          display: flex;
          align-items: center;
          justify-content: center;
          background-color: #ffffff;
          box-shadow: rgb(0 0 0 / 20%) 0px 4px 10px 0px;
          border-radius: 4px;
        }

        /* #app-image-skeleton {

          height: 85px;
          width: 85px;
          padding: 10px;
        } */

        #pwa-image-holder img{
          height: 115.05px;
          width: 115.05px;
          left: 113px;
          top: 118.951171875px;
          border-radius: 4px;
        }

        #app-card-share-cta {
          display: flex;
          height: 100%;
          flex-direction: column;
          justify-content: start;
        }

        #app-card-share-cta #share-button-desktop {
          height: 32px;
          width: 117.5439453125px;
          left: 509.4560546875px;
          top: 116.7421875px;
          border-radius: 20px;
          text-align: center;
          font-size: 12px;
        }

        #share-icon {
          height: 14px;
          width: 14.78px;
          left: 526.8994140625px;
          top: 125.322265625px;
          border-radius: 0px;

        }

        .proxy-loader {
          width: 48px;
          height: 48px;
          border: 5px solid var(--primary-color);
          border-bottom-color: transparent;
          border-radius: 50%;
          display: inline-block;
          box-sizing: border-box;
          animation: rotation 1s linear infinite;
        }

        @keyframes rotation {
          0% {
              transform: rotate(0deg);
          }
          100% {
              transform: rotate(360deg);
          }
        }

        #site-name {
          margin: 0;
          font-weight: bold;
          font-size: calc(var(--subheader-font-size) + 4px);

          text-overflow: ellipsis;
          overflow: hidden;

        }

        #site-name, #site-url{
          /* 115 is app icon size, 117 is share button, 4em is padding, 30px is gap */
          max-width: calc(((100cqi - 115px) - 117px) - 4em - 30px);
        }

        #card-info {
          //overflow: hidden;
          white-space: nowrap;
          height: 100%;
          display: flex;
          flex-direction: column;
          width: 100%;
          gap: 5px;
        }

        #card-info p {
          margin: 0;
        }

        #site-url {
          text-overflow: ellipsis;
          overflow: hidden;
          white-space: nowrap;
          /* max-width: 200px; */
          font-weight: bold;
          font-size: 16px;
        }

        #app-card-desc {
          overflow-y:hidden;
          text-overflow:ellipsis;
          font-size: 14px;
          font-weight: 500;
          line-height: 18px;
          white-space: break-spaces;
        }
        #app-card-desc-mobile {
          display: none;
        }

        #app-card-footer {
          padding: 0em 2em;
          min-height: 41px;
          display: flex;
          width: 100%;
          align-items: center;
          justify-content: flex-end;
          border-bottom-left-radius: 10px;
          border-bottom-right-radius: 10px;
          border-top: 1px solid rgb(242 243 251 / 20%);
        }

        #last-edited {
          white-space: nowrap;
          margin: 0;
        }

        #test, #last-edited {
          font-size: 12px;
          line-height: 18px;
        }


        #test.in-progress{
          color: #767676;

          align-items: center;
          display: flex;
          gap: 10px;
          line-height: 10px;
        }

        #test img {
          height: 18px;
        }

        #retest {
          display: flex;
          align-items: center;
          column-gap: 10px;
          border: none;
          background-color: transparent;
        }

        #retest:disabled{
          cursor: no-drop;
        }

        #app-image-skeleton {
          height: 115px;
          width: 115px;
          --border-radius: 4px;
        }

        .app-info-skeleton {
          width: 100%;
          margin-bottom: 10px;
        }

        .app-info-skeleton-half {
          width: 25%;
          height: 20px;
          margin: 10px 0;
        }

        /* Packaging Box */
        #app-actions {
          width: 40%;
          height: 100%;
          border-radius: var(--card-border-radius);
          background-color: #ffffff;
          align-items: center;
          justify-content: space-between;
          box-shadow: 0px 4px 30px 0px #00000014;
        }

        #package {
          row-gap: .5em;
          width: 100%;
          padding: 2em;
        }

        #app-actions button:not(#test-download) { // pfs + disabled
          white-space: nowrap;
          padding: var(--button-padding);
          border-radius: var(--button-border-radius);
          font-size: var(--button-font-size);
          font-weight: var(--font-bold);
          border: none;
          color: #ffffff;
          white-space: nowrap;
        }

        #test-download:disabled {
          cursor: no-drop;
          color: #757575;
        }

        #test-download:disabled .arrow_link {
          border-color: #757575;
        }

        #pfs {
          background-color: var(--font-color);
        }

        #pfs-disabled{
          background-color: #C3C3C3;
        }

        #pfs-disabled:hover{
          cursor: no-drop;
        }

        #pfs:focus, #pfs:hover {
          box-shadow: var(--button-box-shadow);
        }

        #share-card {
          width: 100%;
          background: #ffffff;
          border-radius: 10px;

          display: flex;
          justify-content: space-between;
          align-items: center;
          padding: 12px 22px;
          position: relative;
        }

        #share-card-mani{
          position: absolute;
          left: 10px;
          bottom: 0;
          height: 85px;
        }

        #share-card-content{
          display: flex;
          align-items: center;
          justify-content: center;
          gap: 10px;
        }

        #share-card-text {
          font-size: var(--subheader-font-size);
          color: var(--primary-color);
          font-weight: bold;
          margin-left: 115px;
        }

        #share-card-actions {
          display: flex;
          align-items: center;
          justify-content: center;
          gap: 15px;
        }

        .share-banner-buttons {
          display: flex;
          justify-content: center;
          align-items: center;
          gap: 5px;
          padding: 10px 20px;
          background: transparent;
          color: var(--primary-color);
          font-size: var(--button-font-size);
          font-weight: bold;
          border: 1px solid var(--primary-color);
          border-radius: var(--button-border-radius);
          white-space: nowrap;
        }
        .share-banner-buttons:hover {
          box-shadow: var(--button-box-shadow)
        }

        #share-button:disabled {
          color: #C3C3C3;
          border-color: #C3C3C3;
        }

        #share-button:disabled:hover {
          cursor: no-drop;
          box-shadow: none;
        }

        .banner-button-icons {
          width: 20px;
          height: auto;
        }
        #share-card-text {
          font-size: var(--subheader-font-size);
          color: var(--primary-color);
          font-weight: bold;
          margin-left: 115px;
        }

        #share-card-actions {
          display: flex;
          align-items: center;
          justify-content: center;
          gap: 15px;
        }

        .share-banner-buttons {
          display: flex;
          justify-content: center;
          align-items: center;
          gap: 5px;
          padding: 10px 20px;
          background: transparent;
          color: var(--primary-color);
          font-size: var(--button-font-size);
          font-weight: bold;
          border: 1px solid var(--primary-color);
          border-radius: var(--button-border-radius);
          white-space: nowrap;
        }
        .share-banner-buttons:hover {
          box-shadow: var(--button-box-shadow)
        }

        #share-button-desktop:disabled, #share-button-mobile:disabled {
          color: #C3C3C3;
          border-color: #C3C3C3;
        }

        #share-button-desktop:disabled:hover, #share-button-mobile:disabled:hover {
          cursor: no-drop;
          box-shadow: none;
        }

        .banner-button-icons {
          width: 20px;
          height: auto;
        }



        .mani-tooltip {
          --sl-tooltip-padding: 0;
        }

        .mani-tooltip::part(body){
          background-color: #ffffff;
        }

        .mani-tooltip::part(base__arrow){
          background-color: #ffffff;
          z-index: 10;
        }

        .mani-tooltip-content {
          padding: 0;
          display: flex;
          max-width: 325px;
          align-items: center;
          justify-content: center;
          border-radius: var(--card-border-radius);
          gap: .5em;
          background-color: #ffffff;
          color: var(--font-color);
          box-shadow: rgb(0 0 0 / 15%) 0px 0px 40px;
        }

        .mani-tooltip-content img {
          align-self: flex-end;
          justify-self: flex-end;
          height: 50px;
          width: auto;
        }

        .mani-tooltip-content p {
          margin: 0;
          padding: .5em;
        }

        #cl-mani-tooltip-content {
          padding: 5px 10px;
          font-size: 10px;
        }

        #test-download {
          background-color: transparent;
          color: var(--primary-color);
          border: none;
          width: fit-content;
          display: flex;
          column-gap: 0.5em;
          align-items: center;

          font-weight: bold;
          white-space: nowrap;
          font-size: var(--arrow-link-font-size);
        }

        #test-download:hover img {
          animation: bounce 1s;
        }

        #actions-footer {
          background-color: #f2f3fb;
          width: 100%;
          column-gap: 0.75em;
          border-bottom-left-radius: 10px;
          border-bottom-right-radius: 10px;
          padding: .5em 1em;
          border-top: 1px solid #E5E5E5;
        }

        #actions-footer img {
          height: 15px;
          width: auto;
        }

        #actions-footer p {
          margin: 0;
          font-size: 12px;
          font-weight: bold;
        }

        /* Action Items Card */
        #todo {
          width: 100%;
          box-shadow: 0px 4px 30px 0px #00000014;
          border-radius: var(--card-border-radius);
        }

        #todo-detail::part(base) {
          border-radius: var(--card-border-radius);
          border: none;
        }

        #todo-detail::part(header) {
          height: 60px;
        }

        #todo-detail::part(summary) {
          color: var(--primary-color);
          font-size: 20px;
          font-weight: bold;
        }

        #todo-summary-left {
          display: flex;
          align-items: center;
          gap: .5em;
        }

        #todo-summary-left p {
          font-size: var(--subheader-font-size);
        }

        .todo-items-holder {
        }

        #pagination-actions {
          display: flex;
          align-items: center;
          justify-content: center;
          width: 100%;
          justify-self: center;
          gap: .25em;
        }

        .pageToggles {
          height: 15px;
          color: var(--primary-color);
        }

        #dots {
          display: flex;
          align-items: center;
          justify-content: center;
          gap: .25em;
        }

        #dots img {
          height: 10px;
          width: auto;
        }

        #pagination-actions > sl-icon:hover{
          cursor:pointer
        }

        .pagination-buttons{
          background-color: transparent;
          border: none;
          display: flex;
          align-items: center;
          justify-content: center;
          height: fit-content;
        }

        #indicators-holder {
          display: flex;
          gap: .5em;
          align-items: center;
        }

        .indicator {
          display: flex;
          gap: .5em;
          align-items: center;
          background-color: #F1F2FA;
          padding: .25em .5em;
          border-radius: var(--card-border-radius);
        }

        .indicator p {
          line-height: 20px;
          margin: 0;
          font-size: 15px;
        }

        /* Manifest Card */
        #manifest {
          box-shadow: 0px 4px 30px 0px #00000014;
          background-color: #ffffff;
          border-radius: var(--card-border-radius);
          width: 100%;
        }

        #manifest-header {
          display: flex;
          justify-content: space-between;
          gap: 1em;
          border-bottom: 1px solid #c4c4c4;
          padding: 1em;
        }

        #mh-content{
          display: flex;
          gap: 1em;
          justify-content: space-between;
          width: 100%;
        }

        #mh-text {
          width: 50%;
          row-gap: 0.5em;
        }

        #mh-right {
          display: flex;
          column-gap: 2.5em;
        }

        #mh-actions {
          row-gap: 1em;
          align-items: center;
        }

        #manifest-detail-grid {
          display: grid;
          grid-template-columns: repeat(3, 1fr);
          gap: 1em;
        }

        .missing {
          font-size: 14px;
          margin: 0;
          font-weight: bold;
          white-space: no-wrap;
        }

        /* S cards */
        #two-cell-row {
          display: flex;
          flex-flow: row wrap;
          align-items: flex-start;
          justify-content: space-between;
          width: 100%;
        }

        #two-cell-row > * {
          width: 49%;
          background: #ffffff;
          display: flex;
          flex-direction: column;
          justify-content: space-between;
          align-self: flex-start;
          border-radius: var(--card-border-radius);
        }

        /* SW Card */
        #sw-header {
          row-gap: 0.5em;
          border-bottom: 1px solid #c4c4c4;
          padding: 1em;
          min-height: 318px;
          justify-content: space-between;
        }

        #swh-top {
          display: flex;
          justify-content: space-between;
          column-gap: 1em;
        }

        #swh-text {
          width: 100%;
          row-gap: 0.5em;
        }

        #sw-actions {
          row-gap: 1em;
          width: fit-content;
          align-items: center;
        }

        /* Sec Card */

        /* Classes used widely */
        .flex-col {
          display: flex;
          flex-direction: column;
          position: relative;
        }

        .flex-col-center {
          display: flex;
          flex-direction: column;
          align-items: center;
          justify-content: center;
        }

        .flex-center {
          display: flex;
          align-items: center;
          justify-content: center;
        }

        .details-summary {
          display: flex;
          align-items: center;
          justify-content: space-between;
          width: 100%;
        }

        .details-summary p {
          font-size: var(--card-body-font-size);
        }

        .dropdown_icon {
          transform: rotate(0deg);
          transition: transform .5s;
        }

        .card-header {
          font-size: calc(var(--subheader-font-size) + 4px);
          font-weight: bold;
          margin: 0;
          white-space: nowrap;
        }

        .card-desc {
          margin: 0;
          font-size: var(--card-body-font-size);
        }

        #test-download p {
          line-height: 1em;
        }

        .arrow_link {
          margin: 0;
          border-bottom: 1px solid var(--primary-color);
          white-space: nowrap;
        }

        .arrow_anchor {
          text-decoration: none;
          font-size: var(--arrow-link-font-size);
          font-weight: bold;
          margin: 0px 0.5em 0px 0px;
          line-height: 1em;
          color: var(--primary-color);
          display: flex;
          column-gap: 10px;
          width: fit-content;
        }

        .arrow_anchor:visited {
          color: var(--primary-color);
        }

        .arrow_anchor:hover {
          cursor: pointer;
        }

        .arrow_anchor:hover img {
          animation: bounce 1s;
        }

        #report-wrapper .alternate {
          background: var(--secondary-color);
          color: var(--primary-color);
          border: 1px solid var(--primary-color);
          font-size: var(--button-font-size);
          font-weight: bold;
          padding: var(--button-padding);
          border-radius: var(--button-border-radius);
          white-space: nowrap;
        }
        #report-wrapper .alternate:hover {
          box-shadow: var(--button-box-shadow)
        }

        #report-wrapper .alternate:disabled {
          color: #C3C3C3;
          border-color: #C3C3C3;
        }

        #report-wrapper .alternate:disabled:hover {
          cursor: no-drop;
          box-shadow: none;
        }

        .detail-list {
          display: flex;
          flex-direction: column;
          row-gap: 18px;
        }

        .detail-list-header {
          font-size: 18px;
          margin: 0;
          font-weight: bold;
        }

        .detail-list p:not(.detail-list-header){
          margin: 0;
        }

        .details::part(base) {
          border-radius: 0;
          border-bottom-left-radius: 10px;
          border-bottom-right-radius: 10px;
          border: none;
        }
        .details::part(summary) {
          font-weight: bold;
          font-size: var(--card-body-font-size);
        }
        .details::part(header) {
          height: 40px;
          padding: 1em .75em;
        }

        .detail-grid {
          display: flex;
          flex-direction: column;
          row-gap: 0.5em;
        }

        #sec-header {
          justify-content: space-between;
          row-gap: .5em;
          padding: 1em;
          border-bottom: 1px solid #c4c4c4;
          min-height: 318px;
        }
        #sec-top {
          display: flex;
          column-gap: 1em;
          justify-content: space-between;
        }
        #sec-text {
          width: 100%;
          row-gap: 0.5em;
        }
        #sec-actions {
          row-gap: 1em;
          width: 66%;
        }
        .progressRingSkeleton::part(base) {
          height: 100px;
          width: 100px;
          border-radius: 50%;
        }

        .test-result {
          display: flex;
          gap: .5em;
          align-items: center;
        }
        .test-result p {
          font-weight: normal;
          font-size: 14px;
        }
        .test-result img {
          height: 17px;
        }
        .summary-skeleton {
          width: 200px;
          --color: #d0d0d3
        }
        .desc-skeleton {
          --color: #d0d0d3
        }
        .desc-skeleton::part(base), .summary-skeleton::part(base), .app-info-skeleton::part(base){
          min-height: .8rem;
        }
        .app-info-skeleton-half::part(base){
          min-height: .8rem;
          max-height: .8rem;
        }
        .gap {
          gap: .5em;
        }
        sl-tooltip::part(base){
          --sl-tooltip-font-size: 14px;
        }

        .animate{
          animation-delay: 1s;
          animation: shake 1s cubic-bezier(.36,.07,.19,.97) both;
          transform: translate3d(0, 0, 0);
          backface-visibility: hidden;
          perspective: 1000px;
        }

        @keyframes shake {
          10%, 90% {
            transform: translate3d(-1px, 0, 0);
          }

          20%, 80% {
            transform: translate3d(2px, 0, 0);
          }

          30%, 50%, 70% {
            transform: translate3d(-4px, 0, 0);
          }

          40%, 60% {
            transform: translate3d(4px, 0, 0);
          }
        }

        .dialog::part(body){
          padding-top: 0;
          padding-bottom: 0;
        }
        .dialog::part(title){
          display: none;
        }
        .dialog::part(panel) {
          display: flex;
          flex-direction: column;
          align-items: center;
          width: 65%;
          position: relative;
        }
        .dialog::part(overlay){
          backdrop-filter: blur(10px);
        }
        .dialog::part(close-button__base){
          position: absolute;
          top: 5px;
          right: 5px;
        }

        /* Retest modal */
        #confirmationButtons {
          display: flex;
          justify-content: space-evenly;
          margin-bottom: 1em;
        }

        #confirmationButtons > *{
         width: 45%;
        }

        .loader {
          width: 12px;
          height: 12px;
          border-radius: 50%;
          display: block;
          margin:15px auto;
          position: relative;
          color: var(--primary-color);
          box-sizing: border-box;
          animation: animloader 2s linear infinite;
          grid-row: 3;
        }

        @keyframes animloader {
          0% {
            box-shadow: 14px 0 0 -2px,  38px 0 0 -2px,  -14px 0 0 -2px,  -38px 0 0 -2px;
          }
          25% {
            box-shadow: 14px 0 0 -2px,  38px 0 0 -2px,  -14px 0 0 -2px,  -38px 0 0 2px;
          }
          50% {
            box-shadow: 14px 0 0 -2px,  38px 0 0 -2px,  -14px 0 0 2px,  -38px 0 0 -2px;
          }
          75% {
            box-shadow: 14px 0 0 2px,  38px 0 0 -2px,  -14px 0 0 -2px,  -38px 0 0 -2px;
          }
          100% {
            box-shadow: 14px 0 0 -2px,  38px 0 0 2px,  -14px 0 0 -2px,  -38px 0 0 -2px;
          }
        }

        .loader-round {
          width: 20px;
          height: 20px;
          border-radius: 50%;
          position: relative;
          flex-shrink: 0;
          animation: rotate 1s linear infinite
        }
        .loader-round::before {
          content: "";
          box-sizing: border-box;
          position: absolute;
          inset: 0px;
          border-radius: 50%;
          border: 2px solid #D6D6D6;
          /* animation: prixClipFix 2s linear infinite, 2s ease-in-out 0.5s infinite normal none running pulse; */
          clip-path:polygon(50% 50%,0 0,100% 0,100% 100%,0 100%,0 50%)
        }

        .loader-round.large{
          width: 96px;
          height: 96px;
          margin: 2px;
        }
        .loader-round.large::before{
          border-width: 4px;
          animation: 2s ease-in-out 0.5s infinite normal none running pulse;
        }

        .loader-round.skeleton{
          animation: none;
          /* clip-path: none; */
        }
        .loader-round.skeleton::before{
          /* animation: 2s ease-in-out 0.5s infinite normal none running pulse; */
          clip-path: none;
        }

        @keyframes rotate {
          100%   {transform: rotate(360deg)}
        }

        @keyframes pulse {
          0% {
            opacity: 1;
          }
          50% {
            opacity: 0.4;
          }
          100% {
            opacity: 1;
          }
        }

        /* @keyframes prixClipFix {
            0%   {clip-path:polygon(50% 50%,0 0,0 0,0 0,0 0,15% 0)}
            25%  {clip-path:polygon(50% 50%,0 0,100% 0,100% 0,100% 0,100% 0)}
            50%  {clip-path:polygon(50% 50%,0 0,100% 0,100% 100%,100% 100%,100% 100%)}
            75%  {clip-path:polygon(50% 50%,0 0,100% 0,100% 100%,0 100%,0 100%)}
            100% {clip-path:polygon(50% 50%,0 0,100% 0,100% 100%,0 100%,0 25%)}
        } */

        @media(max-width: 900px){
          #header-row {
            flex-direction: column-reverse;
            row-gap: 1em;
          }

          #app-card{
            width: 100%;
          }
          #app-actions {
            width: 100%;
          }

          #two-cell-row {
            flex-direction: column;
            row-gap: 1em;
          }
          #two-cell-row > * {
            width: 100%;
          }
          #sw-header {
            min-height: unset;
          }
          #sec-header {
            min-height: unset;
          }
        }

        /* @media(max-width: 700px){
          --button-padding
        } */
        @media(max-width: 376px){
          #pwa-image-holder {
            width: 61px !important;
          }
          #pwa-image-holder img {
            width: 55px !important;
          }
        }


        @media(max-width: 600px){
          #app-card-header-col {
            gap: 10px;
          }
          #pwa-image-holder {
            width: 90px;
            height: auto;
          }
          #pwa-image-holder img {
            width: 84px;
            height: auto;
          }
          #card-info {
            display: flex;
            flex-direction: column;
            justify-content: center;
          }
          #app-card-desc {
            max-width: 100%;
          }
          #share-button-desktop {
            display: none;
          }
          #share-button-mobile {
            display: flex;
          }
          #app-card-desc-mobile {
            display: flex;
            flex-direction: column;
          }
          .app-card-desc-desktop {
            display: none;
          }
          #site-name {
            font-size: 20px;
          }
          #site-url {
            margin-bottom: 8px !important;
          }

          #site-name, #site-url{
          /* 84 is app icon size, 4em is padding, 20px is gap */
          max-width: calc((100cqi - 84px) - 4em - 20px);
        }

          #app-card-share-cta {
            justify-content: start;
          }
          #app-card-share-cta #share-button-mobile {
            width: 100px;
          }
          #app-card-desc, .skeleton-desc {
            grid-column: 1 / 3;
          }
        }

        ${mediumBreakPoint(css`
          #mh-content {
            flex-direction: column;
          }

          #mh-actions, #sw-actions {
            align-items: flex-start;
            width: 50%;
          }

          #mh-text {
            width: 100%;
          }

          #manifest-detail-grid{
            display: flex;
            flex-direction: column;
          }

          sl-progress-ring {
            --size: 75px;
            --track-width: 4px;
            --subheader-font-size: 14px;
          }
          .progressRingSkeleton::part(base), .loader-round.large  {
            width: 75px;
            height: 75px;
          }

          #share-card {
            flex-direction: column-reverse;
          }

          #share-card-content {
            flex-direction: column-reverse;
          }

          #share-card-text {
            margin-left: 0;
            margin-bottom: 0;
            text-align: center;
          }

          #share-card-mani {
            position: unset;
          }
        `)}

        ${smallBreakPoint(css`
          sl-progress-ring {
            --size: 75px;
            --track-width: 4px;
            --indicator-width: 6px;
            font-size: 14px;
          }

          .progressRingSkeleton::part(base), .loader-round.large {
            width: 75px;
            height: 75px;
          }

          #header-row {
            flex-direction: column-reverse;
            row-gap: 1.5em;
          }

          #app-card{
            width: 100%;
          }

          #app-actions {
            width: 100%;
          }

          #app-actions .arrow_link {
            font-size: 12px;
          }

          #retest img {
            height: 14px;
          }

          #package{
            width: 50%;
            row-gap: .75em;
          }

          #test-download {
            font-size: 10px;
          }

          #mh-content {
            flex-direction: column;
          }

          #mh-text {
            width: 100%;
          }

          #manifest-detail-grid{
            display: flex;
            flex-direction: column;
          }

          #report-wrapper .alternate {
            font-size: 16px;
          }

          .half-width-cards {
            width: 100%;
          }

          #actions-footer p {
            font-size: 14px;
          }

          #actions-footer img {
            height: 18px;
            width: auto;
          }
          #last-edited {
            font-size: 14px;
          }
          #manifest-header, #sw-header, #sec-header {
            padding-bottom: 2.5em;
          }
          #mh-actions, #sw-actions, #sec-header {
            row-gap: 1.5em;
          }

          #share-card {
            flex-direction: column-reverse;
          }

          #share-card-content {
            flex-direction: column-reverse;
          }

          #share-card-text {
            margin-left: 0;
            margin-bottom: 0;
            text-align: center;
          }

          #share-card-mani {
            position: unset;
          }
        `)}
      `,
    ];
  }

  /* Legacy code, scared to remove. IDK the application of this code */
  constructor() {
    super();
    this.mql.addEventListener('change', e => {
      this.isDeskTopView = e.matches;
    });
  }

  // Runs when the page loads.
  // Responsible for setting running the initial tests
  async connectedCallback(): Promise<void> {
    super.connectedCallback();
    const search = new URLSearchParams(location.search);
    const site = search.get('site');
    if (site) {
      this.siteURL = site;
      this.runAllTests(site);
      sessionStorage.setItem('last_tested', JSON.stringify(new Date()));
    }

    setInterval(() => this.pollLastTested(), 120000);

    window.addEventListener('scroll', this.closeTooltipOnScroll.bind(this));
  }

  disconnectedCallback() {
    super.disconnectedCallback();
    window.removeEventListener('scroll', this.closeTooltipOnScroll.bind(this));
  }

  // Expands the Action items details on load
  firstUpdated() {
    this.rotateNinety("todo", undefined, true);
  }

  // Polling function that updates the time that the site was last tested
  pollLastTested(){
    let last = new Date(JSON.parse(sessionStorage.getItem('last_tested')!));
    let now = new Date();
    let diff = now.getTime() - last.getTime();

    if(diff < 60000){
      this.lastTested = "Last tested seconds ago";
    } else if (diff < 3600000) {
      let mins = Math.floor(diff / 60000);
      this.lastTested = "Last tested " + mins + " minutes ago";
    } else if (diff < 86400000) {
      let hours = Math.floor(diff / 3600000);
      this.lastTested = "Last tested " + hours + " hours ago";
    } else {
      let days = Math.floor(diff / 86400000);
      this.lastTested = "Last tested " + days + " days ago";
    }
    this.requestUpdate();
  }

  // Fetches the sites manifest from the URL
  // If it's missing it creates one and sets a flag
  // If it's there then it saves it to sessionStorage
  // async getManifest(url: string): Promise<ManifestContext> {
  //   this.isAppCardInfoLoading = true;
  //   let manifestContext: ManifestContext | undefined;

  //   manifestContext = await fetchOrCreateManifest(url);
  //   this.createdManifest = false;

  //   if(!manifestContext){
  //     this.createdManifest = true;
  //     manifestContext = await createManifestContextFromEmpty(url);
  //   }

  //   this.manifestContext = manifestContext;

  //   this.isAppCardInfoLoading = false;
  //   this.populateAppCard(manifestContext!, url);
  //   return manifestContext!;
  // }

  // Populates the "App Card" from the manifest.
  // Uses the URL for loading the image.
  async populateAppCard(manifestContext: ManifestContext, url?: string) {
    let cleanURL = url?.replace(/(^\w+:|^)\/\//, '') || '';

    if (manifestContext && !this.createdManifest) {
      const parsedManifestContext = manifestContext;

      let icons = parsedManifestContext.manifest.icons;

      let chosenIcon: any;

      if(icons){
        let maxSize = 0;
        for(let i = 0; i < icons.length; i++){
          let icon = icons[i];
          let size = icon.sizes?.split("x")[0];
          if(size === '512'){
            chosenIcon = icon;
            break;
          } else{
            if(parseInt(size!) > maxSize){
              maxSize = parseInt(size!);
              chosenIcon = icon;
            }
          }
        }
      }

      let iconUrl: string;
      if(chosenIcon){
        iconUrl = this.iconSrcListParse(chosenIcon);
      } else {
        iconUrl = "/assets/icons/icon_512.png"
      }


      this.proxyLoadingImage = true;
      await this.testImage(iconUrl).then(
        function fulfilled(_img) {
          //console.log('That image is found and loaded', img);
        },

        function rejected() {
          //console.log('That image was not found');
          iconUrl = `https://pwabuilder-safe-url.azurewebsites.net/api/getSafeUrl?url=${iconUrl}`;
        }
      );
      this.proxyLoadingImage = false;

      this.appCard = {
        siteName: parsedManifestContext.manifest.short_name
          ? parsedManifestContext.manifest.short_name
          : (parsedManifestContext.manifest.name ? parsedManifestContext.manifest.name : 'Untitled App'),
        siteUrl: cleanURL,
        iconURL: iconUrl,
        iconAlt: "Your sites logo",
        description: parsedManifestContext.manifest.description
          ? parsedManifestContext.manifest.description
          : 'Add an app description to your manifest',
      };
    } else {
        this.appCard = {
          siteName: "Missing Name",
          siteUrl: cleanURL,
          description: "Your manifest description is missing.",
          iconURL: "/assets/new/icon_placeholder.png",
          iconAlt: "A placeholder for you sites icon"
        };
    }
  }

  // Tests if an image will load
  // If it fails, we use our proxy service to fetch it
  // If it succeeds, we load it
  testImage(url: string) {

    // Define the promise
    const imgPromise = new Promise(function imgPromise(resolve, reject) {

        // Create the image
        const imgElement = new Image();

        // When image is loaded, resolve the promise
        imgElement.addEventListener('load', function imgOnLoad() {
            resolve(this);
        });

        // When there's an error during load, reject the promise
        imgElement.addEventListener('error', function imgOnError() {
            reject();
        })

        // Assign URL
        imgElement.src = url;

    });

    return imgPromise;
  }

  // Looks at the brackground color from the sites manifest
  // If its darker, returns lightColor for the background of app card
  // If its lighter, returns darkColor for the background of app card
  pickTextColorBasedOnBgColorAdvanced(bgColor: string, lightColor: string, darkColor: string): string {

    //@ts-ignore:next-line
    var colors: any = new Color(bgColor).coords;

    var c = colors.map((num: number) => {
      if (num <= 0.03928) {
        return num / 12.92;
      }
      return Math.pow((num + 0.055) / 1.055, 2.4);
    });
    var L = (0.2126 * c[0]) + (0.7152 * c[1]) + (0.0722 * c[2]);
    let chosenColor = (L > 0.3) ?  darkColor : lightColor;
    return chosenColor
  }

  private async applyManifestContext(url: string, manifestUrl?: string, manifestRaw?: string) {
    this.manifestContext = await processManifest(url, {url: manifestUrl, raw: manifestRaw});
    this.createdManifest = this.manifestContext.isGenerated || false;
    setManifestContext(this.manifestContext);
    this.isAppCardInfoLoading = false;
    await this.populateAppCard(this.manifestContext, manifestUrl);
  }

  // Runs the Manifest, SW and SEC Tests. Sets "canPackage" to true or false depending on the results of each test
  async runAllTests(url: string) {
    this.runningTests = true;
    this.isAppCardInfoLoading = true;

    let findersResults = {
      manifest: {} as {url?: string, raw?: string, json?: unknown},
      serviceWorker: {} as {url?: string, raw?: string},
      manifestTodos: [] as unknown[],
      workerTodos: [] as unknown[]
    }
    this.reportAudit = undefined;

    // Take only good results, ignore errors.
    FindWebManifest(url).then( async (result) => {
      if (result?.content?.raw && !this.reportAudit?.artifacts?.webAppManifest?.raw) {
        // TODO: can use json instead of raw
        findersResults.manifest = result.content;
        await this.applyManifestContext(url, result?.content?.url || undefined, result?.content?.raw);
        findersResults.manifestTodos = await this.testManifest();
        this.todoItems.push(...findersResults.manifestTodos);
        this.requestUpdate();
      }
    });

    FindServiceWorker(url).then( async (result) => {
        if (result?.content?.url && !this.reportAudit?.audits?.serviceWorker?.score) {
          await AuditServiceWorker(result.content.url).then( async (result) => {
            findersResults.workerTodos = await this.testServiceWorker(processServiceWorker(result.content));
            this.todoItems.push(...findersResults.workerTodos);
            this.requestUpdate();
          });
          findersResults.serviceWorker = result.content;
        }
      }
    );

    try {
      this.reportAudit = await Report(url);
    } catch (e) {
      console.error(e);
      this.todoItems.push(...await this.testSecurity(processSecurity()));
      if (!findersResults.manifest?.raw) {
        await this.applyManifestContext(url, undefined, undefined);
        this.todoItems.push(...await this.testManifest());
      }
      if (!findersResults.serviceWorker?.raw) {
        this.todoItems.push(...await this.testServiceWorker(processServiceWorker({score: false, details: {}})));
      }
      this.runningTests = false;
      this.requestUpdate();
      return;
    }

    console.log(this.reportAudit);

    // Check for previously successfull FindMani
    if (this.reportAudit?.artifacts?.webAppManifest?.raw) {
      if (!findersResults.manifest.raw || this.reportAudit?.artifacts.webAppManifest.raw != findersResults.manifest.raw) {
        await this.applyManifestContext(url, this.reportAudit?.artifacts?.webAppManifest?.url, this.reportAudit?.artifacts?.webAppManifest?.raw);
        findersResults.manifestTodos = [];
      }
    } else {
      if (!findersResults.manifest?.raw) {
        await this.applyManifestContext(url, undefined, undefined);
      }
    }

    // Reapply mani todos from FindMani
    this.todoItems = [];
    if (findersResults.manifestTodos.length){
      this.todoItems.push(...findersResults.manifestTodos)
    }
    else {
      this.todoItems.push(...await this.testManifest());
    }

    // TODO: move installability score to different place
    this.todoItems.push(...await this.testServiceWorker(processServiceWorker(this.reportAudit?.audits?.serviceWorker))),
    this.todoItems.push(...await this.testSecurity(processSecurity(this.reportAudit?.audits)));

    this.canPackage = this.canPackageList[0] && this.canPackageList[1] && this.canPackageList[2];

    this.runningTests = false;
    this.requestUpdate();
  }

  // Tests the Manifest and populates the manifest card detail dropdown
  async testManifest() {
    //add manifest validation logic
    // note: wrap in try catch (can fail if invalid json)
    this.manifestDataLoading = true;
    let manifest;
    let todos: unknown[] = [];

    if(!this.createdManifest){
      manifest = JSON.parse(sessionStorage.getItem("PWABuilderManifest")!).manifest;
      this.validationResults = await validateManifest(manifest, true);

      //  This just makes it so that the valid things are first
      // and the invalid things show after.
      this.validationResults.sort((a, b) => {
        if(a.valid && !b.valid){
          return 1;
        } else if(b.valid && !a.valid){
          return -1;
        } else {
          return a.member.localeCompare(b.member);
        }
      });
      this.manifestTotalScore = this.validationResults.length;
      this.manifestValidCounter = 0;
      this.manifestRequiredCounter = 0;

      this.validationResults.forEach((test: Validation) => {
        if(test.valid){
          this.manifestValidCounter++;
        } else {
          let status ="";
          if(test.category === "required" || test.testRequired){
            status = "required";
            this.manifestRequiredCounter++;
          } else if(test.category === "recommended"){
            status = "recommended";
            this.manifestRecCounter++;
          } else {
            status = "optional";
          }
          todos.push({"card": "mani-details", "field": test.member, "displayString": test.displayString ?? "", "fix": test.errorString, "status": status});
        }
      });
    } else {
      manifest = {};
      todos.push({"card": "mani-details", "field": "Open Manifest Modal", "fix": "Edit and download your created manifest (Manifest not found before detection tests timed out)", "status": "required"});
    }
<<<<<<< HEAD

    // adding todo for token giveaway item if theres at least a manifest
    if(!this.createdManifest){
      this.todoItems.push(
        {
          "card": "giveaway", 
          "field": "giveaway", 
          "fix": `Your PWA may qualify for a free Microsoft store account.`, 
          "status": "giveaway", 
          "displayString": `Your PWA may qualify for a free Microsoft store account`
        }
      );
    }
    
    let amt_missing = await this.handleMissingFields(manifest);
=======
    // let amt_missing = await this.handleMissingFields(manifest);

    // this.manifestTotalScore += amt_missing;
>>>>>>> 1fdba843


    if(this.manifestRequiredCounter > 0){
      this.canPackageList[0] = false;
    } else {
      this.canPackageList[0] = true;
    }

    this.manifestDataLoading = false;
    // details?.disabled && (details.disabled = false);

    sessionStorage.setItem(
      'manifest_tests',
      JSON.stringify(this.validationResults)
    );
    //TODO: Fire event when ready
    // this.requestUpdate();
    return todos;
  }

  // Tests the SW and populates the SW card detail dropdown
  async testServiceWorker(serviceWorkerResults: TestResult[]) {
    //call service worker tests

    let todos: unknown[] = [];

    const serviceWorkerTestResult = serviceWorkerResults;
    this.serviceWorkerResults = serviceWorkerTestResult;

    this.swValidCounter = 0;
    this.swRequiredCounter = 0;
    this.serviceWorkerResults.forEach((result: any) => {
      if(result.result){
        this.swValidCounter++;
      } else {
        let status = "";
        let card = "sw-details";
        let missing = false;
        switch(result.category){
          case "highly recommended":
            missing = true;
            status = "highly recommended";
            this.swRecCounter++;
            todos.push({"card": card, "field": "Open SW Modal", "fix": "Add Service Worker to Base Package (SW not found before detection tests timed out)", "status": status});
            break;
          case "recommended":
            status = "recommended";
            this.swRecCounter++;
            break;
          case "required":
            status = "required";
            this.swRequiredCounter++;
            break;
          default:
            status = "optional";
        }

        if(!missing){
          todos.push({"card": card, "field": result.infoString, "fix": result.infoString, "status": status});
        }
      }
    })

    if(this.swRequiredCounter > 0){
      this.canPackageList[1] = false;
    } else {
      this.canPackageList[1] = true;
    }

    this.swTotalScore = this.serviceWorkerResults.length;

    this.swDataLoading = false;

    //save serviceworker tests in session storage
    sessionStorage.setItem(
      'service_worker_tests',
      JSON.stringify(serviceWorkerTestResult)
    );
    // this.requestUpdate();
    return todos;
  }

  // Tests the Security and populates the Security card detail dropdown
  async testSecurity(securityAudit: TestResult[]) {

    //Call security tests
    let todos: unknown[] = [];

    const securityTests = securityAudit;
    this.securityResults = securityTests;

    this.secRequiredCounter = 0;
    this.securityResults.forEach((result: any) => {
      if(result.result){
        this.secValidCounter++;
      } else {
        let status ="";
        if(result.category === "required"){
          status = result.category;
          this.secRequiredCounter++;
        } else if(result.category === "recommended"){
          status = result.category;
          this.manifestRecCounter++;
        } else {
          status = result.category;
        }

        todos.push({"card": "sec-details", "field": result.infoString, "fix": result.infoString, "status": status});
      }
    })

    if(this.secRequiredCounter > 0){
      this.canPackageList[2] = false;
    } else {
      this.canPackageList[2] = true;
    }

    this.secTotalScore = this.securityResults.length;

    this.secDataLoading = false;

    //save security tests in session storage
    sessionStorage.setItem('security_tests', JSON.stringify(securityTests));
    this.requestUpdate();
    return todos;
  }

  // If some manifest fields are missing it adds it to the drop down and returns the number that were missing
  async handleMissingFields(manifest: Manifest){
    let missing = await reportMissing(manifest);
    let todos: unknown[] = [];
    this.requiredMissingFields, this.recMissingFields, this.optMissingFields = [];

    missing.forEach((field: string) => {

      let isRecommended = false;

      if(required_fields.includes(field)){
        this.requiredMissingFields.push(field);
        this.manifestRequiredCounter++;
        todos.push({"card": "mani-details", "field": field, "fix": `Add ${field} to your manifest`, status: "required"})
      } else if(recommended_fields.includes(field)){
        this.recMissingFields.push(field);
        this.manifestRecCounter++;
        isRecommended = true;
      } else if(optional_fields.includes(field)){
        this.optMissingFields.push(field)
      }
      if(!this.createdManifest && !required_fields.includes(field)){
        todos.push({"card": "mani-details", "field": field, "fix": `Add ${field} to your manifest`, "status": isRecommended ? "recommended" : "optional"})
      }
    });
    let num_missing = missing.length;
    return {
      details: todos,
      num_missing
    }
  }

  /**
  * Triggers all tests to retest
  * If coming from confirmation is true, we have to delay a bit so a special message can show
  * @param {boolean} comingFromConfirmation
  * @return {void}
  */
  async retest(comingFromConfirmation: boolean) {
    recordPWABuilderProcessStep("retest_clicked", AnalyticsBehavior.ProcessCheckpoint);
    this.retestConfirmed = true;
    if(comingFromConfirmation){
      await this.delay(3000)
    }
    (this.shadowRoot!.querySelector(".dialog") as any)!.hide();
    if (this.siteURL) {
      this.resetData();
      this.runAllTests(this.siteURL);
      sessionStorage.setItem('last_tested', JSON.stringify(new Date()));
    }
  }

  // Delay function. Delays a given amt of ms
  delay(ms: number) {
    return new Promise(resolve => setTimeout(resolve, ms));
  }

  // Resets all data btwn tests
  resetData(){
    // reset scores
    this.manifestValidCounter = 0;
    this.manifestTotalScore = 0;
    this.manifestRequiredCounter = 0;
    this.swValidCounter = 0;
    this.swTotalScore = 0;
    this.swRequiredCounter = 0;
    this.secValidCounter = 0;
    this.secTotalScore = 0;
    this.secRequiredCounter = 0;


    // reset todo lsit
    this.todoItems = [];

    // reset missing lists
    this.requiredMissingFields = [];
    this.recMissingFields = [];
    this.optMissingFields = [];

    // activate loaders
    this.manifestDataLoading = true;
    this.swDataLoading = true;
    this.secDataLoading = true;
    this.canPackage = false;

    // last tested
    this.lastTested = "Last tested seconds ago"

    // hide the detail lists
    let details = this.shadowRoot!.querySelectorAll('sl-details');

    details.forEach((detail: any) => {
      if(detail.id != "todo-detail"){
        detail.hide();
      } else {
        detail.show()
      }
    });

    // reset retest data
    this.retestConfirmed = false;

    // reset action items page;
    this.pageNumber = 1;
  }

  // Opens share card modal and tracks analytics
  async openShareCardModal() {
    let dialog: any = this.shadowRoot!.querySelector("share-card")!.shadowRoot!.querySelector(".dialog");

    await dialog!.show();
    recordPWABuilderProcessStep("share_card_opened", AnalyticsBehavior.ProcessCheckpoint);
  }

  // Opens manifest editor and tracks analytics
  async openManifestEditorModal(focusOn = "", tab: string = "info"): Promise<void | undefined> {
    this.startingManifestEditorTab = tab;
    this.focusOnME = focusOn;
    let dialog: any = this.shadowRoot!.querySelector("manifest-editor-frame")!.shadowRoot!.querySelector(".dialog");

    await dialog!.show();
    recordPWABuilderProcessStep("manifest_editor_opened", AnalyticsBehavior.ProcessCheckpoint);
  }

   // Opens SW Selector and tracks analytics
  async openSWSelectorModal() {
    let dialog: any = this.shadowRoot!.querySelector("sw-selector")!.shadowRoot!.querySelector(".dialog");

    await dialog.show()
    recordPWABuilderProcessStep("sw_selector_opened", AnalyticsBehavior.ProcessCheckpoint);
  }

   // Opens publish pane and tracks analytics
  async openPublishModal() {
    let dialog: any = this.shadowRoot!.querySelector("publish-pane")!.shadowRoot!.querySelector(".dialog");

    await dialog.show()
    recordPWABuilderProcessStep("publish_modal_opened", AnalyticsBehavior.ProcessCheckpoint);
  }

   // Opens test publish modal and tracks analytics
  async openTestPublishModal() {
    let dialog: any = this.shadowRoot!.querySelector("test-publish-pane")!.shadowRoot!.querySelector(".dialog");

    await dialog.show()
    recordPWABuilderProcessStep("test_publish_modal_opened", AnalyticsBehavior.ProcessCheckpoint);
  }

  // Gets full icon URL from manifest given a manifest icon object
  iconSrcListParse(icon: any) {
    let manifest = getManifestContext().manifest;
    let manifestURL = getManifestContext().manifestUrl;
    let iconURL: string = this.handleImageUrl(icon, manifest, manifestURL) || '';

    return iconURL;
  }

  // Makes sure the icon URL is valid
  handleImageUrl(icon: Icon, manifest: Manifest, manifestURL: string) {
    if (icon.src.indexOf('data:') === 0 && icon.src.indexOf('base64') !== -1) {
      return icon.src;
    }

    let url = resolveUrl(manifestURL, manifest?.startUrl);
    url = resolveUrl(url?.href, icon.src);

    if (url) {
      return url.href;
    }

    return undefined;
  }

  // Decides color of Progress rings depending on required and recommended fields
  decideColor(card: string){

    let instantRed = false;
    if(card === "manifest"){
      instantRed = this.manifestRequiredCounter > 0;
    } else if(card === "sw"){
      instantRed = this.swRequiredCounter > 0;
    } else {
      instantRed = this.secRequiredCounter > 0;
    }

    let instantYellow = false;
    if(card === "manifest"){
      instantYellow = this.manifestRecCounter > 0;
    } else if(card === "sw"){
      instantYellow = this.swRecCounter > 0;
    } else {
      instantYellow = this.secRecCounter > 0;
    }

    if(instantRed){
      return {"green": false, "red": true, "yellow": false};
    } else if(instantYellow){
      return {"green": false, "red": false, "yellow": true};
    } else {
      return {"green": true, "red": false, "yellow": false};
    }
  }

  getRingColor(card: string) {
    let ring = this.shadowRoot!.getElementById(`${card}ProgressRing`);
    if(ring){
      return ring.classList[0];
    }
    return;
  }

  // Swaps messages for each card depending on state of each card
  decideMessage(valid: number, total: number, card: string){

    let instantRed = false;
    let index = 0;
    if(card === "manifest"){
      instantRed = this.manifestRequiredCounter > 0;
    } else if(card === "sw"){
      index = 1;
      instantRed = this.swRequiredCounter > 0;
    } else {
      index = 2;
      instantRed = this.secRequiredCounter > 0;
    }

    let ratio = parseFloat(JSON.stringify(valid)) / total;

    let messages = this.possible_messages[index].messages;

    if(this.createdManifest || ratio == 0 || (card ==="sec" && ratio != 1)){
      return messages["none"];
    } else if(instantRed){
      return messages["blocked"];
    } else if(ratio != 1){
      return messages["yellow"];
    } else {
      return messages["green"];
    }
  }

  // Scrolls and Shakes the respective item from a click of an action item
  async animateItem(e: CustomEvent){
    e.preventDefault;
    recordPWABuilderProcessStep("todo_item_clicked", AnalyticsBehavior.ProcessCheckpoint);

    // if its not a manifest field
    if(!manifest_fields[e.detail.field]){
      let frame;
      switch(e.detail.field){
        case "Manifest":
        case "Service Worker":
          this.thingToAdd = e.detail.displayString;
          this.showConfirmationModal = true;
          return;

        case "Open Manifest Modal":
          frame = this.shadowRoot!.querySelector("manifest-editor-frame");
          (frame?.shadowRoot!.querySelector(".dialog")! as any).show();
          return;

        case "Open SW Modal":
          frame = this.shadowRoot!.querySelector("sw-selector");
          (frame?.shadowRoot!.querySelector(".dialog")! as any).show();
          return;
      }
    }
    return;
  }

  // Function to add a special to do to the action items list that tells the user to retest their site.
  addRetestTodo(toAdd: string){
    this.todoItems.push({"card": "retest", "field": toAdd, "fix": `We've noticed you've updated your ${toAdd}. Make sure to add your new ${toAdd} to your server and retest your site!`, "status": "retest", "displayString": toAdd});
    this.requestUpdate();
  }

  // Rotates the icon on each details drop down to 0 degrees
  rotateZero(card: string, e?: Event){
    recordPWABuilderProcessStep(card + "_details_expanded", AnalyticsBehavior.ProcessCheckpoint);

    let icon: HTMLImageElement = this.shadowRoot!.querySelector('[data-card="' + card + '"]')!;
    let target: Node = (e!.target as unknown as Node);
    let collapsable: NodeList = this.shadowRoot!.querySelectorAll("sl-details");
    let allowed: boolean = false;

    // added this code because the tooltips that exist on the action items emit the sl-show and
    // sl-hide events. This causes this function to trigger since its nested and the event bubbles.
    // so this ensures that the target for rotating is a detail card and not a tooltip.
    for (let i = 0; i < collapsable.length; i++) {
      if (collapsable[i].isEqualNode(target!)) {
        allowed = true;
        break
      }
    }

    if(icon && allowed){
      icon!.style.transform = "rotate(0deg)";
    }
  }

  // Rotates the icon on each details drop down to 90 degrees
  rotateNinety(card: string, e?: Event, init?: boolean){
    recordPWABuilderProcessStep(card + "_details_closed", AnalyticsBehavior.ProcessCheckpoint);

    let icon: HTMLImageElement = this.shadowRoot!.querySelector('[data-card="' + card + '"]')!;

    if(icon && init) {
      icon!.style.transform = "rotate(90deg)";
      return;
    }

    let target: Node = (e!.target as unknown as Node);
    let collapsable: NodeList = this.shadowRoot!.querySelectorAll("sl-details");
    let allowed: boolean = false;

    // added this code because the tooltips that exist on the action items emit the sl-show and
    // sl-hide events. This causes this function to trigger since its nested and the event bubbles.
    // so this ensures that the target for rotating is a detail card and not a tooltip.
    for (let i = 0; i < collapsable.length; i++) {
      if (collapsable[i].isEqualNode(target!)) {
        allowed = true;
        break
      }
    }

    if(icon && allowed){
      icon!.style.transform = "rotate(90deg)";
    }
  }

  // Sorts the action items list with the required stuff first
  // -1 = a wins
  // 1 = b wins
  sortTodos(){
    const rank: { [key: string]: number } = {
      "retest": 0,
      "required": 1,
      "giveaway": 2,
      "highly recommended": 3,
      "recommended": 4,
      "optional": 5
    };
    this.todoItems.sort((a, b) => {
      if (rank[a.status] < rank[b.status]) {
        return -1;
      } else if (rank[a.status] > rank[b.status]) {
        return 1;
      } else {
        return a.field.localeCompare(b.field);
      }
    }
    );

    return this.todoItems;
  }

  // Pages the action items
  paginate() {
    let array = this.sortTodos();
    let itemsOnPage = array.slice((this.pageNumber - 1) * this.pageSize, this.pageNumber * this.pageSize);

    let holder = (this.shadowRoot?.querySelector(".todo-items-holder") as HTMLElement);
    if(itemsOnPage.length < this.pageSize && this.pageNumber == 1){
      holder.style.display = 'flex';
      holder.style.flexDirection = 'column';
      holder.style.gridTemplateRows = 'unset';
    } else {
      holder.style.height = '280px;'
      holder.style.display = 'grid';
      holder.style.gridTemplateRows = 'repeat(5, 1fr)';
      holder.style.flexDirection = 'unset';
    }
    return itemsOnPage;
  }

  // Moves to the next window in the action items list
  switchPage(up: boolean){
    if(up && this.pageNumber * this.pageSize < this.todoItems.length){
      this.pageNumber++;
    } else if(!up && this.pageNumber != 1){
      this.pageNumber--;
    }
    this.requestUpdate();
  }

  // Returns a list that represents the number of dots need for pagination
  getDots(){
    let dots: any[] = [];

    let totalPages = Math.ceil(this.todoItems.length / this.pageSize);

    for(let i = 0; i < totalPages; i++){
      dots.push("dot");
    }
    return dots;
  }

  // Renders the indicators for each action item
  renderIndicators(){
    let yellow = 0;
    let red = 0;

    this.todoItems.forEach((todo: any) => {
      if(todo.status == "required"){
        red++;
      } else {
        yellow++;
      }
    })

    if(yellow + red != 0){
      return html`
      <div id="indicators-holder">
        ${red != 0 ? html`<div class="indicator"><img src=${stop_src} alt="invalid result icon"/><p>${red}</p></div>` : html``}
        ${yellow != 0 ? html`<div class="indicator"><img src=${yield_src} alt="yield result icon"/><p>${yellow}</p></div>` : html``}
      </div>`
    }
    return html``

  }

//truncate app card discription
  truncateString(str: String) {
    if (str.length > 125) {
      return str.substring(0, 125) + "...";
    } else {
      return str;
    }
  }

  handleShowingTooltip(e: CustomEvent){
    if(e.detail.entering){
      if(this.openTooltips.length > 0){
        this.openTooltips[0].hide();
        this.openTooltips = [];
      }

      e.detail.tooltip.show();
      this.openTooltips.push(e.detail.tooltip)
    } else {
      e.detail.tooltip.hide();
      this.openTooltips = [];
    }

  }

<<<<<<< HEAD
  goToGiveawayPage(){
    Router.go(`/giveaway?site=${this.siteURL}`);
  }
  
=======
  closeTooltipOnScroll() {
    if(this.openTooltips.length > 0){
      this.openTooltips[0].hide();
      this.openTooltips = [];
    }
  }

>>>>>>> 1fdba843
  render() {
    return html`
      <app-header></app-header>
      <div id="report-wrapper">
        <div id="content-holder">
          <div id="header-row">
          ${this.isAppCardInfoLoading ?
          html`
            <div id="app-card" class="flex-col skeleton-effects">
              <div id="app-card-header" class="skeleton">
                <sl-skeleton id="app-image-skeleton" effect="pulse"></sl-skeleton>
                <div id="card-info" class="flex-col">
                  <sl-skeleton class="app-info-skeleton" effect="pulse"></sl-skeleton>
                  <sl-skeleton class="app-info-skeleton" effect="pulse"></sl-skeleton>
                </div>
                <!-- <sl-skeleton class="app-info-skeleton skeleton-desc" effect="pulse"></sl-skeleton> -->
              </div>
              <div id="app-card-footer">
                <sl-skeleton class="app-info-skeleton-half" effect="pulse"></sl-skeleton>
              </div>
            </div>`
            :
            html`
            <div id="app-card" class="flex-col" style=${this.createdManifest ? styleMap({ backgroundColor: '#ffffff', color: '#757575' }) : styleMap(this.CardStyles)}>
              <div id="app-card-header">
                <div id="app-card-header-col">
                  <div id="pwa-image-holder">
                    ${this.proxyLoadingImage ? html`<span class="proxy-loader"></span>` : html`<img src=${this.appCard.iconURL} alt=${this.appCard.iconAlt} />`}
                  </div>
                  <div id="card-info" class="flex-row">
                    <p id="site-name">${this.appCard.siteName}</p>
                    <p id="site-url">${this.appCard.siteUrl}</p>
                    <p id="app-card-desc" class="app-card-desc-desktop">${this.truncateString(this.appCard.description)}</p>
                  </div>
                  <div id="app-card-share-cta">
                    <button type="button" id="share-button-desktop" class="share-banner-buttons" @click=${() => this.openShareCardModal()} ?disabled=${this.runningTests}>
                    ${this.runningTests ?
                      html`<img id="share-icon" class="banner-button-icons" src="/assets/share_icon_disabled.svg" role="presentation"/>` :
                      html`<img id="share-icon" class="banner-button-icons" src="/assets/share_icon.svg" role="presentation"/>`
                    } Share score
                    </button>
                  </div>
                </div>
                <div id="app-card-desc-mobile">
                  <p id="app-card-desc">${this.truncateString(this.appCard.description)}</p>
                  <button type="button" id="share-button-mobile" class="share-banner-buttons" @click=${() => this.openShareCardModal()} ?disabled=${this.runningTests}>
                    ${this.runningTests ?
                      html`<img id="share-icon" class="banner-button-icons" src="/assets/share_icon_disabled.svg" role="presentation"/>` :
                      html`<img id="share-icon" class="banner-button-icons" src="/assets/share_icon.svg" role="presentation"/>`
                    } Share score
                    </button>

                </div>
              </div>
              <div id="app-card-footer">
                ${this.runningTests ? html`
                    <div id="test" class="in-progress">
                      <span>testing in progress</span>
                      <div class="loader-round"></div>
                    </div>
                `:
                  html`
                  <div id="test" style=${styleMap(this.CardStyles)}>
                    <button
                      type="button"
                      id="retest"
                      @click=${() => {
                        this.retest(false);
                      }}>
                      <p id="last-edited" style=${styleMap(this.LastEditedStyles)}>${this.lastTested}</p>

                      <img
                        src=${this.retestPath}
                        alt="retest site"
                        role="presentation"
                      />
                    </button>
                  </div>`
                }
              </div>

            </div>`}
            <div id="app-actions" class="flex-col">
              <div id="package" class="flex-col-center">
                  ${this.canPackage ?
                    html`
                    <button
                      type="button"
                      id="pfs"
                      @click=${() => this.openPublishModal()}
                    >
                      Package For Stores
                    </button>
                    ` :
                    html`
                    <sl-tooltip class="mani-tooltip">
                    ${this.runningTests ?
                      html`<div slot="content" class="mani-tooltip-content"><img src="/assets/new/waivingMani.svg" alt="Waiving Mani" /> <p>Running tests...</p></div>` :
                      html`<div slot="content" class="mani-tooltip-content"><img src="/assets/new/waivingMani.svg" alt="Waiving Mani" /><p>Your PWA is not store ready! Check your To-do-list and handle all required items!</p></div>`}
                        <button
                          type="button"
                          id="pfs-disabled"
                          aria-disabled="true"
                        >
                          Package For Stores
                        </button>
                    </sl-tooltip>
                    `}
                <button type="button" id="test-download" @click=${() => this.openTestPublishModal()} ?disabled=${!this.canPackage || this.createdManifest}>
                  <p class="arrow_link">Download Test Package</p>
                </button>
              </div>
              <div id="actions-footer" class="flex-center">
                <p>Available stores:</p>
                <img
                  title="Windows"
                  src="/assets/windows_icon.svg"
                  alt="Windows"
                />
                <img title="iOS" src="/assets/apple_icon.svg" alt="iOS" />
                <img
                  title="Android"
                  src="/assets/android_icon_full.svg"
                  alt="Android"
                />
                <img
                  title="Meta Quest"
                  src="/assets/meta_icon.svg"
                  alt="Meta Quest"
                />
              </div>
            </div>
          </div>

          <div id="todo">
            <sl-details
              id="todo-detail"
              @sl-show=${(e: Event) => this.rotateNinety("todo", e)}
              @sl-hide=${(e: Event) => this.rotateZero("todo", e)}
              open
              >
              <div class="details-summary" slot="summary">
                <div id="todo-summary-left">
                  <p>Action Items</p>
                  ${this.todoItems.length > 0 ? this.renderIndicators() : html``}
                </div>
                  <img class="dropdown_icon" data-card="todo" src="/assets/new/dropdownIcon.svg" alt="dropdown toggler"/>

              </div>
              <div class="todo-items-holder">
                ${this.todoItems.length > 0 ? this.paginate().map((todo: any) =>
                    html`
                      <todo-item
                        .status=${todo.status}
                        .field=${todo.field}
                        .fix=${todo.fix}
                        .card=${todo.card}
                        .displayString=${todo.displayString}
                        @todo-clicked=${(e: CustomEvent) => this.animateItem(e)}
                        @open-manifest-editor=${(e: CustomEvent) => this.openManifestEditorModal(e.detail.field, e.detail.tab)}
                        @trigger-hover=${(e: CustomEvent) => this.handleShowingTooltip(e)}
                        @giveawayEvent=${() => this.goToGiveawayPage()}>

                      </todo-item>`
                  ) : html`<span class="loader"></span>`}
              </div>
            ${(this.todoItems.length > this.pageSize) ?
              html`
              <div id="pagination-actions">
                <button class="pagination-buttons" type="button"  @click=${() => this.switchPage(false)}><sl-icon class="pageToggles" name="chevron-left"></sl-icon></button>
                <div id="dots">
                  ${this.getDots().map((_dot: any, index: number) =>
                    this.pageNumber == index + 1 ?
                      html`
                        <img src="/assets/new/active_dot.svg" alt="active dot" />
                      ` :
                      html`
                        <img src="/assets/new/inactive_dot.svg" alt="inactive dot" />
                      `)}
                </div>
                <button class="pagination-buttons" type="button"  @click=${() => this.switchPage(true)}><sl-icon class="pageToggles" name="chevron-right"></sl-icon></button>
              </div>` : html``}
            </sl-details>
          </div>

          <div id="manifest" class="flex-col">
            <div id="manifest-header">
              <div id="mh-content">
                <div id="mh-text" class="flex-col">
                  <p class="card-header">Manifest</p>
                  ${this.manifestDataLoading ?
                    html`
                      <div class="flex-col gap">
                        <sl-skeleton class="desc-skeleton" effect="pulse"></sl-skeleton>
                        <sl-skeleton class="desc-skeleton" effect="pulse"></sl-skeleton>
                      </div>
                    ` :
                    html`
                    <p class="card-desc">
                      ${this.decideMessage(this.manifestValidCounter, this.manifestTotalScore, "manifest")}
                    </p>
                  `}
                </div>

                <div id="mh-actions" class="flex-col">
                  ${this.manifestDataLoading ?
                    html`
                      <div class="flex-col gap">
                        <sl-skeleton class="desc-skeleton" effect="pulse"></sl-skeleton>
                        <sl-skeleton class="desc-skeleton" effect="pulse"></sl-skeleton>
                      </div>
                    ` :
                    html`
                      ${this.createdManifest ?
                      html`
                          <sl-tooltip class="mani-tooltip" open>
                            <div slot="content" class="mani-tooltip-content"><img src="/assets/new/waivingMani.svg" alt="Waiving Mani" /> <p>We did not find a manifest on your site before our tests timed out so we have created a manifest for you! <br> Click here to customize it!</p></div>
                            <button type="button" class="alternate" @click=${() => this.openManifestEditorModal()}>Edit Your Manifest</button>
                          </sl-tooltip>` :
                      html`<button type="button" class="alternate" @click=${() => this.openManifestEditorModal()}>Edit Your Manifest</button>`
                      }

                      <a
                        class="arrow_anchor"
                        href="https://docs.pwabuilder.com/#/home/pwa-intro?id=web-app-manifests"
                        rel="noopener"
                        target="_blank"
                        @click=${() => recordPWABuilderProcessStep("manifest_documentation_clicked", AnalyticsBehavior.ProcessCheckpoint)}
                      >
                        <p class="arrow_link">Manifest Documentation</p>
                        <img
                          src="/assets/new/arrow.svg"
                          alt="arrow"
                        />
                      </a>
                  `}

                </div>
              </div>

              <div id="mh-right">
                ${this.manifestDataLoading ?
                    html`<div class="loader-round large"></div>` :
                    html`<sl-progress-ring
                            id="manifestProgressRing"
                            class=${classMap(this.decideColor("manifest"))}
                            value="${this.createdManifest ? 0 : (parseFloat(JSON.stringify(this.manifestValidCounter)) / this.manifestTotalScore) * 100}"
                          >${this.createdManifest ? html`<img src="assets/new/macro_error.svg" class="macro_error" alt="missing manifest requirements" />` : html`<div class="${classMap(this.decideColor("manifest"))}">${this.manifestValidCounter} / ${this.manifestTotalScore}</div>`}</sl-progress-ring>`
                }
              </div>
            </div>
            <sl-details
              id="mani-details"
              class="details"
              ?disabled=${this.manifestDataLoading}
              @sl-show=${(e: Event) => this.rotateNinety("mani-details", e)}
              @sl-hide=${(e: Event) => this.rotateZero("mani-details", e)}
              >
              ${this.manifestDataLoading ? html`
              <div slot="summary"><sl-skeleton class="summary-skeleton" effect="pulse"></sl-skeleton></div>` :
              html`<div class="details-summary" slot="summary"><p>View Details</p><img class="dropdown_icon" data-card="mani-details" src="/assets/new/dropdownIcon.svg" alt="dropdown toggler"/></div>
              <div id="manifest-detail-grid">
                <div class="detail-list">
                  <p class="detail-list-header">Required</p>

                  ${this.requiredMissingFields.length > 0 ?
                  html`
                    ${this.requiredMissingFields.map((field: string) =>
                    html`<div class="test-result" data-field=${field}>
                          <sl-tooltip content=${field + " is missing from your manifest."} placement="right">
                            <img src=${stop_src} alt="invalid result icon"/>
                          </sl-tooltip>
                      <p>Manifest includes ${field} field</p>
                    </div>`
                    )}
                  ` :
                  html``}

                  ${this.validationResults.map((result: Validation) => result.category === "required" || (result.testRequired && !result.valid) ?
                  html`
                    <div class="test-result" data-field=${result.member}>
                      ${result.valid ?
                        html`<img src=${valid_src} alt="passing result icon"/>` :
                        html`<sl-tooltip content=${result.errorString ? result.errorString : ""} placement="right">
                                <img src=${stop_src} alt="invalid result icon"/>
                              </sl-tooltip>`
                      }
                      <p>${result.displayString}</p>
                    </div>
                  ` :
                  html``)}
                </div>
                <div class="detail-list">
                  <p class="detail-list-header">Recommended</p>
                  ${this.recMissingFields.length > 0 ?
                  html`
                    ${this.recMissingFields.map((field: string) =>
                    html`<div class="test-result" data-field=${field}>
                          <sl-tooltip content=${field + " is missing from your manifest."} placement="right">
                            <img src=${yield_src} alt="yield result icon"/>
                          </sl-tooltip>
                      <p>Manifest includes ${field} field</p>
                    </div>`
                    )}
                  ` :
                  html``}
                  ${this.validationResults.map((result: Validation) => result.category === "recommended"  && ((result.testRequired && result.valid) || !result.testRequired) ?
                  html`
                    <div class="test-result" data-field=${result.member}>
                      ${result.valid ?
                        html`<img src=${valid_src} alt="passing result icon"/>` :
                        html`<sl-tooltip content=${result.errorString ? result.errorString : ""} placement="right">
                                <img src=${yield_src} alt="yield result icon"/>
                              </sl-tooltip>
                        `}
                      <p>${result.displayString}</p>
                    </div>
                  ` : html``)}
                </div>
                <div class="detail-list">
                  <p class="detail-list-header">Optional</p>
                  ${this.optMissingFields.length > 0 ?
                  html`
                    ${this.optMissingFields.map((field: string) =>
                    html`
                        <div class="test-result" data-field=${field}>
                          <sl-tooltip content=${field + " is missing from your manifest."} placement="right">
                            <img src=${yield_src} alt="yield result icon"/>
                          </sl-tooltip>
                          <p>Manifest includes ${field} field</p>
                        </div>`
                    )}
                  ` :
                  html``}

                  ${this.validationResults.map((result: Validation) => result.category === "optional" && ((result.testRequired && result.valid) || !result.testRequired) ?
                  html`
                    <div class="test-result" data-field=${result.member}>
                      ${result.valid ?
                        html`<img src=${valid_src} alt="passing result icon"/>` :
                        html`
                          <sl-tooltip content=${result.errorString ? result.errorString : ""} placement="right">
                            <img src=${yield_src} alt="yield result icon"/>
                          </sl-tooltip>
                        `}
                      <p>${result.displayString}</p>
                    </div>
                  ` : html``)}
                </div>
              </div>`}
            </sl-details>
          </div>

          <div id="two-cell-row">
            <div id="sw" class="half-width-cards">
              <div id="sw-header" class="flex-col">
                <div id="swh-top">
                  <div id="swh-text" class="flex-col">
                    <p class="card-header">Service Worker</p>
                    ${this.swDataLoading ?
                      html`
                        <div class="flex-col gap">
                          <sl-skeleton class="desc-skeleton" effect="pulse"></sl-skeleton>
                          <sl-skeleton class="desc-skeleton" effect="pulse"></sl-skeleton>
                        </div>
                      ` :
                      html`
                        <p class="card-desc">
                          ${this.decideMessage(this.swValidCounter, this.swTotalScore, "sw")}
                        </p>
                      `
                        }
                  </div>
                  ${this.swDataLoading ?
                    html`<div class="loader-round large"></div>` :
                    html`<sl-progress-ring
                    id="swProgressRing"
                    class=${classMap(this.decideColor("sw"))}
                    value="${(parseFloat(JSON.stringify(this.swValidCounter)) / this.swTotalScore) * 100}"
                    >${this.swValidCounter == 0 ? html`<img src="assets/new/macro_error.svg" class="macro_error" alt="missing service worker requirements" />` : html`<div class="${classMap(this.decideColor("sw"))}"> ${this.swValidCounter} / ${this.swTotalScore} </div>`} </sl-progress-ring>
                    `
                  }
                </div>
                <div id="sw-actions" class="flex-col">
                  ${this.swDataLoading ?
                  html`
                    <sl-skeleton class="desc-skeleton" effect="pulse"></sl-skeleton>
                  ` :
                  html`
                    <button type="button" class="alternate" @click=${() => this.openSWSelectorModal()}>
                      Generate Service Worker
                    </button>
                  `}

                  ${this.swDataLoading ?
                    html`
                      <sl-skeleton class="desc-skeleton" effect="pulse"></sl-skeleton>
                    ` :
                    html`
                      <a
                        class="arrow_anchor"
                        rel="noopener"
                        target="_blank"
                        href="https://docs.pwabuilder.com/#/home/sw-intro"
                        @click=${() => recordPWABuilderProcessStep("sw_documentation_clicked", AnalyticsBehavior.ProcessCheckpoint)}>
                        <p class="arrow_link">Service Worker Documentation</p>
                        <img
                          src="/assets/new/arrow.svg"
                          alt="arrow"
                        />
                      </a>
                    `
                  }

                </div>
              </div>
              <sl-details
                id="sw-details"
                class="details"
                ?disabled=${this.swDataLoading}
                @sl-show=${(e: Event) => this.rotateNinety("sw-details", e)}
                @sl-hide=${(e: Event) => this.rotateZero("sw-details", e)}
              >
                ${this.swDataLoading ? html`<div slot="summary"><sl-skeleton class="summary-skeleton" effect="pulse"></sl-skeleton></div>`
                : html`<div class="details-summary" slot="summary"><p>View Details</p><img class="dropdown_icon" data-card="sw-details" src="/assets/new/dropdownIcon.svg" alt="dropdown toggler"/></div>
                <div class="detail-grid">
                <div class="detail-list">
                    ${this.serviceWorkerResults.map((result: TestResult) => result.category === "required" ?
                    html`
                      <p class="detail-list-header">Required</p>
                      <div class="test-result" data-field=${result.infoString}>
                        ${result.result ? html`<img src=${valid_src} alt="passing result icon"/>` : html`<img src=${stop_src} alt="invalid result icon"/>`}
                        <p>${result.infoString}</p>
                      </div>
                    ` :
                    html``)}
                  </div>
                  <div class="detail-list">
                    <p class="detail-list-header">Highly Recommended</p>
                    ${this.serviceWorkerResults.map((result: TestResult) => result.category === "highly recommended" ?
                    html`
                      <div class="test-result" data-field=${result.infoString}>
                        ${result.result ? html`<img src=${valid_src} alt="passing result icon"/>` : html`<img src=${yield_src} alt="invalid result icon"/>`}
                        <p>${result.infoString}</p>
                      </div>
                    ` :
                    html``)}
                  </div>
                  <!-- <div class="detail-list">
                    <p class="detail-list-header">Recommended</p>
                    ${this.serviceWorkerResults.map((result: TestResult) => result.category === "recommended" ?
                    html`
                    <div class="test-result" data-field=${result.infoString}>
                        ${result.result ? html`<img src=${valid_src} alt="passing result icon"/>` : html`<img src=${yield_src} alt="yield result icon"/>`}
                        <p>${result.infoString}</p>
                      </div>
                    ` :
                    html``)}
                  </div> -->
                  <div class="detail-list">
                    <p class="detail-list-header">Optional</p>
                    ${this.serviceWorkerResults.map((result: TestResult) => result.category === "optional" ?
                    html`
                      <div class="test-result" data-field=${result.infoString}>
                        ${result.result ? html`<img src=${valid_src} alt="passing result icon"/>` : html`<img src=${yield_src} alt="yield result icon"/>`}
                        <p>${result.infoString}</p>
                      </div>
                    ` :
                    html``)}
                  </div>
                </div>`}
              </sl-details>
            </div>
            <div id="security" class="half-width-cards">
              <div id="sec-header" class="flex-col">
                <div id="sec-top">
                  <div id="sec-text" class="flex-col">
                    <p class="card-header">Security</p>
                    ${this.secDataLoading ?
                      html`
                        <div class="flex-col gap">
                          <sl-skeleton class="desc-skeleton" effect="pulse"></sl-skeleton>
                          <sl-skeleton class="desc-skeleton" effect="pulse"></sl-skeleton>
                        </div>
                      ` :
                      html`
                        <p class="card-desc">
                          ${this.decideMessage(this.secValidCounter, this.secTotalScore, "sec")}
                        </p>
                      `
                        }
                  </div>
                  ${this.secDataLoading ?
                    html`<div class="loader-round large"></div>` :
                    html`<sl-progress-ring
                    id="secProgressRing"
                    class=${classMap(this.decideColor("sec"))}
                    value="${(parseFloat(JSON.stringify(this.secValidCounter)) / this.secTotalScore) * 100}"
                    >${this.secValidCounter == 0 ? html`<img src="assets/new/macro_error.svg" class="macro_error" alt="missing requirements"/>` : html`<div class="${classMap(this.decideColor("sec"))}"> ${this.secValidCounter} / ${this.secTotalScore}</div>`}</sl-progress-ring>
                    `
                  }

                </div>
                <div id="sec-actions" class="flex-col">
                  ${this.secDataLoading ?
                    html`
                      <sl-skeleton class="desc-skeleton" effect="pulse"></sl-skeleton>
                    ` :
                    html`
                      <a
                        class="arrow_anchor"
                        href="https://microsoft.github.io/win-student-devs/#/30DaysOfPWA/core-concepts/04"
                        rel="noopener"
                        target="_blank"
                        @click=${() => recordPWABuilderProcessStep("security_documentation_clicked", AnalyticsBehavior.ProcessCheckpoint)}>
                        <p class="arrow_link">Security Documentation</p>
                        <img
                          src="/assets/new/arrow.svg"
                          alt="arrow"
                        />
                      </a>
                    `
                  }
                </div>
              </div>
              <sl-details
                id="sec-details"
                class="details"
                ?disabled=${this.runningTests || this.secDataLoading}
                @sl-show=${(e: Event) => this.rotateNinety("sec-details", e)}
                @sl-hide=${(e: Event) => this.rotateZero("sec-details", e)}
                >
              ${this.secDataLoading ? html`<div slot="summary"><sl-skeleton class="summary-skeleton" effect="pulse"></sl-skeleton></div>` : html`<div class="details-summary" slot="summary"><p>View Details</p><img class="dropdown_icon" data-card="sec-details" src="/assets/new/dropdownIcon.svg" alt="dropdown toggler"/></div>`}
                <div class="detail-grid">
                  <div class="detail-list">
                    <p class="detail-list-header">Required</p>
                    ${this.securityResults.map((result: TestResult) => result.category === "required" ?
                      html`
                        <div class="test-result" data-field=${result.infoString}>
                          ${result.result ? html`<img src=${valid_src} alt="passing result icon"/>` : html`<img src=${stop_src} alt="invalid result icon"/>`}
                          <p>${result.infoString}</p>
                        </div>
                      ` :
                      html``)}
                  </div>
                </div>
              </sl-details>
            </div>
          </div>
        </div>
      </div>


      <sl-dialog class="dialog" ?open=${this.showConfirmationModal} @sl-hide=${() => this.showConfirmationModal = false} noHeader>
        ${this.retestConfirmed ?
          html`
          <p>Retesting your site now!</p>
          ` :
          html`
            <p>Have you added your new ${this.thingToAdd} to your site?</p>
            <div id="confirmationButtons">
              <sl-button>No</sl-button>
              <sl-button @click=${() => this.retest(true)}>Yes</sl-button>
            </div>
          `
        }

      </sl-dialog>

      <share-card
        .manifestData=${`${this.manifestValidCounter}/${this.manifestTotalScore}/${this.getRingColor("manifest")}/Manifest`}
        .swData=${`${this.swValidCounter}/${this.swTotalScore}/${this.getRingColor("sw")}/Service Worker`}
        .securityData=${`${this.secValidCounter}/${this.secTotalScore}/${this.getRingColor("sec")}/Security`}
        .siteName=${this.appCard.siteName}
      > </share-card>

      <publish-pane></publish-pane>
      <test-publish-pane></test-publish-pane>
      ${this.manifestDataLoading ? html`` : html`<manifest-editor-frame .isGenerated=${this.createdManifest} .startingTab=${this.startingManifestEditorTab} .focusOn=${this.focusOnME} @readyForRetest=${() => this.addRetestTodo("Manifest")}></manifest-editor-frame>`}
      <sw-selector @readyForRetest=${() => this.addRetestTodo("Service Worker")}></sw-selector>

    `;
  }
}
<|MERGE_RESOLUTION|>--- conflicted
+++ resolved
@@ -34,12 +34,9 @@
 import Color from "../../../node_modules/colorjs.io/dist/color";
 import { manifest_fields } from '@pwabuilder/manifest-information';
 import { SlDropdown } from '@shoelace-style/shoelace';
-<<<<<<< HEAD
 import { Router } from '@vaadin/router';
-=======
 import { processManifest, processSecurity, processServiceWorker } from './app-report.helper';
 import { Report, ReportAudit, FindWebManifest, FindServiceWorker, AuditServiceWorker } from './app-report.api';
->>>>>>> 1fdba843
 
 const valid_src = "/assets/new/valid.svg";
 const yield_src = "/assets/new/yield.svg";
@@ -141,11 +138,7 @@
     {"messages": {
                   "green": "PWABuilder has analyzed your Web Manifest and your manifest is ready for packaging! Great job you have a perfect score!",
                   "yellow": "PWABuilder has analyzed your Web Manifest and your manifest is ready for packaging! We have identified recommended and optional fields that you can include to make your PWA better. Use our Manifest Editor to edit and update those fields.",
-<<<<<<< HEAD
                   "blocked": "PWABuilder has analyzed your Web Manifest. You have one or more fields that need to be updated before you can pacakge. Use our Manifest Editor to edit and update those fields. You can package for the store once you have a valid manifest.",
-=======
-                  "blocked": "PWABuilder has analyzed your Web Manifest. You have one or more fields that need to be updated before you can package. Use our Manifest Editor to edit and update those fields. You can package for the store once you have a valid manifest.",
->>>>>>> 1fdba843
                   "none": "PWABuilder has analyzed your site and did not find a Web Manifest. Use our Manifest Editor to generate one. You can package for the store once you have a valid manifest.",
                   }
     },
@@ -1829,6 +1822,19 @@
     this.todoItems = [];
     if (findersResults.manifestTodos.length){
       this.todoItems.push(...findersResults.manifestTodos)
+
+      // adding todo for token giveaway item if theres at least a manifest
+      if(!this.createdManifest){
+        this.todoItems.push(
+          {
+            "card": "giveaway", 
+            "field": "giveaway", 
+            "fix": `Your PWA may qualify for a free Microsoft store account.`, 
+            "status": "giveaway", 
+            "displayString": `Your PWA may qualify for a free Microsoft store account`
+          }
+        );
+      }
     }
     else {
       this.todoItems.push(...await this.testManifest());
@@ -1892,7 +1898,6 @@
       manifest = {};
       todos.push({"card": "mani-details", "field": "Open Manifest Modal", "fix": "Edit and download your created manifest (Manifest not found before detection tests timed out)", "status": "required"});
     }
-<<<<<<< HEAD
 
     // adding todo for token giveaway item if theres at least a manifest
     if(!this.createdManifest){
@@ -1906,14 +1911,6 @@
         }
       );
     }
-    
-    let amt_missing = await this.handleMissingFields(manifest);
-=======
-    // let amt_missing = await this.handleMissingFields(manifest);
-
-    // this.manifestTotalScore += amt_missing;
->>>>>>> 1fdba843
-
 
     if(this.manifestRequiredCounter > 0){
       this.canPackageList[0] = false;
@@ -2486,12 +2483,10 @@
 
   }
 
-<<<<<<< HEAD
   goToGiveawayPage(){
     Router.go(`/giveaway?site=${this.siteURL}`);
   }
   
-=======
   closeTooltipOnScroll() {
     if(this.openTooltips.length > 0){
       this.openTooltips[0].hide();
@@ -2499,7 +2494,6 @@
     }
   }
 
->>>>>>> 1fdba843
   render() {
     return html`
       <app-header></app-header>
