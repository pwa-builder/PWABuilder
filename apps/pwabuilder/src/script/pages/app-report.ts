--- conflicted
+++ resolved
@@ -2009,10 +2009,6 @@
       holder.style.gridTemplateRows = 'repeat(5, 1fr)';
       holder.style.flexDirection = 'unset';
     }
-<<<<<<< HEAD
-=======
-
->>>>>>> 542a4002
     return itemsOnPage;
   }
 
