--- conflicted
+++ resolved
@@ -18,6 +18,9 @@
 import '../components/sw-selector';
 import '../components/share-card';
 
+import { testSecurity } from '../services/tests/security';
+import { testServiceWorker } from '../services/tests/service-worker';
+
 import {
   Icon,
   ManifestContext,
@@ -32,13 +35,10 @@
 
 //@ts-ignore
 import Color from "../../../node_modules/colorjs.io/dist/color";
-<<<<<<< HEAD
+import { manifest_fields } from '@pwabuilder/manifest-information';
+import { SlDropdown } from '@shoelace-style/shoelace';
 import { processManifest, processSecurity, processServiceWorker } from './app-report.helper';
 import { Report, ReportAudit, FindWebManifest, FindServiceWorker, AuditServiceWorker } from './app-report.api';
-=======
-import { manifest_fields } from '@pwabuilder/manifest-information';
-import { SlDropdown } from '@shoelace-style/shoelace';
->>>>>>> d7b8d803
 
 const valid_src = "/assets/new/valid.svg";
 const yield_src = "/assets/new/yield.svg";
@@ -306,13 +306,8 @@
           box-shadow: rgb(0 0 0 / 20%) 0px 4px 10px 0px;
           border-radius: 4px;
         }
-<<<<<<< HEAD
-
-        #app-card-header img {
-=======
         
         #app-image-skeleton {
->>>>>>> d7b8d803
           height: 85px;
           width: auto;
           padding: 10px;
@@ -519,8 +514,6 @@
         #pfs:focus, #pfs:hover {
           box-shadow: var(--button-box-shadow);
         }
-<<<<<<< HEAD
-=======
         
         #share-card {
           width: 100%;
@@ -642,7 +635,6 @@
         }
         
 
->>>>>>> d7b8d803
 
         .mani-tooltip {
           --sl-tooltip-padding: 0;
@@ -1662,7 +1654,6 @@
   // Runs the Manifest, SW and SEC Tests. Sets "canPackage" to true or false depending on the results of each test
   async runAllTests(url: string) {
     this.runningTests = true;
-<<<<<<< HEAD
     this.isAppCardInfoLoading = true;
 
     let findersResults = {
@@ -1732,10 +1723,6 @@
       this.testManifest(),
       this.testServiceWorker(processServiceWorker(this.reportAudit?.audits?.serviceWorker, this.reportAudit?.audits?.installableManifest?.score)),
       this.testSecurity(processSecurity(this.reportAudit?.audits))]).then(() =>
-=======
-    await this.getManifest(url);
-    await Promise.all([ this.testManifest(), this.testSecurity(url)]).then(() =>
->>>>>>> d7b8d803
     {
       //this.canPackage = this.canPackageList.every((can: boolean) => can);
       // this.canPackageList: boolean[] = [canPackageManifest?, canPackageSW?, canPackageSec?]
@@ -2028,13 +2015,6 @@
     this.pageNumber = 1;
   }
 
-<<<<<<< HEAD
-  copyReportCardLink() {
-    navigator.clipboard.writeText(window.location.href).then(() => {
-      setTimeout(() =>{this.shadowRoot!.querySelector("#cl-mani-tooltip")!.removeAttribute('open')}, 2000)
-    })
-  }
-=======
   // Opens share card modal and tracks analytics
   async openShareCardModal() {
     let dialog: any = this.shadowRoot!.querySelector("share-card")!.shadowRoot!.querySelector(".dialog");
@@ -2042,7 +2022,6 @@
     await dialog!.show();
     recordPWABuilderProcessStep("share_card_opened", AnalyticsBehavior.ProcessCheckpoint);
   }  
->>>>>>> d7b8d803
 
   // Opens manifest editor and tracks analytics
   async openManifestEditorModal(focusOn = "", tab: string = "info") {
@@ -2177,42 +2156,6 @@
     e.preventDefault;
     recordPWABuilderProcessStep("todo_item_clicked", AnalyticsBehavior.ProcessCheckpoint);
 
-<<<<<<< HEAD
-    if(e.detail.card === "retest"){
-      this.thingToAdd = e.detail.displayString;
-      this.showConfirmationModal = true;
-      return;
-    } else if(e.detail.field === "Open Manifest Modal"){
-      let frame = this.shadowRoot!.querySelector("manifest-editor-frame");
-      (frame?.shadowRoot!.querySelector(".dialog")! as any).show();
-      return;
-    } else if(e.detail.field === "Open SW Modal"){
-      let frame = this.shadowRoot!.querySelector("sw-selector");
-      (frame?.shadowRoot!.querySelector(".dialog")! as any).show();
-      return;
-    }
-
-    let details = this.shadowRoot!.getElementById(e.detail.card);
-
-    await (details as any)!.show();
-
-    details!.scrollIntoView({behavior: "smooth"});
-
-    let itemList = this.shadowRoot!.querySelectorAll('[data-field="' + e.detail.field + '"]');
-
-    // The below block is just to get the specific item to animate if a field has more than 1 test.
-    let item: any;
-    if(itemList!.length === 1){
-      item = itemList![0]
-    } else {
-      itemList.forEach((temp: any) => {
-        let textSplit = temp.querySelector('p').innerHTML.split("-->");
-        let text = textSplit[textSplit.length - 1]
-        if(text === e.detail.displayString){
-          item = temp;
-        }
-      })
-=======
     // if its not a manifest field
     if(!manifest_fields[e.detail.field]){
       let frame;
@@ -2232,7 +2175,6 @@
           (frame?.shadowRoot!.querySelector(".dialog")! as any).show();
           return;
       }
->>>>>>> d7b8d803
     }
     return;
   }
@@ -2301,20 +2243,12 @@
   // -1 = a wins
   // 1 = b wins
   sortTodos(){
-<<<<<<< HEAD
-    const rank: { [key: string]: number } = {
-      "required": 0,
-      "highly recommended": 1,
-      "recommended": 2,
-      "optional": 3
-=======
     const rank: { [key: string]: number } = { 
       "retest": 0,
       "required": 1,
       "highly recommended": 2,
       "recommended": 3,
       "optional": 4
->>>>>>> d7b8d803
     };
     this.todoItems.sort((a, b) => {
       if (rank[a.status] < rank[b.status]) {
@@ -2857,7 +2791,7 @@
                     ` :
                     html``)}
                   </div>
-                  <!-- <div class="detail-list">
+                  <div class="detail-list">
                     <p class="detail-list-header">Recommended</p>
                     ${this.serviceWorkerResults.map((result: TestResult) => result.category === "recommended" ?
                     html`
@@ -2867,7 +2801,7 @@
                       </div>
                     ` :
                     html``)}
-                  </div> -->
+                  </div>
                   <div class="detail-list">
                     <p class="detail-list-header">Optional</p>
                     ${this.serviceWorkerResults.map((result: TestResult) => result.category === "optional" ?
@@ -2977,8 +2911,6 @@
 
       </sl-dialog>
 
-<<<<<<< HEAD
-=======
       <share-card 
         .manifestData=${`${this.manifestValidCounter}/${this.manifestTotalScore}/${this.getRingColor("manifest")}/Manifest`}
         .swData=${`${this.swValidCounter}/${this.swTotalScore}/${this.getRingColor("sw")}/Service Worker`}
@@ -2986,7 +2918,6 @@
         .siteName=${this.appCard.siteName}
       > </share-card>
 
->>>>>>> d7b8d803
       <publish-pane></publish-pane>
       <test-publish-pane></test-publish-pane>
       ${this.manifestDataLoading ? html`` : html`<manifest-editor-frame .isGenerated=${this.createdManifest} .startingTab=${this.startingManifestEditorTab} .focusOn=${this.focusOnME} @readyForRetest=${() => this.addRetestTodo("Manifest")}></manifest-editor-frame>`}
