--- conflicted
+++ resolved
@@ -35,11 +35,8 @@
 
 //@ts-ignore
 import Color from "../../../node_modules/colorjs.io/dist/color";
-<<<<<<< HEAD
 import { manifest_fields } from '@pwabuilder/manifest-information';
 import { SlDropdown } from '@shoelace-style/shoelace';
-=======
->>>>>>> 8bbdef6a
 
 const valid_src = "/assets/new/valid.svg";
 const yield_src = "/assets/new/yield.svg";
@@ -462,11 +459,6 @@
           box-shadow: var(--button-box-shadow);
         }
         
-<<<<<<< HEAD
-=======
-<<<<<<< HEAD
-=======
->>>>>>> parent of 04f5e869 (Preview of the new action items work (#3971))
         #share-card {
           width: 100%;
           background: #ffffff;
@@ -492,8 +484,7 @@
           justify-content: center;
           gap: 10px;
         }
-<<<<<<< HEAD
-
+        
         #share-card-text {
           font-size: var(--subheader-font-size);
           color: var(--primary-color);
@@ -540,10 +531,6 @@
           width: 20px;
           height: auto;
         }
-        
-
-=======
->>>>>>> parent of 04f5e869 (Preview of the new action items work (#3971))
 
         #share-card-text {
           font-size: var(--subheader-font-size);
@@ -1175,7 +1162,6 @@
         } */
 
         @media(max-width: 600px){
-<<<<<<< HEAD
           #app-card-header-col { 
             gap: 10px;
           }
@@ -1219,11 +1205,6 @@
           }
           #app-card-share-cta #share-button-mobile {
             width: 100px;
-=======
-          #app-card-header{
-            grid-template-columns: 1fr 5fr;
-            grid-template-rows: 1fr 1fr;
->>>>>>> parent of 04f5e869 (Preview of the new action items work (#3971))
           }
           #app-card-desc, .skeleton-desc {
             grid-column: 1 / 3;
@@ -2159,7 +2140,6 @@
     
   }
 
-<<<<<<< HEAD
 //truncate app card discription
   truncateString(str: String) {
     if (str.length > 125) {
@@ -2183,9 +2163,7 @@
 
     
   }
-
-=======
->>>>>>> parent of 04f5e869 (Preview of the new action items work (#3971))
+  
   render() {
     return html`
       <app-header></app-header>
@@ -2211,7 +2189,6 @@
             html`
             <div id="app-card" class="flex-col" style=${this.createdManifest ? styleMap({ backgroundColor: '#ffffff', color: '#595959' }) : styleMap(this.CardStyles)}>
               <div id="app-card-header">
-<<<<<<< HEAD
                 <div id="app-card-header-col">
                   <div id="pwa-image-holder">
                     ${this.proxyLoadingImage ? html`<span class="proxy-loader"></span>` : html`<img src=${this.appCard.iconURL} alt=${this.appCard.iconAlt} />`}
@@ -2238,14 +2215,6 @@
                       html`<img id="share-icon" class="banner-button-icons" src="/assets/share_icon.svg" role="presentation"/>`
                     } Share score
                     </button>
-=======
-                <div id="pwa-image-holder">
-                  ${this.proxyLoadingImage ? html`<span class="proxy-loader"></span>` : html`<img src=${this.appCard.iconURL} alt=${this.appCard.iconAlt} />`}
-                </div>
-                <div id="card-info" class="flex-col">
-                  <p id="site-name">${this.appCard.siteName}</p>
-                  <p id="site-url">${this.appCard.siteUrl}</p>
->>>>>>> parent of 04f5e869 (Preview of the new action items work (#3971))
                 </div>
                 <p id="app-card-desc">${this.appCard.description}</p>
               </div>
@@ -2347,14 +2316,9 @@
                         .fix=${todo.fix}
                         .card=${todo.card}
                         .displayString=${todo.displayString}
-<<<<<<< HEAD
                         @todo-clicked=${(e: CustomEvent) => this.animateItem(e)}
                         @open-manifest-editor=${(e: CustomEvent) => this.openManifestEditorModal(e.detail.field, e.detail.tab)}
                         @trigger-hover=${(e: CustomEvent) => this.handleShowingTooltip(e)}>
-
-=======
-                        @todo-clicked=${(e: CustomEvent) => this.animateItem(e)}>
->>>>>>> parent of 04f5e869 (Preview of the new action items work (#3971))
                       </todo-item>`
                   ) : html`<span class="loader"></span>`}
               </div>
@@ -2772,20 +2736,10 @@
         .securityData=${`${this.secValidCounter}/${this.secTotalScore}/${this.getRingColor("sec")}/Security`}
         .siteUrl=${this.appCard.siteUrl}
       > </share-card>
-<<<<<<< HEAD
-
-=======
-      
->>>>>>> parent of 04f5e869 (Preview of the new action items work (#3971))
       <publish-pane></publish-pane>
       <test-publish-pane></test-publish-pane>
       ${this.manifestDataLoading ? html`` : html`<manifest-editor-frame .isGenerated=${this.createdManifest} @readyForRetest=${() => this.addRetestTodo("Manifest")}></manifest-editor-frame>`}
       <sw-selector @readyForRetest=${() => this.addRetestTodo("Service Worker")}></sw-selector>
-<<<<<<< HEAD
-
-      
-=======
->>>>>>> parent of 04f5e869 (Preview of the new action items work (#3971))
 
     `;
   }
