import { LitElement, css, html } from 'lit';
import { customElement, property, state } from 'lit/decorators.js';
import { getManifestContext, setManifestContext } from '../services/app-info';
import { validateManifest, Validation, Manifest, reportMissing, required_fields, recommended_fields, optional_fields } from '@pwabuilder/manifest-validation';
import {
  BreakpointValues,
  mediumBreakPoint,
  smallBreakPoint,
} from '../utils/css/breakpoints';
import {classMap} from 'lit/directives/class-map.js';
import { styleMap } from 'lit/directives/style-map.js';

import '../components/app-header';
import '../components/todo-list-item';
import '../components/manifest-editor-frame';
import '../components/publish-pane';
import '../components/test-publish-pane';
import '../components/sw-selector';
import '../components/share-card';
import '../components/manifest-info-card'
import '../components/sw-info-card'
import '../components/arrow-link'

import {
  Icon,
  ManifestContext,
  RawTestResult,
  TestResult
} from '../utils/interfaces';

// import { fetchOrCreateManifest, createManifestContextFromEmpty } from '../services/manifest';
import { resolveUrl } from '../utils/url';

import { AnalyticsBehavior, recordPWABuilderProcessStep } from '../utils/analytics';

//@ts-ignore
import Color from "../../../node_modules/colorjs.io/dist/color";
import { manifest_fields } from '@pwabuilder/manifest-information';
import { SlDropdown } from '@shoelace-style/shoelace';
import { processManifest, processSecurity, processServiceWorker } from './app-report.helper';
import { Report, ReportAudit, FindWebManifest, FindServiceWorker, AuditServiceWorker } from './app-report.api';

const valid_src = "/assets/new/valid.svg";
const yield_src = "/assets/new/yield.svg";
const stop_src = "/assets/new/stop.svg";
const enhancement_src = "/assets/new/enhancement.svg";

const yield_white_src = "/assets/new/yield_white.svg";
const stop_white_src = "/assets/new/stop_white.svg";
const enhancement_white_src = "/assets/new/enhancement_white.svg";

@customElement('app-report')
export class AppReport extends LitElement {
  @property({ type: Object }) resultOfTest: RawTestResult | undefined;
  @property({ type: Object }) reportAudit: ReportAudit | undefined;
  @property({ type: Object }) appCard = {
    siteName: 'Site Name',
    description: "Your site's description",
    siteUrl: 'Site URL',
    iconURL: '/assets/new/icon_placeholder.png',
    iconAlt: 'Your sites logo'
  };
  @property({ type: Object }) CardStyles = { backgroundColor: '#ffffff', color: '#292c3a'};
  @property({ type: Object }) BorderStyles = { borderTop: '1px solid #00000033'};
  @property({ type: Object }) LastEditedStyles = { color: '#000000b3'};
  @property() manifestCard = {};
  @property() serviceWorkerCard = {};
  @property() securityCard = {};
  @property() siteURL = '';
  @state() swScore = 0;
  @state() maniScore = 0;
  @state() securityScore = 0;

  @state() errored: boolean = false;
  @state() errorMessage: string | undefined = undefined;
  @state() errorLink: string | undefined = undefined;

  @state() mql = window.matchMedia(
    `(min-width: ${BreakpointValues.largeUpper}px)`
  );

  @state() isAppCardInfoLoading: boolean = false;
  @state() isDeskTopView = this.mql.matches;

  // will be used to control the state of the "Package for store" button.
  @state() runningTests: boolean = false;
  @state() canPackageList: boolean[] = [false, false, false];
  @state() canPackage: boolean = false;
  @state() manifestEditorOpened: boolean = false;

  @state() swSelectorOpen: boolean = false;

  // Controls the last tested section
  @state() lastTested: string = "Last tested seconds ago";

  @state() todoWindow: any[] = [];
  private pageNumber: number = 1;
  private pageSize: number = 5;

  // validation
  @state() validationResults: Validation[] = [];
  @state() manifestTotalScore: number = 0;
  @state() manifestValidCounter: number = 0;
  @state() manifestRequiredCounter: number = 0;
  @state() manifestRecCounter: number = 0;
  @state() manifestDataLoading: boolean = true;
  @state() manifestMessage: string = "";
  @state() startingManifestEditorTab: string = "info";
  @state() focusOnME: string = "";
  @state() proxyLoadingImage: boolean = false;

  @state() serviceWorkerResults: any[] = [];
  @state() swTotalScore: number = 0;
  @state() swValidCounter: number = 0;
  @state() swRequiredCounter: number = 0;
  @state() swRecCounter: number = 0;
  @state() swDataLoading: boolean = true;
  @state() swMessage: string = "";


  @state() secDataLoading: boolean = true;
  @state() showSecurityErrorBanner: boolean = false;
  @state() showSecurityWarningBanner: boolean = false;
  @state() securityIssues: string[] = [];

  @state() enhancementTotalScore: number = 0;

  @state() requiredMissingFields: any[] = [];
  @state() recMissingFields: any[] = [];
  @state() optMissingFields: any[] = [];

  // Confirm Retest stuff
  @state() showConfirmationModal: boolean = false;
  @state() thingToAdd: string = "";
  @state() retestConfirmed: boolean = false;
  @state() readdDenied: boolean = false;

  @state() createdManifest: boolean = false;
  @state() manifestContext: ManifestContext | undefined;

  @state() allTodoItems: any[] = [];
  @state() filteredTodoItems: any[] = [];
  @state() filterList: any[] = [];
  @state() openTooltips: SlDropdown[] = [];
  @state() stopShowingNotificationTooltip: boolean = false;
  @state() closeOpenTooltips: boolean = true;

  @state() darkMode: boolean = false;

  private possible_messages = [
    {"messages": {
                  "green": "PWABuilder has analyzed your Web Manifest and your manifest is ready for packaging! Great job you have a perfect score!",
                  "yellow": "PWABuilder has analyzed your Web Manifest and your manifest is ready for packaging! We have identified recommended and optional fields that you can include to make your PWA better. Use our Manifest Editor to edit and update those fields.",
                  "blocked": "PWABuilder has analyzed your Web Manifest. You have one or more fields that need to be updated before you can package. Use our Manifest Editor to edit and update those fields. You can package for the store once you have a valid manifest.",
                  "none": "PWABuilder has analyzed your site and did not find a Web Manifest. Use our Manifest Editor to generate one. You can package for the store once you have a valid manifest.",
                  }
    },
    {"messages": {
                      "green": "PWABuilder has analyzed your Service Worker and your Service Worker is ready for packaging! Great job you have a perfect score!",
                      "yellow": "PWABuilder has analyzed your Service Worker, and has identified additional features you can add to make your app feel more robust.",
                      "blocked": "",
                      "none": "PWABuilder has analyzed your site and did not find a Service Worker. Having a Service Worker is highly recommended by PWABuilder as it enables an array of features that can enhance your PWA. You can generate a Service Worker below or use our documentation to make your own.",
                  },
     },
      {"messages": {
                    "green": "PWABuilder has done a basic analysis of your HTTPS setup and found no issues! Great job you have a perfect score!",
                    "yellow": "",
                    "blocked": "",
                    "none": "PWABuilder has done a basic analysis of your HTTPS setup and has identified required actions before you can package. Check out the documentation linked below to learn more.",
                  }
      }
    ];

  private specialManifestTodos: {[id: string]: string} = {
    "shortcuts": "Add contextual shortcuts to specific parts of your app",
    "display_override": "Extend your app into the titlebar for a more native look and feel with display_override and window-controls-overlay",
    "share_target": "Be a share_target for your users",
    "file_handlers": "Be a default handler for certain filetypes with file_handlers",
    "handle_links": "Open links as an app with handle_links",
    "protocol_handlers": "Create a custom protocol_handler",
    "edge_side_panel": "Increase reach by participating in the edge_side_panel",
    "widgets": "Increase reach with widgets"
  }

  private specialSWTodos: {[id: string]: string} = {
    "offline_support": "Allow users to use your app without internet connection",
    "push_notifications": "Send notifications to you users even if your app is not running with push notifications",
    "background_sync": "Ensure user actions and content is always in sync even if network connection is lost with background sync",
    "periodic_sync": "Update your app in the background so it's ready next time the user opens it with periodic sync"
  }

  static get styles() {
    return [
      css`

        /* Page wide */
        * {
          box-sizing: border-box;
          font-family: inherit;
        }

        :host {
          --sl-focus-ring-width: 3px;
          --sl-input-focus-ring-color: #4f3fb670;
          --sl-focus-ring: 0 0 0 var(--sl-focus-ring-width) var(--sl-input-focus-ring-color);
          --sl-input-border-color-focus: #4F3FB6ac;
          --sl-input-font-family: Hind, sans-serif;
        }

        app-header::part(header) {
          position: sticky;
          top: 0;
        }

        #report-wrapper {
          width: 100%;
          display: flex;
          flex-direction: column;
          row-gap: 1.5em;
          align-items: center;
          background-color: #f2f3fb;
          padding: 20px;
        }

        #content-holder {
          max-width: 1300px;
          width: 100%;
          display: flex;
          flex-flow: row wrap;
          gap: 1em;
        }

        sl-details {
          width: 100%;
        }

        sl-details::part(header){
          padding: 5px 20px;
        }

        sl-details::part(summary-icon){
          display: none;
        }

        sl-details::part(content) {
          padding-top: .75em;
          padding-bottom: 1.5em;
        }

        sl-details:disabled{
          cursor: no-drop;
        }

        @keyframes bounce {
          0%,
          20%,
          50%,
          80%,
          100% {
            transform: translateY(0);
          }
          40% {
            transform: translateX(-5px);
          }
          60% {
            transform: translateX(5px);
          }
        }

        button:hover {
          cursor: pointer;
        }

        sl-progress-ring {
          height: fit-content;
          --track-width: 4px;
          --indicator-width: 8px;
          --size: 85px;
          font-size: var(--subheader-font-size);
          position: relative;
        }

        sl-progress-ring::part(label){
          color: var(--primary-color);
          font-weight: bold;
          font-size: 18px;
        }

        sl-progress-ring::part(base) {
          border-radius: 50%;
        }

        .red {
          --indicator-color: var(--error-color);
        }

        .red::before {
          content: '';
          position: absolute;
          border-radius: 50%;
          top: calc(var(--indicator-width) / 2);
          left: calc(var(--indicator-width) / 2);
          width: calc(var(--size) - var(--indicator-width));
          height: calc(var(--size) - var(--indicator-width));
          background-color: #FFF3F3;
        }

        .yellow {
          --indicator-color: var(--warning-color);
        }

        .yellow::before {
          content: '';
          position: absolute;
          border-radius: 50%;
          top: calc(var(--indicator-width) / 2);
          left: calc(var(--indicator-width) / 2);
          width: calc(var(--size) - var(--indicator-width));
          height: calc(var(--size) - var(--indicator-width));
          background-color: #FFFAED;
        }

        .green {
          --indicator-color: var(--success-color);
        }

        .green::before {
          content: '';
          position: absolute;
          border-radius: 50%;
          top: calc(var(--indicator-width) / 2);
          left: calc(var(--indicator-width) / 2);
          width: calc(var(--size) - var(--indicator-width));
          height: calc(var(--size) - var(--indicator-width));
          background-color: #E3FFF2;
        }

        .counterRing {
          --indicator-color: #8976FF;
        }

        .counterRing::before {
          content: '';
          position: absolute;
          border-radius: 50%;
          top: calc(var(--indicator-width) / 2);
          left: calc(var(--indicator-width) / 2);
          width: calc(var(--size) - var(--indicator-width));
          height: calc(var(--size) - var(--indicator-width));
          background-color: #F1F3FF;
        }

        .macro_error {
          width: 3em;
          height: auto;
        }

        /* App Card and Packaging */
        #header-row {
          width: 100%;
          display: flex;
          align-items: center;
          justify-content: center;
          column-gap: 1em;
        }

        /* App Card */

        #app-card {
          width: 60%;
          height: 100%;
          border-radius: var(--card-border-radius);
          background-color: #ffffff;
          justify-content: space-between;
          box-shadow: 0px 4px 30px 0px #00000014;

          container: card / inline-size;
        }

        #app-card-header {
          display: grid;
          grid-template-rows: auto;
          gap: 10px;
          align-items: center;
          padding: 2em 2em 0;
          width: 100%;
        }

        #app-card-header.skeleton{
          grid-template-columns: 0fr 1fr;
          grid-template-rows: 1fr 0fr;
        }

        #app-card-header, #app-card-footer{
          font-size: 14px;
        }

        #app-card-header-col {
          display: grid;
          grid-template-columns: 1fr 4fr 1fr;
          gap: 15px;
        }

        #pwa-image-holder {
          height: fit-content;
          width: fit-content;
          display: flex;
          align-items: center;
          justify-content: center;
          background-color: #ffffff;
          box-shadow: rgb(0 0 0 / 20%) 0px 4px 10px 0px;
          border-radius: 4px;
        }

        /* #app-image-skeleton {
          height: 85px;
          width: 85px;
          padding: 10px;
        } */

        #pwa-image-holder img{
          height: 115.05px;
          width: 115.05px;
          left: 113px;
          top: 118.951171875px;
          border-radius: 4px;
        }

        #app-card-share-cta {
          display: flex;
          height: 100%;
          flex-direction: column;
          justify-content: start;
        }

        #app-card-share-cta #share-button-desktop {
          height: 32px;
          width: 117.5439453125px;
          left: 509.4560546875px;
          top: 116.7421875px;
          border-radius: 20px;
          text-align: center;
          font-size: 12px;
        }

        #share-icon {
          height: 14px;
          width: 14.78px;
          left: 526.8994140625px;
          top: 125.322265625px;
          border-radius: 0px;

        }

        .proxy-loader {
          width: 48px;
          height: 48px;
          border: 5px solid var(--primary-color);
          border-bottom-color: transparent;
          border-radius: 50%;
          display: inline-block;
          box-sizing: border-box;
          animation: rotation 1s linear infinite;
        }

        @keyframes rotation {
          0% {
              transform: rotate(0deg);
          }
          100% {
              transform: rotate(360deg);
          }
        }

        #site-name {
          margin: 0;
          font-weight: bold;
          font-size: calc(var(--subheader-font-size) + 4px);

          text-overflow: ellipsis;
          overflow: hidden;

        }

        #site-name, #site-url{
          /* 115 is app icon size, 117 is share button, 4em is padding, 30px is gap */
          max-width: calc(((100cqi - 115px) - 117px) - 4em - 30px);
        }

        #card-info {
          //overflow: hidden;
          white-space: nowrap;
          height: 100%;
          display: flex;
          flex-direction: column;
          width: 100%;
          gap: 5px;
        }

        #card-info p {
          margin: 0;
        }

        .visually-hidden {
          font-size: 0;
        }

        #site-url {
          text-overflow: ellipsis;
          overflow: hidden;
          white-space: nowrap;
          /* max-width: 200px; */
          font-weight: bold;
          font-size: 16px;
        }

        #app-card-desc {
          overflow-y:hidden;
          text-overflow:ellipsis;
          font-size: 14px;
          font-weight: 500;
          line-height: 18px;
          white-space: break-spaces;
        }
        #app-card-desc-mobile {
          display: none;
        }

        #app-card-footer {
          padding: 0em 2em;
          min-height: 41px;
          display: flex;
          width: 100%;
          align-items: center;
          justify-content: flex-end;
          border-bottom-left-radius: 10px;
          border-bottom-right-radius: 10px;
          border-top: 1px solid rgb(242 243 251 / 20%);
        }

        #last-edited {
          white-space: nowrap;
          margin: 0;
        }

        #test, #last-edited {
          font-size: 12px;
          line-height: 18px;
        }


        #test.in-progress{
          color: #767676;

          align-items: center;
          display: flex;
          gap: 10px;
          line-height: 10px;
        }

        #test img {
          height: 18px;
        }

        #retest {
          display: flex;
          align-items: center;
          column-gap: 10px;
          border: none;
          background-color: transparent;
        }

        #retest:disabled{
          cursor: no-drop;
        }

        #app-image-skeleton {
          height: 115px;
          width: 115px;
          --border-radius: 4px;
        }

        .app-info-skeleton {
          width: 100%;
          margin-bottom: 10px;
        }

        .app-info-skeleton-half {
          width: 25%;
          height: 20px;
          margin: 10px 0;
        }

        /* Packaging Box */
        #app-actions {
          width: 40%;
          height: 100%;
          border-radius: var(--card-border-radius);
          background-color: #ffffff;
          align-items: center;
          justify-content: space-between;
          box-shadow: 0px 4px 30px 0px #00000014;
        }

        #package {
          row-gap: .5em;
          width: 100%;
          padding: 2em;
        }

        #pfs, #pfs-disabled { // pfs + disabled
          white-space: nowrap;
          padding: var(--button-padding);
          border-radius: var(--button-border-radius);
          font-size: var(--button-font-size);
          font-weight: var(--font-bold);
          border: 1px solid transparent;
          color: #ffffff;
          white-space: nowrap;
        }

        #test-download:disabled {
          cursor: no-drop;
          color: #757575;
        }

        #test-download:disabled .arrow_link {
          border-color: #757575;
        }

        #pfs {
          background-color: var(--font-color);
        }

        #pfs-disabled{
          background-color: #C3C3C3;
        }

        #pfs-disabled:hover{
          cursor: no-drop;
        }

        #pfs:focus, #pfs:hover {
          box-shadow: var(--button-box-shadow);
          border: 1px solid #ffffff;
          outline: 2px solid #000000;
          background-color: rgba(0, 0, 0, 0.75);
        }

        .feedback-holder {
          display: flex;
          gap: .5em;
          padding: .5em;
          border-radius: 3px;
          width: 100%;
          word-break: break-word;
        }

        .type-error {
          align-items: flex-start;
          background-color: #FAEDF1;
          border-left: 4px solid var(--error-color);
        }

        .type-warning {
          align-items: flex-start;
          background-color: var(--warning-accent-color);
          border-left: 4px solid var(--warning-color);
        }

        .feedback-holder p {
          margin: 0;
          font-size: 14px;
        }

        .feedback-holder img {
          margin-top: 3px;
        }

        .error-title {
          font-weight: bold;
        }

        .error-actions {
          display: flex;
          align-items: center;
          gap: 1em;
          margin-top: .25em;
        }

        .error-actions > * {
          all: unset;
          color: var(--font-color);
          font-weight: bold;
          font-size: 14px;
          border-bottom: 1px solid transparent;
        }

        .error-actions > *:hover {
          cursor: pointer;
          border-bottom: 1px solid var(--font-color);
        }

        .error-desc {
          max-height: 175px;
          overflow-y: auto;
          line-height: normal;
        }

        #share-card {
          width: 100%;
          background: #ffffff;
          border-radius: 10px;

          display: flex;
          justify-content: space-between;
          align-items: center;
          padding: 12px 22px;
          position: relative;
        }

        #share-card-mani{
          position: absolute;
          left: 10px;
          bottom: 0;
          height: 85px;
        }

        #share-card-content{
          display: flex;
          align-items: center;
          justify-content: center;
          gap: 10px;
        }

        #share-card-text {
          font-size: var(--subheader-font-size);
          color: var(--primary-color);
          font-weight: bold;
          margin-left: 115px;
        }

        #share-card-actions {
          display: flex;
          align-items: center;
          justify-content: center;
          gap: 15px;
        }

        .share-banner-buttons {
          display: flex;
          justify-content: center;
          align-items: center;
          gap: 5px;
          padding: 10px 20px;
          background: transparent;
          color: var(--primary-color);
          font-size: var(--button-font-size);
          font-weight: bold;
          border: 1px solid var(--primary-color);
          border-radius: var(--button-border-radius);
          white-space: nowrap;
        }
        .share-banner-buttons:hover {
          box-shadow: var(--button-box-shadow)
        }

        #share-button:disabled {
          color: #C3C3C3;
          border-color: #C3C3C3;
        }

        #share-button:disabled:hover {
          cursor: no-drop;
          box-shadow: none;
        }

        .banner-button-icons {
          width: 20px;
          height: auto;
        }
        #share-card-text {
          font-size: var(--subheader-font-size);
          color: var(--primary-color);
          font-weight: bold;
          margin-left: 115px;
        }

        #share-card-actions {
          display: flex;
          align-items: center;
          justify-content: center;
          gap: 15px;
        }

        .share-banner-buttons {
          display: flex;
          justify-content: center;
          align-items: center;
          gap: 5px;
          padding: 10px 20px;
          background: transparent;
          color: var(--primary-color);
          font-size: var(--button-font-size);
          font-weight: bold;
          border: 1px solid var(--primary-color);
          border-radius: var(--button-border-radius);
          white-space: nowrap;
        }
        .share-banner-buttons:hover {
          box-shadow: var(--button-box-shadow)
        }

        #share-button-desktop:disabled, #share-button-mobile:disabled {
          color: #C3C3C3;
          border-color: #C3C3C3;
        }

        #share-button-desktop:disabled:hover, #share-button-mobile:disabled:hover {
          cursor: no-drop;
          box-shadow: none;
        }

        .banner-button-icons {
          width: 20px;
          height: auto;
        }



        .mani-tooltip {
          --sl-tooltip-padding: 0;
        }

        .mani-tooltip::part(body){
          background-color: #ffffff;
        }

        .mani-tooltip::part(base__arrow){
          background-color: #ffffff;
          z-index: 10;
        }

        .mani-tooltip-content {
          padding: 0;
          display: flex;
          max-width: 325px;
          align-items: center;
          justify-content: center;
          border-radius: var(--card-border-radius);
          gap: .5em;
          background-color: #ffffff;
          color: var(--font-color);
          box-shadow: rgb(0 0 0 / 15%) 0px 0px 40px;
        }

        .mani-tooltip-content img {
          align-self: flex-end;
          justify-self: flex-end;
          height: 50px;
          width: auto;
        }

        .mani-tooltip-p {
          margin: 0;
          padding: .5em;
          font-size: 14px;
        }

        #cl-mani-tooltip-content {
          padding: 5px 10px;
          font-size: 10px;
        }

        #test-download {
          background-color: transparent;
          color: var(--primary-color);
          border: none;
          width: fit-content;
          display: flex;
          column-gap: 0.5em;
          align-items: center;

          font-weight: bold;
          white-space: nowrap;
          font-size: var(--arrow-link-font-size);
        }

        #test-download:hover img {
          animation: bounce 1s;
        }

        #actions-footer {
          background-color: #ffffff;
          width: 100%;
          column-gap: 0.75em;
          border-bottom-left-radius: 10px;
          border-bottom-right-radius: 10px;
          padding: .5em 1em;
          border-top: 1px solid #E5E5E5;
        }

        #actions-footer img {
          height: 15px;
          width: auto;
        }

        #actions-footer p {
          margin: 0;
          font-size: 12px;
          font-weight: bold;
        }

        /* Action Items Card */
        #todo {
          width: 100%;
          box-shadow: 0px 4px 30px 0px #00000014;
          border-radius: var(--card-border-radius);
          padding: 20px;
          background-color: #ffffff;
          display: flex;
          flex-direction: column;
          width: 100%;
        }

        #todo-detail {
          border-radius: var(--card-border-radius);
          border: none;
          display: flex;
          flex-direction: column;
          width: 100%;
        }

        .details-summary {
          height: 60px;
          color: var(--primary-color);
          font-size: 20px;
          font-weight: bold;
          margin-bottom: 20px;
          height: fit-content;
        }

        #todo-summary-left {
          display: flex;
          align-items: center;
          gap: 25px;
        }

        #todo-summary-left > h2 {
          font-size: var(--subheader-font-size);
          margin: 0;
        }

        #pagination-actions {
          display: flex;
          align-items: center;
          justify-content: center;
          width: 100%;
          margin-top: 10px;
          gap: .25em;
        }

        .pageToggles {
          height: 15px;
          color: var(--primary-color);
        }

        #dots {
          display: flex;
          align-items: center;
          justify-content: center;
          gap: .25em;
        }

        #dots img {
          height: 10px;
          width: auto;
        }

        #pagination-actions > sl-icon:hover{
          cursor:pointer
        }

        .pagination-buttons{
          background-color: transparent;
          border: none;
          display: flex;
          align-items: center;
          justify-content: center;
          height: fit-content;
        }

        #pageStatus {
          font-size: 0;
          color: transparent;
          margin: 0;
        }

        #indicators-holder {
          display: flex;
          gap: .5em;
          align-items: center;
        }

        .indicator {
          display: flex;
          gap: 10px;
          align-items: center;
          background-color: #f1f1f1;
          padding: 5px 10px;
          border-radius: 6px;
          border: none;
        }

        .indicator p {
          line-height: 20px;
          margin: 0;
          font-size: 20px;
          color: var(--primary-color);
          font-weight: bold;
        }

        .indicator:focus {
          outline: 2px solid var(--primary-color);
        }

        .indicator.selected {
          background-color: var(--primary-color)
        }

        .indicator.selected:focus {
          outline: 2px solid #000000;
        }

        .indicator.selected p {
          color: #ffffff;
        }

        .indicator img {
          width: 16px;
          height: auto;
        }

        /* Manifest Card */
        #manifest {
          box-shadow: 0px 4px 30px 0px #00000014;
          background-color: #ffffff;
          border-radius: var(--card-border-radius);
          width: 100%;
        }

        #manifest-header {
          display: grid;
          grid-template-columns: 10fr 2fr 1fr;
          gap: 1em;
          border-bottom: 1px solid #c4c4c4;
          padding: 1em;
        }

        #mh-content{
          display: flex;
          gap: 1em;
          justify-content: space-between;
          width: 100%;
        }

        #mh-text {
          row-gap: 0.5em;
          width: 100%;
        }

        #mh-right {
          display: flex;
          column-gap: 2.5em;
          grid-area: 1/3;
          height: fit-content;
        }

        #mh-actions {
          row-gap: 1em;
          align-items: center;
        }

        #manifest-detail-grid {
          display: grid;
          grid-template-columns: repeat(3, 1fr);
          gap: 1em;
        }

        .missing {
          font-size: 14px;
          margin: 0;
          font-weight: bold;
          white-space: no-wrap;
        }

        /* S cards */
        #two-cell-row {
          display: flex;
          flex-flow: row wrap;
          align-items: flex-start;
          justify-content: space-between;
          width: 100%;
        }

        #two-cell-row > * {
          width: 49%;
          height: 100%;
          background: #ffffff;
          display: flex;
          flex-direction: column;
          justify-content: space-between;
          align-self: flex-start;
          border-radius: var(--card-border-radius);
        }

        /* SW Card */
        #sw-header {
          row-gap: 0.5em;
          height: 100%;
          padding: 1em;
          min-height: 318px;
        }

        #swh-top {
          display: flex;
          justify-content: space-between;
          column-gap: 1em;
        }

        #swh-text {
          width: 100%;
          row-gap: 0.5em;
        }

        #sw-actions {
          row-gap: 1em;
          width: fit-content;
          align-items: flex-start;
          margin-top: auto;
        }

        #sw-header arrow-link {
          margin: 0;
          margin-top: auto;
        }

        /* Sec Card */

        /* Classes used widely */
        .flex-col {
          display: flex;
          flex-direction: column;
          position: relative;
        }

        .flex-col-center {
          display: flex;
          flex-direction: column;
          align-items: center;
          justify-content: center;
        }

        .flex-center {
          display: flex;
          align-items: center;
          justify-content: center;
        }

        .details-summary {
          display: flex;
          align-items: center;
          justify-content: space-between;
          width: 100%;
        }

        .dropdown_icon {
          transform: rotate(0deg);
          transition: transform .5s;
        }

        .card-header {
          font-size: calc(var(--subheader-font-size) + 4px);
          font-weight: bold;
          margin: 0;
          white-space: nowrap;
        }

        .card-desc {
          margin: 0;
          font-size: var(--card-body-font-size);
        }

        #test-download p {
          line-height: 1em;
        }

        arrow-link {
          margin-top: 20px;
          margin-bottom: 10px;
        }

        .arrow_link {
          margin: 0;
          border-bottom: 1px solid var(--primary-color);
          white-space: nowrap;
        }

        .arrow_anchor {
          text-decoration: none;
          font-size: var(--arrow-link-font-size);
          font-weight: bold;
          margin: 0px 0.5em 0px 0px;
          line-height: 1em;
          color: var(--primary-color);
          display: flex;
          column-gap: 10px;
          width: fit-content;
        }

        .arrow_anchor:visited {
          color: var(--primary-color);
        }

        .arrow_anchor:hover {
          cursor: pointer;
        }

        .arrow_anchor:hover img {
          animation: bounce 1s;
        }

        #report-wrapper .alternate {
          background: var(--secondary-color);
          color: var(--primary-color);
          border: 1px solid var(--primary-color);
          font-size: var(--button-font-size);
          font-weight: bold;
          padding: var(--button-padding);
          border-radius: var(--button-border-radius);
          white-space: nowrap;
          display: flex;
          align-items: center;
          justify-content: center;
        }
        #report-wrapper .alternate:hover {
          box-shadow: var(--button-box-shadow)
        }

        #report-wrapper .alternate:disabled {
          color: #C3C3C3;
          border-color: #C3C3C3;
        }

        #report-wrapper .alternate:disabled:hover {
          cursor: no-drop;
          box-shadow: none;
        }

        .detail-list {
          display: flex;
          flex-direction: column;
          row-gap: 18px;
        }

        .detail-list-header {
          font-size: 18px;
          margin: 0;
          font-weight: bold;
        }

        .detail-list p:not(.detail-list-header){
          margin: 0;
        }

        .details::part(base) {
          border-radius: 0;
          border-bottom-left-radius: 10px;
          border-bottom-right-radius: 10px;
          border: none;
        }
        .details::part(summary) {
          font-weight: bold;
          font-size: var(--card-body-font-size);
        }
        .details::part(header) {
          height: 40px;
          padding: 5px 20px;
        }

        .detail-grid {
          display: flex;
          flex-direction: column;
          row-gap: 0.5em;
        }

        #sec-header {
          row-gap: .5em;
          padding: 1em;
          min-height: 318px;
          height: 100%;
        }
        #sec-top {
          display: flex;
          column-gap: 1em;
          justify-content: space-between;
        }
        #sec-text {
          width: 100%;
          row-gap: 0.5em;
        }
        #sec-actions {
          row-gap: 1em;
          width: 66%;
          margin-top: auto;
        }
        #sec-header arrow-link {
          margin: 0;
          margin-top: auto;
        }

        .icons-holder {
          display: grid;
          grid-template-columns: repeat(4, 1fr);
          grid-template-rows: repeat(2, 1fr);
          place-content: center;
          gap: 25px;
        }

        .icons-holder.sw {
          grid-template-columns: repeat(4, 1fr);
          grid-template-rows: repeat(1, 1fr);
        }

        .icon-and-name {
          display: flex;
          flex-direction: column;
          align-items: center;
          justify-content: center;
        }

        .circle-icon {
          display: flex;
          align-items: center;
          justify-content: center;
          gap: 8px;
          border-radius: 50%;
          position: relative;
          border: 2px solid transparent
        }

        .circle-icon-img {
          height: 60px;
          width: 60px;
          width: auto;
        }

        .icon-and-name p {
          color: var(--font-color);
          font-size: 12px;
          margin: 0;
          text-align: center;
        }

        .circle-icon:hover {
          cursor: pointer;
          border: 2px solid #8976FF;
        }

        .valid-marker {
          height: 13px;
          width: 13px;
          position: absolute;
          bottom: 0;
          right: 0;
        }

        .progressRingSkeleton::part(base) {
          height: 100px;
          width: 100px;
          border-radius: 50%;
        }

        .test-result {
          display: flex;
          gap: .5em;
          align-items: center;
        }
        .test-result p {
          font-weight: normal;
          font-size: 14px;
        }
        .test-result img {
          height: 17px;
        }
        .summary-skeleton {
          width: 200px;
          --color: #d0d0d3
        }
        .desc-skeleton {
          --color: #d0d0d3
        }
        .desc-skeleton.half {
          width: 50%;
        }
        .desc-skeleton::part(base), .summary-skeleton::part(base), .app-info-skeleton::part(base){
          min-height: .8rem;
        }
        .app-info-skeleton-half::part(base){
          min-height: .8rem;
          max-height: .8rem;
        }
        .gap {
          gap: .5em;
        }
        sl-tooltip::part(base){
          --sl-tooltip-font-size: 14px;
        }

        .animate{
          animation-delay: 1s;
          animation: shake 1s cubic-bezier(.36,.07,.19,.97) both;
          transform: translate3d(0, 0, 0);
          backface-visibility: hidden;
          perspective: 1000px;
        }

        @keyframes shake {
          10%, 90% {
            transform: translate3d(-1px, 0, 0);
          }

          20%, 80% {
            transform: translate3d(2px, 0, 0);
          }

          30%, 50%, 70% {
            transform: translate3d(-4px, 0, 0);
          }

          40%, 60% {
            transform: translate3d(4px, 0, 0);
          }
        }

        .dialog::part(body){
          padding-top: 0;
          padding-bottom: 0;
        }
        .dialog::part(title){
          display: none;
        }
        .dialog::part(panel) {
          display: flex;
          flex-direction: column;
          align-items: center;
          width: 65%;
          position: relative;
        }
        .dialog::part(overlay){
          backdrop-filter: blur(10px);
        }
        .dialog::part(close-button__base){
          position: absolute;
          top: 5px;
          right: 5px;
        }

        /* Retest modal */
        #confirmationButtons {
          display: flex;
          justify-content: space-evenly;
          margin-bottom: 1em;
        }

        #confirmationButtons > *{
         width: 45%;
        }

        .loader {
          width: 12px;
          height: 12px;
          border-radius: 50%;
          display: block;
          margin:15px auto;
          position: relative;
          color: var(--primary-color);
          box-sizing: border-box;
          animation: animloader 2s linear infinite;
          grid-row: 3;
        }

        @keyframes animloader {
          0% {
            box-shadow: 14px 0 0 -2px,  38px 0 0 -2px,  -14px 0 0 -2px,  -38px 0 0 -2px;
          }
          25% {
            box-shadow: 14px 0 0 -2px,  38px 0 0 -2px,  -14px 0 0 -2px,  -38px 0 0 2px;
          }
          50% {
            box-shadow: 14px 0 0 -2px,  38px 0 0 -2px,  -14px 0 0 2px,  -38px 0 0 -2px;
          }
          75% {
            box-shadow: 14px 0 0 2px,  38px 0 0 -2px,  -14px 0 0 -2px,  -38px 0 0 -2px;
          }
          100% {
            box-shadow: 14px 0 0 -2px,  38px 0 0 2px,  -14px 0 0 -2px,  -38px 0 0 -2px;
          }
        }

        .loader-round {
          width: 20px;
          height: 20px;
          border-radius: 50%;
          position: relative;
          flex-shrink: 0;
          animation: rotate 1s linear infinite
        }
        .loader-round::before {
          content: "";
          box-sizing: border-box;
          position: absolute;
          inset: 0px;
          border-radius: 50%;
          border: 2px solid #D6D6D6;
          /* animation: prixClipFix 2s linear infinite, 2s ease-in-out 0.5s infinite normal none running pulse; */
          clip-path:polygon(50% 50%,0 0,100% 0,100% 100%,0 100%,0 50%)
        }

        .loader-round.large{
          width: 96px;
          height: 96px;
          margin: 2px;
        }
        .loader-round.large::before{
          border-width: 4px;
          animation: 2s ease-in-out 0.5s infinite normal none running pulse;
        }

        .loader-round.skeleton{
          animation: none;
          /* clip-path: none; */
        }
        .loader-round.skeleton::before{
          /* animation: 2s ease-in-out 0.5s infinite normal none running pulse; */
          clip-path: none;
        }

        @keyframes rotate {
          100%   {transform: rotate(360deg)}
        }

        @keyframes pulse {
          0% {
            opacity: 1;
          }
          50% {
            opacity: 0.4;
          }
          100% {
            opacity: 1;
          }
        }

        /* @keyframes prixClipFix {
            0%   {clip-path:polygon(50% 50%,0 0,0 0,0 0,0 0,15% 0)}
            25%  {clip-path:polygon(50% 50%,0 0,100% 0,100% 0,100% 0,100% 0)}
            50%  {clip-path:polygon(50% 50%,0 0,100% 0,100% 100%,100% 100%,100% 100%)}
            75%  {clip-path:polygon(50% 50%,0 0,100% 0,100% 100%,0 100%,0 100%)}
            100% {clip-path:polygon(50% 50%,0 0,100% 0,100% 100%,0 100%,0 25%)}
        } */

        @media(max-width: 900px){
          #header-row {
            flex-direction: column-reverse;
            row-gap: 1em;
          }

          #app-card{
            width: 100%;
          }
          #app-actions {
            width: 100%;
          }

          #two-cell-row {
            flex-direction: column;
            row-gap: 1em;
          }
          #two-cell-row > * {
            width: 100%;
            height: unset;
          }
          #sw-header {
            min-height: unset;
          }
          #sec-header {
            min-height: unset;
          }
          #manifest-header {
            grid-template-columns: 4fr 4fr 1fr;
            grid-template-rows: min-content 1fr;
          }
          #mh-content {
            grid-area: 1 / 1 / 2 / 3;
          }
          #mh-actions {
            align-items: unset;
          }
          #sw-actions {
            width: 42%
          }
          #sw-actions button {
            width: 100%;
          }
        }

        /* @media(max-width: 700px){
          --button-padding
        } */
        @media(max-width: 376px){
          #pwa-image-holder {
            width: 61px !important;
          }
          #pwa-image-holder img {
            width: 55px !important;
          }
        }


        @media(max-width: 600px){
          #app-card-header-col {
            gap: 10px;
          }
          #pwa-image-holder {
            width: 90px;
            height: auto;
          }
          #pwa-image-holder img {
            width: 84px;
            height: auto;
          }
          #card-info {
            display: flex;
            flex-direction: column;
            justify-content: center;
          }
          #app-card-desc {
            max-width: 100%;
          }
          #share-button-desktop {
            display: none;
          }
          #share-button-mobile {
            display: flex;
          }
          #app-card-desc-mobile {
            display: flex;
            flex-direction: column;
          }
          .app-card-desc-desktop {
            display: none;
          }
          #site-name {
            font-size: 20px;
          }
          #site-url {
            margin-bottom: 8px !important;
          }

          #site-name, #site-url{
          /* 84 is app icon size, 4em is padding, 20px is gap */
          max-width: calc((100cqi - 84px) - 4em - 20px);
        }

          #app-card-share-cta {
            justify-content: start;
          }
          #app-card-share-cta #share-button-mobile {
            width: 100px;
          }
          #app-card-desc, .skeleton-desc {
            grid-column: 1 / 3;
          }

          #sw-actions {
            width: 100%;
          }
          #sw-actions button {
            margin-top: 20px;
            width: 100%;
          }

          #mh-actions {
            grid-area: 2/1/3/4;
          }
          #mh-actions button {
            width: 100%;
          }
        }

        ${mediumBreakPoint(css`
          #mh-content {
            flex-direction: column;
          }

          #mh-text {
            width: 100%;
          }

          #manifest-detail-grid{
            display: flex;
            flex-direction: column;
          }

          sl-progress-ring {
            --size: 75px;
            --track-width: 4px;
            --subheader-font-size: 14px;
          }
          .progressRingSkeleton::part(base), .loader-round.large  {
            width: 75px;
            height: 75px;
          }

          #share-card {
            flex-direction: column-reverse;
          }

          #share-card-content {
            flex-direction: column-reverse;
          }

          #share-card-text {
            margin-left: 0;
            margin-bottom: 0;
            text-align: center;
          }

          #share-card-mani {
            position: unset;
          }
        `)}

        ${smallBreakPoint(css`
          sl-progress-ring {
            --size: 75px;
            --track-width: 4px;
            --indicator-width: 6px;
            font-size: 14px;
          }

          .progressRingSkeleton::part(base), .loader-round.large {
            width: 75px;
            height: 75px;
          }

          #header-row {
            flex-direction: column-reverse;
            row-gap: 1.5em;
          }

          #app-card{
            width: 100%;
          }

          #app-actions {
            width: 100%;
          }

          #app-actions .arrow_link {
            font-size: 12px;
          }

          #retest img {
            height: 14px;
          }

          #package{
            width: 50%;
            row-gap: .75em;
          }

          #test-download {
            font-size: 10px;
          }

          #mh-content {
            flex-direction: column;
          }

          #mh-text {
            width: 100%;
          }
          #mh-actions {
            align-items: flex-start;
          }

          #manifest-detail-grid{
            display: flex;
            flex-direction: column;
          }

          #report-wrapper .alternate {
            font-size: 16px;
          }

          .half-width-cards {
            width: 100%;
          }

          #actions-footer p {
            font-size: 14px;
          }

          #actions-footer img {
            height: 18px;
            width: auto;
          }
          #last-edited {
            font-size: 14px;
          }
          #manifest-header, #sw-header, #sec-header {
            padding-bottom: 2.5em;
          }
          #manifest-header {
            gap: 0;
            row-gap: 20px;
          }
          #mh-actions, #sw-actions, #sec-header {
            row-gap: 1.5em;
          }

          #share-card {
            flex-direction: column-reverse;
          }

          #share-card-content {
            flex-direction: column-reverse;
          }

          #share-card-text {
            margin-left: 0;
            margin-bottom: 0;
            text-align: center;
          }

          #share-card-mani {
            position: unset;
          }

          .icons-holder {
            display: grid;
            grid-template-columns: repeat(3, 1fr);
            grid-template-rows: repeat(3, 1fr);
            place-content: center;
            gap: 25px;
          }

          .icons-holder.sw {
            grid-template-columns: repeat(2, 1fr);
            grid-template-rows: repeat(2, 1fr);
          }
        `)}
      `,
    ];
  }

  /* Legacy code, scared to remove. IDK the application of this code */
  constructor() {
    super();
    this.mql.addEventListener('change', e => {
      this.isDeskTopView = e.matches;
    });
  }

  // Runs when the page loads.
  // Responsible for setting running the initial tests
  async connectedCallback(): Promise<void> {
    super.connectedCallback();


    // understand the users color preference
    const result = window.matchMedia('(prefers-color-scheme: dark)');
    this.darkMode = result.matches; // TRUE if user prefers dark mode

    const search = new URLSearchParams(location.search);
    const site = search.get('site');
    if (site) {
      this.siteURL = site;
      this.runAllTests(site);
      sessionStorage.setItem('last_tested', JSON.stringify(new Date()));
    }

    setInterval(() => this.pollLastTested(), 120000);

    window.addEventListener('scroll', this.closeTooltipOnScroll.bind(this));
  }

  disconnectedCallback() {
    super.disconnectedCallback();
    window.removeEventListener('scroll', this.closeTooltipOnScroll.bind(this));
  }

  // Expands the Action items details on load
  firstUpdated() {

  }

  // Polling function that updates the time that the site was last tested
  pollLastTested(){
    let last = new Date(JSON.parse(sessionStorage.getItem('last_tested')!));
    let now = new Date();
    let diff = now.getTime() - last.getTime();

    if(diff < 60000){
      this.lastTested = "Last tested seconds ago";
    } else if (diff < 3600000) {
      let mins = Math.floor(diff / 60000);
      this.lastTested = "Last tested " + mins + " minutes ago";
    } else if (diff < 86400000) {
      let hours = Math.floor(diff / 3600000);
      this.lastTested = "Last tested " + hours + " hours ago";
    } else {
      let days = Math.floor(diff / 86400000);
      this.lastTested = "Last tested " + days + " days ago";
    }
    this.requestUpdate();
  }

  // Fetches the sites manifest from the URL
  // If it's missing it creates one and sets a flag
  // If it's there then it saves it to sessionStorage
  // async getManifest(url: string): Promise<ManifestContext> {
  //   this.isAppCardInfoLoading = true;
  //   let manifestContext: ManifestContext | undefined;

  //   manifestContext = await fetchOrCreateManifest(url);
  //   this.createdManifest = false;

  //   if(!manifestContext){
  //     this.createdManifest = true;
  //     manifestContext = await createManifestContextFromEmpty(url);
  //   }

  //   this.manifestContext = manifestContext;

  //   this.isAppCardInfoLoading = false;
  //   this.populateAppCard(manifestContext!, url);
  //   return manifestContext!;
  // }

  // Populates the "App Card" from the manifest.
  // Uses the URL for loading the image.
  async populateAppCard(manifestContext: ManifestContext, url?: string) {
    let cleanURL = url?.replace(/(^\w+:|^)\/\//, '') || '';

    if (manifestContext && !this.createdManifest) {
      const parsedManifestContext = manifestContext;

      let icons = parsedManifestContext.manifest.icons;

      let chosenIcon: any;

      if(icons){
        let maxSize = 0;
        for(let i = 0; i < icons.length; i++){
          let icon = icons[i];
          let size = icon.sizes?.split("x")[0];
          if(size === '512'){
            chosenIcon = icon;
            break;
          } else{
            if(parseInt(size!) > maxSize){
              maxSize = parseInt(size!);
              chosenIcon = icon;
            }
          }
        }
      }

      let iconUrl: string;
      if(chosenIcon){
        iconUrl = this.iconSrcListParse(chosenIcon);
      } else {
        iconUrl = "/assets/icons/icon_512.png"
      }


      this.proxyLoadingImage = true;
      await this.testImage(iconUrl).then(
        function fulfilled(_img) {
          //console.log('That image is found and loaded', img);
        },

        function rejected() {
          //console.log('That image was not found');
          iconUrl = `https://pwabuilder-safe-url.azurewebsites.net/api/getSafeUrl?url=${iconUrl}`;
        }
      );
      this.proxyLoadingImage = false;

      this.appCard = {
        siteName: parsedManifestContext.manifest.short_name
          ? parsedManifestContext.manifest.short_name
          : (parsedManifestContext.manifest.name ? parsedManifestContext.manifest.name : 'Untitled App'),
        siteUrl: cleanURL,
        iconURL: iconUrl,
        iconAlt: "Your sites logo",
        description: parsedManifestContext.manifest.description
          ? parsedManifestContext.manifest.description
          : 'Add an app description to your manifest',
      };
    } else {
        this.appCard = {
          siteName: "Missing Name",
          siteUrl: cleanURL,
          description: "Your manifest description is missing.",
          iconURL: "/assets/new/icon_placeholder.png",
          iconAlt: "A placeholder for you sites icon"
        };
    }
  }

  // Tests if an image will load
  // If it fails, we use our proxy service to fetch it
  // If it succeeds, we load it
  testImage(url: string) {

    // Define the promise
    const imgPromise = new Promise(function imgPromise(resolve, reject) {

        // Create the image
        const imgElement = new Image();

        // When image is loaded, resolve the promise
        imgElement.addEventListener('load', function imgOnLoad() {
            resolve(this);
        });

        // When there's an error during load, reject the promise
        imgElement.addEventListener('error', function imgOnError() {
            reject();
        })

        // Assign URL
        imgElement.src = url;

    });

    return imgPromise;
  }

  // Looks at the brackground color from the sites manifest
  // If its darker, returns lightColor for the background of app card
  // If its lighter, returns darkColor for the background of app card
  pickTextColorBasedOnBgColorAdvanced(bgColor: string, lightColor: string, darkColor: string): string {

    //@ts-ignore:next-line
    var colors: any = new Color(bgColor).coords;

    var c = colors.map((num: number) => {
      if (num <= 0.03928) {
        return num / 12.92;
      }
      return Math.pow((num + 0.055) / 1.055, 2.4);
    });
    var L = (0.2126 * c[0]) + (0.7152 * c[1]) + (0.0722 * c[2]);
    let chosenColor = (L > 0.3) ?  darkColor : lightColor;
    return chosenColor
  }

  private async applyManifestContext(url: string, manifestUrl?: string, manifestRaw?: string) {
    this.manifestContext = await processManifest(url, {url: manifestUrl, raw: manifestRaw});
    this.createdManifest = this.manifestContext.isGenerated || false;
    setManifestContext(this.manifestContext);
    this.isAppCardInfoLoading = false;
    await this.populateAppCard(this.manifestContext, manifestUrl);
  }

  // Runs the Manifest, SW and SEC Tests. Sets "canPackage" to true or false depending on the results of each test
  async runAllTests(url: string) {
    this.runningTests = true;
    this.isAppCardInfoLoading = true;

    let findersResults = {
      manifest: {} as {url?: string, raw?: string, json?: unknown},
      serviceWorker: {} as {url?: string, raw?: string},
      manifestTodos: [] as unknown[],
      workerTodos: [] as unknown[]
    }
    this.reportAudit = undefined;

    // Take only good results, ignore errors.
    FindWebManifest(url).then( async (result) => {
      if (result?.content?.raw && !this.reportAudit?.artifacts?.webAppManifest?.raw) {
        // TODO: can use json instead of raw
        findersResults.manifest = result.content;
        await this.applyManifestContext(url, result?.content?.url || undefined, result?.content?.raw);
        findersResults.manifestTodos = await this.testManifest();
        this.allTodoItems.push(...findersResults.manifestTodos);
        this.requestUpdate();
      }
    });

    setTimeout(() => this.closeOpenTooltips = false, 20000);

    this.filteredTodoItems = this.allTodoItems;

    FindServiceWorker(url).then( async (result) => {
        if (result?.content?.url && !this.reportAudit?.audits?.serviceWorker?.score) {
          await AuditServiceWorker(result.content.url).then( async (result) => {
            console.log("content:", result.content);
            findersResults.workerTodos = await this.testServiceWorker(processServiceWorker(result.content));
            this.allTodoItems.push(...findersResults.workerTodos);
            this.requestUpdate();
          });
          findersResults.serviceWorker = result.content;
        }
      }
    );

    this.filteredTodoItems = this.allTodoItems;

    try {
      this.reportAudit = await Report(url);
    } catch (e) {
      console.error(e);
      this.allTodoItems.push(...await this.testSecurity(processSecurity()));
      if (!findersResults.manifest?.raw) {
        await this.applyManifestContext(url, undefined, undefined);
        this.allTodoItems.push(...await this.testManifest());
      }
      if (!findersResults.serviceWorker?.raw) {
        this.allTodoItems.push(...await this.testServiceWorker(processServiceWorker({score: false, details: {}})));
      }

      this.filteredTodoItems = this.allTodoItems;

      this.runningTests = false;
      this.requestUpdate();
      return;
    }

    this.filteredTodoItems = this.allTodoItems;
    console.log(this.reportAudit);

    // Check for previously successfull FindMani
    if (this.reportAudit?.artifacts?.webAppManifest?.raw) {
      if (!findersResults.manifest.raw || this.reportAudit?.artifacts.webAppManifest.raw != findersResults.manifest.raw) {
        await this.applyManifestContext(url, this.reportAudit?.artifacts?.webAppManifest?.url, this.reportAudit?.artifacts?.webAppManifest?.raw);
        findersResults.manifestTodos = [];
      }
    } else {
      if (!findersResults.manifest?.raw) {
        await this.applyManifestContext(url, undefined, undefined);
      }
    }

    // Reapply mani todos from FindMani
    this.allTodoItems = [];
    if (findersResults.manifestTodos.length){
      this.allTodoItems.push(...findersResults.manifestTodos)
    }
    else {
      this.allTodoItems.push(...await this.testManifest());
    }

    // TODO: move installability score to different place
    this.allTodoItems.push(...await this.testServiceWorker(processServiceWorker(this.reportAudit?.audits?.serviceWorker, this.reportAudit!.audits!.offlineSupport))),
    this.allTodoItems.push(...await this.testSecurity(processSecurity(this.reportAudit?.audits)));
    this.filteredTodoItems = this.allTodoItems;
    this.canPackage = this.canPackageList[0] && this.canPackageList[1] && this.canPackageList[2];

    this.runningTests = false;
    this.requestUpdate();
  }

  // Tests the Manifest and populates the manifest card detail dropdown
  async testManifest() {
    //add manifest validation logic
    // note: wrap in try catch (can fail if invalid json)
    this.manifestDataLoading = true;
    let manifest;
    let todos: unknown[] = [];

    if(this.createdManifest){
      manifest = {};
      todos.push({"card": "mani-details", "field": "Open Manifest Modal", "fix": "Edit and download your created manifest (Manifest not found before detection tests timed out)", "status": "missing"});
    }

    manifest = JSON.parse(sessionStorage.getItem("PWABuilderManifest")!).manifest;
    this.validationResults = await validateManifest(manifest, true);

    //  This just makes it so that the valid things are first
    // and the invalid things show after.
    this.validationResults.sort((a, b) => {
      if(a.valid && !b.valid){
        return 1;
      } else if(b.valid && !a.valid){
        return -1;
      } else {
        return a.member.localeCompare(b.member);
      }
    });
    this.manifestTotalScore = this.validationResults.length;
    this.manifestValidCounter = 0;
    this.manifestRequiredCounter = 0;
    this.enhancementTotalScore = 0;
    this.manifestRecCounter = 0;

    this.validationResults.forEach((test: Validation) => {
      if(test.valid){
        if(test.category === "enhancement"){
          this.enhancementTotalScore++;
        }
        this.manifestValidCounter++;
      } else {
        let status ="";
        if(test.category === "required" || test.testRequired){
          status = "required";
          this.manifestRequiredCounter++;
        } else if(test.category === "recommended"){
          this.manifestRecCounter++;
        }
        if(status === "") {
          status = test.category;
        }
        if(status === "enhancement"){
          // fetch special display string
          let specialString: string = this.specialManifestTodos[test.member!];
          todos.push({"card": "mani-details", "field": test.member, "displayString": test.displayString ?? "", "fix": specialString, "status": status});
        } else {
          todos.push({"card": "mani-details", "field": test.member, "displayString": test.displayString ?? "", "fix": test.errorString, "status": status});
        }
      }
    });

    if(this.manifestRequiredCounter > 0){
      this.canPackageList[0] = false;
    } else {
      this.canPackageList[0] = true;
    }

    this.manifestDataLoading = false;
    // details?.disabled && (details.disabled = false);

    sessionStorage.setItem(
      'manifest_tests',
      JSON.stringify(this.validationResults)
    );
    //TODO: Fire event when ready
    // this.requestUpdate();
    return todos;
  }

  // Tests the SW and populates the SW card detail dropdown
  async testServiceWorker(serviceWorkerResults: TestResult[]) {
    //call service worker tests

    let todos: unknown[] = [];

    const serviceWorkerTestResult = serviceWorkerResults;
    this.serviceWorkerResults = serviceWorkerTestResult;

    this.swValidCounter = 0;
    this.swRequiredCounter = 0;
    this.serviceWorkerResults.forEach((result: any) => {
      if(result.result){
        this.swValidCounter++;
      } else {
        let status = "";
        let card = "sw-details";
        let missing = false;
        switch(result.category){
          case "highly recommended":
            missing = true;
            status = "highly recommended";
            this.swRecCounter++;
            todos.push({"card": card, "field": "Open SW Modal", "fix": "Add Service Worker to Base Package (SW not found before detection tests timed out)", "status": status});
            break;
          case "recommended":
            status = "recommended";
            this.swRecCounter++;
            break;
          case "required":
            status = "required";
            this.swRequiredCounter++;
            break;
          default:
            status = "optional";
        }

        if(!missing){
          let fix = this.specialSWTodos[result.member];
          todos.push({"card": card, "field": result.member, "fix": fix, "status": status});
        }
      }
    })

    if(this.swRequiredCounter > 0){
      this.canPackageList[1] = false;
    } else {
      this.canPackageList[1] = true;
    }

    this.swTotalScore = this.serviceWorkerResults.length;

    this.swDataLoading = false;

    //save serviceworker tests in session storage
    sessionStorage.setItem(
      'service_worker_tests',
      JSON.stringify(serviceWorkerTestResult)
    );
    // this.requestUpdate();
    return todos;
  }

  // Tests the Security and populates the Security card detail dropdown
  async testSecurity(securityAudit: TestResult[]) {

    //Call security tests
    let todos: unknown[] = [];

    const securityTests = securityAudit;

    securityTests.forEach((result: any) => {
      if(!result.result){
        if(result.member === "https"){
          this.showSecurityErrorBanner = true;
        } else if(result.member === "mixed_content") {
          this.showSecurityWarningBanner = true;
        }
        todos.push({"card": "security", "field": result.member, "fix": result.infoString, "status": "required"});
      }
    });

    this.canPackageList[2] = !this.showSecurityErrorBanner;

    this.secDataLoading = false;

    //save security tests in session storage
    sessionStorage.setItem('security_tests', JSON.stringify(securityTests));
    this.requestUpdate();
    return todos;
  }

  // If some manifest fields are missing it adds it to the drop down and returns the number that were missing
  async handleMissingFields(manifest: Manifest){
    let missing = await reportMissing(manifest);
    let todos: unknown[] = [];
    this.requiredMissingFields, this.recMissingFields, this.optMissingFields = [];

    missing.forEach((field: string) => {

      let isRecommended = false;

      if(required_fields.includes(field)){
        this.requiredMissingFields.push(field);
        this.manifestRequiredCounter++;
        todos.push({"card": "mani-details", "field": field, "fix": `Add ${field} to your manifest`, status: "required"})
      } else if(recommended_fields.includes(field)){
        this.recMissingFields.push(field);
        this.manifestRecCounter++;
        isRecommended = true;
      } else if(optional_fields.includes(field)){
        this.optMissingFields.push(field)
      }
      if(!this.createdManifest && !required_fields.includes(field)){
        todos.push({"card": "mani-details", "field": field, "fix": `Add ${field} to your manifest`, "status": isRecommended ? "recommended" : "optional"})
      }
    });
    let num_missing = missing.length;
    return {
      details: todos,
      num_missing
    }
  }

  /**
  * Triggers all tests to retest
  * If coming from confirmation is true, we have to delay a bit so a special message can show
  * @param {boolean} comingFromConfirmation
  * @return {void}
  */
  async retest(comingFromConfirmation: boolean) {
    recordPWABuilderProcessStep("retest_clicked", AnalyticsBehavior.ProcessCheckpoint);
    this.retestConfirmed = true;
    if(comingFromConfirmation){
      await this.delay(3000)
    }
    (this.shadowRoot!.querySelector(".dialog") as any)!.hide();
    if (this.siteURL) {
      this.resetData();
      this.runAllTests(this.siteURL);
      sessionStorage.setItem('last_tested', JSON.stringify(new Date()));
    }
  }

  // Delay function. Delays a given amt of ms
  delay(ms: number) {
    return new Promise(resolve => setTimeout(resolve, ms));
  }

  // Resets all data btwn tests
  resetData(){
    // reset scores
    this.manifestValidCounter = 0;
    this.manifestTotalScore = 0;
    this.manifestRequiredCounter = 0;
    this.swValidCounter = 0;
    this.swTotalScore = 0;
    this.swRequiredCounter = 0;
    this.enhancementTotalScore = 0;

    // reset todo lsit
    this.allTodoItems = [];

    // reset missing lists
    this.requiredMissingFields = [];
    this.recMissingFields = [];
    this.optMissingFields = [];

    // reset results
    this.validationResults = [];
    this.serviceWorkerResults = [];

    // activate loaders
    this.manifestDataLoading = true;
    this.swDataLoading = true;
    this.secDataLoading = true;
    this.canPackage = false;

    // last tested
    this.lastTested = "Last tested seconds ago"

    // hide the detail lists
    let details = this.shadowRoot!.querySelectorAll('sl-details');

    this.showConfirmationModal = false;

    details.forEach((detail: any) => {
      detail.hide();
    });

    // reset retest data
    this.retestConfirmed = false;

    // reset action items page;
    this.pageNumber = 1;
  }

  // Opens share card modal and tracks analytics
  async openShareCardModal() {
    this.closeOpenTooltips = false;
    let dialog: any = this.shadowRoot!.querySelector("share-card")!.shadowRoot!.querySelector(".dialog");

    await dialog!.show();
    recordPWABuilderProcessStep("share_card_opened", AnalyticsBehavior.ProcessCheckpoint);
  }

  // Opens manifest editor and tracks analytics
  async openManifestEditorModal(focusOn = "", tab: string = "info"): Promise<void | undefined> {
    this.closeOpenTooltips = false;
    this.startingManifestEditorTab = tab;
    this.focusOnME = focusOn;
    let dialog: any = this.shadowRoot!.querySelector("manifest-editor-frame")!.shadowRoot!.querySelector(".dialog");

    await dialog!.show();
    recordPWABuilderProcessStep("manifest_editor_opened", AnalyticsBehavior.ProcessCheckpoint);
  }

   // Opens SW Selector and tracks analytics
  async openSWSelectorModal() {
    this.closeOpenTooltips = false;
    let dialog: any = this.shadowRoot!.querySelector("sw-selector")!.shadowRoot!.querySelector(".dialog");

    await dialog.show()
    recordPWABuilderProcessStep("sw_selector_opened", AnalyticsBehavior.ProcessCheckpoint);
  }

   // Opens publish pane and tracks analytics
  async openPublishModal() {
    this.closeOpenTooltips = false;
    let dialog: any = this.shadowRoot!.querySelector("publish-pane")!.shadowRoot!.querySelector(".dialog");

    await dialog.show()
    recordPWABuilderProcessStep("publish_modal_opened", AnalyticsBehavior.ProcessCheckpoint);
  }

   // Opens test publish modal and tracks analytics
  async openTestPublishModal() {
    this.closeOpenTooltips = false;
    let dialog: any = this.shadowRoot!.querySelector("test-publish-pane")!.shadowRoot!.querySelector(".dialog");

    await dialog.show()
    recordPWABuilderProcessStep("test_publish_modal_opened", AnalyticsBehavior.ProcessCheckpoint);
  }

  // Gets full icon URL from manifest given a manifest icon object
  iconSrcListParse(icon: any) {
    let manifest = getManifestContext().manifest;
    let manifestURL = getManifestContext().manifestUrl;
    let iconURL: string = this.handleImageUrl(icon, manifest, manifestURL) || '';

    return iconURL;
  }

  // Makes sure the icon URL is valid
  handleImageUrl(icon: Icon, manifest: Manifest, manifestURL: string) {
    if (icon.src.indexOf('data:') === 0 && icon.src.indexOf('base64') !== -1) {
      return icon.src;
    }

    let url = resolveUrl(manifestURL, manifest?.startUrl);
    url = resolveUrl(url?.href, icon.src);

    if (url) {
      return url.href;
    }

    return undefined;
  }

  // Decides color of Progress rings depending on required and recommended fields
  decideColor(card: string){

    let instantRed = false;
    if(card === "manifest"){
      instantRed = this.manifestRequiredCounter > 0;
    } else if(card === "sw"){
      instantRed = this.swRequiredCounter > 0;
    }

    let instantYellow = false;
    if(card === "manifest"){
      instantYellow = this.manifestRecCounter > 0;
    } else if(card === "sw"){
      instantYellow = this.swRecCounter > 0;
    }

    if(instantRed){
      return {"green": false, "red": true, "yellow": false};
    } else if(instantYellow){
      return {"green": false, "red": false, "yellow": true};
    } else {
      return {"green": true, "red": false, "yellow": false};
    }
  }

  getRingColor(card: string) {
    let ring = this.shadowRoot!.getElementById(`${card}ProgressRing`);
    if(ring){
      return ring.classList[0];
    }
    return;
  }

  // Swaps messages for each card depending on state of each card
  decideMessage(valid: number, total: number, card: string){

    let instantRed = false;
    let index = 0;
    if(card === "manifest"){
      instantRed = this.manifestRequiredCounter > 0;
    } else if(card === "sw"){
      index = 1;
      instantRed = this.swRequiredCounter > 0;
    }

    let ratio = parseFloat(JSON.stringify(valid)) / total;

    let messages = this.possible_messages[index].messages;

    if(this.createdManifest || ratio == 0 || (card ==="sec" && ratio != 1)){
      return messages["none"];
    } else if(instantRed){
      return messages["blocked"];
    } else if(ratio != 1){
      return messages["yellow"];
    } else {
      return messages["green"];
    }
  }

  formatSWStrings(member: string){
    const words = member.split('_');
    const capitalizedWords = words.map(word => word.toLowerCase());
    const joined = capitalizedWords.join(" ");
    return joined;
  }

  // Scrolls and Shakes the respective item from a click of an action item
  async animateItem(e: CustomEvent){
    e.preventDefault;
    recordPWABuilderProcessStep("todo_item_clicked", AnalyticsBehavior.ProcessCheckpoint);

    // if its not a manifest field
    if(!manifest_fields[e.detail.field]){
      let frame;
      switch(e.detail.field){
        case "Manifest":
        case "Service Worker":
          this.thingToAdd = e.detail.displayString;
          this.showConfirmationModal = true;
          return;

        case "Open Manifest Modal":
          frame = this.shadowRoot!.querySelector("manifest-editor-frame");
          (frame?.shadowRoot!.querySelector(".dialog")! as any).show();
          return;

        case "Open SW Modal":
          frame = this.shadowRoot!.querySelector("sw-selector");
          (frame?.shadowRoot!.querySelector(".dialog")! as any).show();
          return;
      }
    }
    return;
  }

  // Function to add a special to do to the action items list that tells the user to retest their site.
  addRetestTodo(toAdd: string){
    if(!this.hasItemBeenAdded(toAdd)) {
      this.allTodoItems.push({"card": "retest", "field": toAdd, "fix": `We've noticed you've updated your ${toAdd}. Make sure to add your new ${toAdd} to your server and retest your site!`, "status": "retest", "displayString": toAdd});
      this.requestUpdate();
    }
  }

  // function to validate whether or not an retest item has already been added to the ToDo list
  hasItemBeenAdded(toAdd: string): boolean {
    var isItemPresent = false;
    for(var toDoItem of this.allTodoItems) {
      if(toDoItem.field == toAdd) {
        isItemPresent = true;
        break;
      }
    }
    return isItemPresent;
  }

  // Rotates the icon on each details drop down to 0 degrees
  rotateZero(card: string, e?: Event){
    recordPWABuilderProcessStep(card + "_details_expanded", AnalyticsBehavior.ProcessCheckpoint);

    let icon: HTMLImageElement = this.shadowRoot!.querySelector('[data-card="' + card + '"]')!;
    let target: Node = (e!.target as unknown as Node);
    let collapsable: NodeList = this.shadowRoot!.querySelectorAll("sl-details");
    let allowed: boolean = false;

    // added this code because the tooltips that exist on the action items emit the sl-show and
    // sl-hide events. This causes this function to trigger since its nested and the event bubbles.
    // so this ensures that the target for rotating is a detail card and not a tooltip.
    for (let i = 0; i < collapsable.length; i++) {
      if (collapsable[i].isEqualNode(target!)) {
        allowed = true;
        break
      }
    }

    if(icon && allowed){
      icon!.style.transform = "rotate(0deg)";
    }
  }

  // Rotates the icon on each details drop down to 90 degrees
  rotateNinety(card: string, e?: Event, init?: boolean){
    recordPWABuilderProcessStep(card + "_details_closed", AnalyticsBehavior.ProcessCheckpoint);

    let icon: HTMLImageElement = this.shadowRoot!.querySelector('[data-card="' + card + '"]')!;

    if(icon && init) {
      icon!.style.transform = "rotate(90deg)";
      return;
    }

    let target: Node = (e!.target as unknown as Node);
    let collapsable: NodeList = this.shadowRoot!.querySelectorAll("sl-details");
    let allowed: boolean = false;

    // added this code because the tooltips that exist on the action items emit the sl-show and
    // sl-hide events. This causes this function to trigger since its nested and the event bubbles.
    // so this ensures that the target for rotating is a detail card and not a tooltip.
    for (let i = 0; i < collapsable.length; i++) {
      if (collapsable[i].isEqualNode(target!)) {
        allowed = true;
        break
      }
    }

    if(icon && allowed){
      icon!.style.transform = "rotate(90deg)";
    }
  }

  // Sorts the action items list with the required stuff first
  // -1 = a wins
  // 1 = b wins
  sortTodos(){
    let rank: { [key: string]: number } = {
      "retest": 0,
      "missing": 1,
      "required": 2,
      "enhancement": 3,
      "highly recommended": 4,
      "recommended": 5,
      "optional": 6
    };

    // If the manifest is missing more than half of the recommended fields, show those first
    if((this.manifestRecCounter / recommended_fields.length) > .5){
      rank = {
        "retest": 0,
        "missing": 1,
        "required": 2,
        "highly recommended": 3,
        "recommended": 4,
        "enhancement": 5,
        "optional": 6
      };
    }

    this.filteredTodoItems.sort((a, b) => {
      if (rank[a.status] < rank[b.status]) {
        return -1;
      } else if (rank[a.status] > rank[b.status]) {
        return 1;
      } else {
        return a.field.localeCompare(b.field);
      }
    }
    );

    return this.filteredTodoItems;
  }

  // Pages the action items
  paginate() {
    let array = this.sortTodos();
    let itemsOnPage = array.slice((this.pageNumber - 1) * this.pageSize, this.pageNumber * this.pageSize);

    let holder = (this.shadowRoot?.querySelector(".todo-items-holder") as HTMLElement);
    if(itemsOnPage.length < this.pageSize && this.pageNumber == 1){
      holder.style.display = 'flex';
      holder.style.flexDirection = 'column';
      holder.style.gridTemplateRows = 'unset';
    } else {
      holder.style.height = '280px;'
      holder.style.display = 'grid';
      holder.style.gridTemplateRows = 'repeat(5, 1fr)';
      holder.style.flexDirection = 'unset';
    }
    return itemsOnPage;
  }

  // Moves to the next window in the action items list
  switchPage(up: boolean){
    if(up && this.pageNumber * this.pageSize < this.filteredTodoItems.length){
      this.pageNumber++;
    } else if(!up && this.pageNumber != 1){
      this.pageNumber--;
    }

    const pageStatus = this.shadowRoot!.getElementById('pageStatus')!;
    const totalPages = Math.ceil(this.filteredTodoItems.length / this.pageSize) // Calculate total pages
    pageStatus.textContent = `Action Items Page ${this.pageNumber} of ${totalPages}`;

    this.requestUpdate();
  }

  // Returns a list that represents the number of dots need for pagination
  getDots(){
    let dots: any[] = [];

    let totalPages = Math.ceil(this.filteredTodoItems.length / this.pageSize);

    for(let i = 0; i < totalPages; i++){
      dots.push("dot");
    }
    return dots;
  }

  // Renders the indicators for each action item
  renderIndicators(){
    let yellow = 0;
    let purple = 0;
    let red = 0;

    this.allTodoItems.forEach((todo: any) => {
      if(todo.status == "required"){
        red++;
      } else if(todo.status == "enhancement"){
        purple++;
      } else if(todo.status === "optional" || todo.status === "recommended") {
        yellow++;
      }
    })

    if(yellow + purple + red != 0){

<<<<<<< HEAD
      let redSelected = this.filterList.includes("required");
      let yellowSelected = this.filterList.includes("recommended");
      let purpleSelected = this.filterList.includes("enhancement");

      let redClassMap = classMap({'indicator' : true, 'selected': redSelected});
      let yellowClassMap = classMap({'indicator' : true, 'selected': yellowSelected});
      let purpleClassMap = classMap({'indicator' : true, 'selected': purpleSelected});


=======
      let redClassMap = classMap({'indicator' : true, 'selected': this.filterList.includes("required")});
      let yellowClassMap = classMap({'indicator' : true, 'selected': this.filterList.includes("recommended")});
      let purpleClassMap = classMap({'indicator' : true, 'selected': this.filterList.includes("enhancement")});
>>>>>>> 6bfdc6dc

      return html`
      <div id="indicators-holder">
        ${red != 0 ?
<<<<<<< HEAD
          html`<button type="button" class=${redClassMap} data-indicator="required" aria-pressed="${redSelected}" tabindex="0" @click=${(e: Event) => this.filterTodoItems("required", e)}><img src=${redSelected ? stop_white_src : stop_src} alt="invalid result icon"/><p>${red}</p></button>`
          : null
        }
        ${yellow != 0 ?
          html`<button type="button" class=${yellowClassMap} data-indicator="yellow" aria-pressed="${yellowSelected}" tabindex="0" @click=${(e: Event) => this.filterTodoItems("yellow", e)}><img src=${yellowSelected ? yield_white_src : yield_src} alt="yield result icon"/><p>${yellow}</p></button>`
          : null
        }
        ${purple != 0 ?
          html`<button type="button" class=${purpleClassMap} data-indicator="enhancement" aria-pressed="${purpleSelected}" tabindex="0" @click=${(e: Event) => this.filterTodoItems("enhancement", e)}><img src=${purpleSelected ? enhancement_white_src : enhancement_src} alt="enhancement result icon"/><p>${purple}</p></button>`
=======
          html`<button type="button" class=${redClassMap} tabindex="0" @click=${(e: Event) => this.filterTodoItems("required", e)}><img src=${this.filterList.includes("required") ? stop_white_src : stop_src} alt="invalid result icon"/><p>${red}</p></button>`
          : null
        }
        ${yellow != 0 ?
          html`<button type="button" class=${yellowClassMap} tabindex="0" @click=${(e: Event) => this.filterTodoItems("yellow", e)}><img src=${this.filterList.includes("recommended") ? yield_white_src : yield_src} alt="yield result icon"/><p>${yellow}</p></button>`
          : null
        }
        ${purple != 0 ?
          html`<button type="button" class=${purpleClassMap} tabindex="0" @click=${(e: Event) => this.filterTodoItems("enhancement", e)}><img src=${this.filterList.includes("enhancement") ? enhancement_white_src : enhancement_src} alt="enhancement result icon"/><p>${purple}</p></button>`
>>>>>>> 6bfdc6dc
          : null
        }
      </div>`
    }
    return null;

  }

  // filter todos by severity
  filterTodoItems(filter: string, e: Event){
    e.stopPropagation();

    /* let button = this.shadowRoot!.querySelector('[data-indicator="' + filter + '"]');
    let isPressed = button!.getAttribute("aria-pressed") === "true";
    button!.setAttribute("aria-pressed", isPressed ? "false" : "true"); */

    recordPWABuilderProcessStep(`${filter}_indicator_clicked`, AnalyticsBehavior.ProcessCheckpoint);

    this.pageNumber = 1;

    this.stopShowingNotificationTooltip = true;
    // if its in the list, remove it, else add it
    // yellow means optional and recommended
    if(filter === "yellow"){
      if(this.filterList.includes("optional")){
        this.filterList = this.filterList.filter((x: string) => (x !== "optional") && (x !== "recommended"))
      } else {
        this.filterList.push("optional")
        this.filterList.push("recommended")
      }
    } else if(this.filterList.includes(filter)){
      this.filterList = this.filterList.filter((x: string) => x !== filter)
    } else {
      this.filterList.push(filter)
    }
    // if filter list is empty, show everything
    if(this.filterList.length === 0 ){
      this.filteredTodoItems = this.allTodoItems;
      return;
    }


    this.filteredTodoItems = this.allTodoItems.filter((x: any) => this.filterList.includes(x.status));
  }

//truncate app card discription
  truncateString(str: String) {
    if (str.length > 125) {
      return str.substring(0, 125) + "...";
    } else {
      return str;
    }
  }

  handleShowingTooltip(e: CustomEvent, origin: string, field: string){
    // general counter
    recordPWABuilderProcessStep(`${origin}.tooltip_opened`, AnalyticsBehavior.ProcessCheckpoint);

    field = field.split(" ").join("_");

    //specific field counter
    recordPWABuilderProcessStep(`${origin}.${field}_tooltip_opened`, AnalyticsBehavior.ProcessCheckpoint);

    if(e.detail.entering){
      if(this.openTooltips.length > 0){
        this.openTooltips[0].hide();
        this.openTooltips = [];
      }

      e.detail.tooltip.show();
      this.openTooltips.push(e.detail.tooltip)
    } else {
      e.detail.tooltip.hide();
      this.openTooltips = [];
    }
  }

  closeTooltipOnScroll() {
    if(this.openTooltips.length > 0){
      this.openTooltips[0].hide();
      this.openTooltips = [];
    }
  }

  renderReaddDialog() {
    var dialogContent = html`
      <p>Have you added your new ${this.thingToAdd} to your site?</p>
      <div id="confirmationButtons">
        <sl-button @click=${() => this.retest(true)}> Yes </sl-button>
        <sl-button @click=${() => this.readdDenied = true}> No </sl-button>
      </div>
    `

    if(this.retestConfirmed) {
      dialogContent = html`
        <p>Retesting your site now!</p>
      `;
    }
    else if (this.readdDenied) {
      dialogContent = html`
        <p>Add your new ${this.thingToAdd}, and then we can retest your site. </p>
      `;
    }

    return dialogContent;
  }

  render() {
    return html`
      <app-header .page=${"report"}></app-header>
      <div id="report-wrapper">
        <div id="content-holder">
          <div id="header-row">
          ${this.isAppCardInfoLoading ?
          html`
            <div id="app-card" class="flex-col skeleton-effects">
              <div id="app-card-header" class="skeleton">
                <sl-skeleton id="app-image-skeleton" effect="pulse"></sl-skeleton>
                <div id="card-info" class="flex-col">
                  <sl-skeleton class="app-info-skeleton" effect="pulse"></sl-skeleton>
                  <sl-skeleton class="app-info-skeleton" effect="pulse"></sl-skeleton>
                </div>
                <!-- <sl-skeleton class="app-info-skeleton skeleton-desc" effect="pulse"></sl-skeleton> -->
              </div>
              <div id="app-card-footer">
                <sl-skeleton class="app-info-skeleton-half" effect="pulse"></sl-skeleton>
              </div>
            </div>`
            :
            html`
            <div id="app-card" class="flex-col" style=${this.createdManifest ? styleMap({ backgroundColor: '#ffffff', color: '#757575' }) : styleMap(this.CardStyles)}>
              <div id="app-card-header">
                <div id="app-card-header-col">
                  <div id="pwa-image-holder">
                    ${this.proxyLoadingImage || this.appCard.iconURL.length === 0 ? html`<span class="proxy-loader"></span>` : html`<img src=${this.appCard.iconURL} alt=${this.appCard.iconAlt} />`}
                  </div>
                  <div id="card-info" class="flex-row">
                    <h1 id="site-name">
                      ${this.appCard.siteName}
                      <span class="visually-hidden" aria-live="polite">Report card page for ${this.appCard.siteName}</span>
                    </h1>
                    <p id="site-url">${this.appCard.siteUrl}</p>
                    <p id="app-card-desc" class="app-card-desc-desktop">${this.truncateString(this.appCard.description)}</p>
                  </div>
                  <div id="app-card-share-cta">
                    <button type="button" id="share-button-desktop" class="share-banner-buttons" @click=${() => this.openShareCardModal()} ?disabled=${this.runningTests}>
                    ${this.runningTests ?
                      html`<img id="share-icon" class="banner-button-icons" src="/assets/share_icon_disabled.svg" role="presentation"/>` :
                      html`<img id="share-icon" class="banner-button-icons" src="/assets/share_icon.svg" role="presentation"/>`
                    } Share score
                    </button>
                  </div>
                </div>
                <div id="app-card-desc-mobile">
                  <p id="app-card-desc">${this.truncateString(this.appCard.description)}</p>
                  <button type="button" id="share-button-mobile" class="share-banner-buttons" @click=${() => this.openShareCardModal()} ?disabled=${this.runningTests}>
                    ${this.runningTests ?
                      html`<img id="share-icon" class="banner-button-icons" src="/assets/share_icon_disabled.svg" role="presentation"/>` :
                      html`<img id="share-icon" class="banner-button-icons" src="/assets/share_icon.svg" role="presentation"/>`
                    } Share score
                    </button>

                </div>
              </div>
              <div id="app-card-footer">
                ${this.runningTests ? html`
                    <div id="test" class="in-progress">
                      <span>testing in progress</span>
                      <div class="loader-round"></div>
                    </div>
                `:
                  html`
                  <div id="test" style=${styleMap(this.CardStyles)}>
                    <button
                      type="button"
                      id="retest"
                      @click=${() => {
                        this.retest(false);
                      }}>
                      <p id="last-edited" style=${styleMap(this.LastEditedStyles)}>${this.lastTested}</p>

                      <img
                        src=${`/assets/new/retest-icon${this.darkMode ? "_light" : ""}.svg`}
                        alt="retest site"
                      />
                    </button>
                  </div>`
                }
              </div>

            </div>`}
            <div id="app-actions" class="flex-col">
              <div id="package" class="flex-col-center">
                  ${this.canPackage ?
                    html`
                    <button
                      type="button"
                      id="pfs"
                      @click=${() => this.openPublishModal()}
                    >
                      Package For Stores
                    </button>
                    ` :
                    html`
                    <sl-tooltip class="mani-tooltip">
                    ${this.runningTests ?
                      html`<div slot="content" class="mani-tooltip-content"><img src="/assets/new/waivingMani.svg" alt="Waiving Mani" /> <p>Running tests...</p></div>` :
                      html`<div slot="content" class="mani-tooltip-content"><img src="/assets/new/waivingMani.svg" alt="Waiving Mani" /><p>Your PWA is not store ready! Check your To-do-list and handle all required items!</p></div>`}
                        <button
                          type="button"
                          id="pfs-disabled"
                          aria-disabled="true"
                        >
                          Package For Stores
                        </button>
                    </sl-tooltip>
                    `}
                <button type="button" id="test-download" @click=${() => this.openTestPublishModal()} ?disabled=${!this.canPackage || this.createdManifest}>
                  <p class="arrow_link">Download Test Package</p>
                </button>
              </div>
              <div id="actions-footer" class="flex-center">
                <p>Available stores:</p>
                <img
                  title="Windows"
                  src=${`/assets/windows_icon${this.darkMode ? "_light" : ""}.svg`}
                  alt="Windows"
                />
                <img
                  title="iOS"
                  src=${`/assets/apple_icon${this.darkMode ? "_light" : ""}.svg`}
                  alt="iOS" />
                <img
                  title="Android"
                  src=${`/assets/android_icon_full${this.darkMode ? "_light" : ""}.svg`}
                  alt="Android"
                />
                <img
                  title="Meta Quest"
                  src=${`/assets/meta_icon${this.darkMode ? "_light" : ""}.svg`}
                  alt="Meta Quest"
                />
              </div>
            </div>
          </div>

          ${this.showSecurityErrorBanner ?
            html`
              <div class="feedback-holder type-error">
                <img src="/assets/new/stop.svg" alt="invalid result icon" />
                <div class="error-info">
                  <p class="error-title">You do not have a secure HTTPS server</p>
                  <p class="error-desc">PWABuilder has done a basic analysis of your HTTPS setup and has identified required actions before you can package. Check out the documentation linked below to learn more.</p>
                  <div class="error-actions">
                    <a href="https://microsoft.github.io/win-student-devs/#/30DaysOfPWA/core-concepts/04" target="_blank" rel="noopener">Security Documentation</a>
                  </div>
                </div>
              </div>
            ` :
            null
          }

          ${this.showSecurityWarningBanner && !this.showSecurityErrorBanner ?
            html`
              <div class="feedback-holder type-warning">
                <img src="/assets/new/yield.svg" alt="warning result icon" />
                <div class="error-info">
                  <p class="error-title">Mixed content is loading on your PWA</p>
                  <p class="error-desc">PWABuilder has done a basic analysis of your HTTPS setup and has identified that you are delivering mixed resources when your PWA is loading. Check out the documentation linked below to learn more.</p>
                  <div class="error-actions">
                    <a href="https://developer.mozilla.org/en-US/docs/Web/Security/Mixed_content" target="_blank" rel="noopener">Mixed Content Documentation</a>
                  </div>
                </div>
              </div>
            ` :
            null
          }

          <div id="todo">
            <div
              id="todo-detail"
              >
              <div class="details-summary" slot="summary">
                <div id="todo-summary-left">
                  <h2>Action Items</h2>

                    ${this.allTodoItems.length > 0 ?
                      this.stopShowingNotificationTooltip ?
                        // if they interact with the inicators, we no longer need to show the tooltip
                        this.renderIndicators() :

                        // showing tooltip until they click an indicator which will remove the tooltip
                        html`
                          <sl-tooltip class="mani-tooltip" id="notifications" ?open=${this.closeOpenTooltips}>
                            <div slot="content" class="mani-tooltip-content">
                              <img src="/assets/new/waivingMani.svg" alt="Waiving Mani" />
                              <p class="mani-tooltip-p"> Filter through notifications <br> as and when you need! </p>
                            </div>
                            ${this.renderIndicators()}
                          </sl-tooltip>
                        `
                      :
                      null}
                </div>
              </div>
              <div class="todo-items-holder">
                ${this.filteredTodoItems.length > 0 ? this.paginate().map((todo: any) =>
                    html`
                      <todo-item
                        .status=${todo.status}
                        .field=${todo.field}
                        .fix=${todo.fix}
                        .card=${todo.card}
                        .displayString=${todo.displayString}
                        @todo-clicked=${(e: CustomEvent) => this.animateItem(e)}
                        @open-manifest-editor=${(e: CustomEvent) => this.openManifestEditorModal(e.detail.field, e.detail.tab)}
                        @trigger-hover=${(e: CustomEvent) => this.handleShowingTooltip(e, "action_items", todo.field)}
                      >

                      </todo-item>`
                  ) : html`<span class="loader"></span>`}
              </div>
            ${(this.filteredTodoItems.length > this.pageSize) ?
              html`
              <div id="pagination-actions">
                <button
                  class="pagination-buttons"
                  name="action-items-previous-page-button"
                  aria-label="Previous page button for action items list"
                  type="button"
                  @click=${() => this.switchPage(false)}
                  ><sl-icon class="pageToggles" name="chevron-left"></sl-icon>
                </button>
                <div id="dots">
                  ${this.getDots().map((_dot: any, index: number) =>
                    this.pageNumber == index + 1 ?
                      html`
                        <img src="/assets/new/active_dot.svg" alt="active dot" />
                      ` :
                      html`
                        <img src="/assets/new/inactive_dot.svg" alt="inactive dot" />
                      `)}
                </div>
                <button
                  class="pagination-buttons"
                  name="action-items-next-page-button"
                  aria-label="Next page button for action items list"
                  aria-live="polite"
                  type="button"
                  @click=${() => this.switchPage(true)}><sl-icon class="pageToggles" name="chevron-right"></sl-icon>
                </button>
              </div>` : null}
              <div id="pageStatus" aria-live="polite" aria-atomic="true"></div>
            </div>
          </div>

          <div id="manifest" class="flex-col">
            <div id="manifest-header">
              <div id="mh-content">
                <div id="mh-text" class="flex-col">
                  <h2 class="card-header">Manifest</h2>
                  ${this.manifestDataLoading ?
                    html`
                      <div class="flex-col gap">
                        <sl-skeleton class="desc-skeleton" effect="pulse"></sl-skeleton>
                        <sl-skeleton class="desc-skeleton" effect="pulse"></sl-skeleton>
                      </div>
                    ` :
                    html`
                    <p class="card-desc">
                      ${this.decideMessage(this.manifestValidCounter, this.manifestTotalScore, "manifest")}
                    </p>
                  `}
                </div>
              </div>

              <div id="mh-right">
                ${this.manifestDataLoading ?
                    html`<div class="loader-round large"></div>` :
                    html`<sl-progress-ring
                            id="manifestProgressRing"
                            class=${classMap(this.decideColor("manifest"))}
                            value="${this.createdManifest ? 0 : (parseFloat(JSON.stringify(this.manifestValidCounter)) / this.manifestTotalScore) * 100}"
                          >${this.createdManifest ? html`<img src="assets/new/macro_error.svg" class="macro_error" alt="missing manifest requirements" />` : html`<div>${this.manifestValidCounter} / ${this.manifestTotalScore}</div>`}</sl-progress-ring>`
                }
              </div>
              <div id="mh-actions" class="flex-col">
                ${this.manifestDataLoading ?
                  html`
                    <div class="flex-col gap">
                      <sl-skeleton class="desc-skeleton" effect="pulse"></sl-skeleton>
                      <sl-skeleton class="desc-skeleton" effect="pulse"></sl-skeleton>
                    </div>
                  ` :
                  html`
                    ${this.createdManifest ?
                    html`
                        <sl-tooltip class="mani-tooltip" ?open=${this.closeOpenTooltips}>
                          <div slot="content" class="mani-tooltip-content"><img src="/assets/new/waivingMani.svg" alt="Waiving Mani" /> <p>We did not find a manifest on your site before our tests timed out so we have created a manifest for you! <br> Click here to customize it!</p></div>
                          <button type="button" class="alternate" @click=${() => this.openManifestEditorModal()}>Edit Your Manifest</button>
                        </sl-tooltip>` :
                    html`<button type="button" class="alternate" @click=${() => this.openManifestEditorModal()}>Edit Your Manifest</button>`
                    }

                    <a
                      class="arrow_anchor"
                      href="https://docs.pwabuilder.com/#/home/pwa-intro?id=web-app-manifests"
                      rel="noopener"
                      target="_blank"
                      @click=${() => recordPWABuilderProcessStep("manifest_documentation_clicked", AnalyticsBehavior.ProcessCheckpoint)}
                    >
                      <p class="arrow_link">Manifest Documentation</p>
                      <img
                        src="/assets/new/arrow.svg"
                        alt="arrow"
                      />
                    </a>
                `}

                </div>
            </div>
            <sl-details
              id="mani-details"
              class="details"
              ?disabled=${this.manifestDataLoading}
              @sl-show=${(e: Event) => this.rotateNinety("mani-details", e)}
              @sl-hide=${(e: Event) => this.rotateZero("mani-details", e)}
              >
              ${this.manifestDataLoading ? html`
              <div slot="summary"><sl-skeleton class="summary-skeleton" effect="pulse"></sl-skeleton></div>` :
              html`<div class="details-summary" slot="summary"><p>View Details</p><img class="dropdown_icon" data-card="mani-details" src="/assets/new/dropdownIcon.svg" alt="dropdown toggler"/></div>
              <div id="manifest-detail-grid">
                <div class="detail-list">
                  <p class="detail-list-header">Required</p>

                  ${this.requiredMissingFields.length > 0 ?
                  html`
                    ${this.requiredMissingFields.map((field: string) =>
                    html`<div class="test-result" data-field=${field}>
                          <sl-tooltip content=${field + " is missing from your manifest."} placement="right">
                            <img src=${stop_src} alt="invalid result icon"/>
                          </sl-tooltip>
                      <p>Manifest includes ${field} field</p>
                    </div>`
                    )}
                  ` :
                  null}

                  ${this.validationResults.map((result: Validation) => result.category === "required" || (result.testRequired && !result.valid) ?
                  html`
                    <div class="test-result" data-field=${result.member}>
                      ${result.valid ?
                        html`<img src=${valid_src} alt="passing result icon"/>` :
                        html`<sl-tooltip content=${result.errorString ? result.errorString : ""} placement="right">
                                <img src=${stop_src} alt="invalid result icon"/>
                              </sl-tooltip>`
                      }
                      <p>${result.displayString}</p>
                    </div>
                  ` :
                  null)}
                </div>
                <div class="detail-list">
                  <p class="detail-list-header">Recommended</p>
                  ${this.recMissingFields.length > 0 ?
                  html`
                    ${this.recMissingFields.map((field: string) =>
                    html`<div class="test-result" data-field=${field}>
                          <sl-tooltip content=${field + " is missing from your manifest."} placement="right">
                            <img src=${yield_src} alt="yield result icon"/>
                          </sl-tooltip>
                      <p>Manifest includes ${field} field</p>
                    </div>`
                    )}
                  ` :
                  null}
                  ${this.validationResults.map((result: Validation) => result.category === "recommended"  && ((result.testRequired && result.valid) || !result.testRequired) ?
                  html`
                    <div class="test-result" data-field=${result.member}>
                      ${result.valid ?
                        html`<img src=${valid_src} alt="passing result icon"/>` :
                        html`<sl-tooltip content=${result.errorString ? result.errorString : ""} placement="right">
                                <img src=${yield_src} alt="yield result icon"/>
                              </sl-tooltip>
                        `}
                      <p>${result.displayString}</p>
                    </div>
                  ` : null)}
                </div>
                <div class="detail-list">
                  <p class="detail-list-header">Optional</p>
                  ${this.optMissingFields.length > 0 ?
                  html`
                    ${this.optMissingFields.map((field: string) =>
                    html`
                        <div class="test-result" data-field=${field}>
                          <sl-tooltip content=${field + " is missing from your manifest."} placement="right">
                            <img src=${yield_src} alt="yield result icon"/>
                          </sl-tooltip>
                          <p>Manifest includes ${field} field</p>
                        </div>`
                    )}
                  ` :
                  null}

                  ${this.validationResults.map((result: Validation) => result.category === "optional" && ((result.testRequired && result.valid) || !result.testRequired) ?
                  html`
                    <div class="test-result" data-field=${result.member}>
                      ${result.valid ?
                        html`<img src=${valid_src} alt="passing result icon"/>` :
                        html`
                          <sl-tooltip content=${result.errorString ? result.errorString : ""} placement="right">
                            <img src=${yield_src} alt="yield result icon"/>
                          </sl-tooltip>
                        `}
                      <p>${result.displayString}</p>
                    </div>
                  ` : null)}
                </div>
              </div>`}
            </sl-details>
          </div>

          <div id="two-cell-row">
            <div id="sw" class="half-width-cards">
              <div id="sw-header" class="flex-col">
                <div id="swh-top">
                  <div id="swh-text" class="flex-col">
                    <h2 class="card-header">Service Worker</h2>
                    ${this.swDataLoading ?
                      html`
                        <div class="flex-col gap">
                          <sl-skeleton class="desc-skeleton" effect="pulse"></sl-skeleton>
                          <sl-skeleton class="desc-skeleton" effect="pulse"></sl-skeleton>
                        </div>
                      ` :
                      html`
                        <p class="card-desc">
                          ${this.decideMessage(this.swValidCounter, this.swTotalScore, "sw")}
                        </p>
                      `
                        }
                  </div>
                  ${this.swDataLoading ?
                    html`<div class="loader-round large"></div>` :
                    html`<sl-progress-ring
                      id="swProgressRing"
                      class="counterRing"
                      value="${this.swValidCounter > 0 ? 100 : 0}"
                      >+${this.swValidCounter}
                    </sl-progress-ring>
                    `
                  }
                </div>
                  <div class="icons-holder sw">
                    ${this.serviceWorkerResults.map((result: any) =>
                      html`
                        <div class="icon-and-name"  @trigger-hover=${(e: CustomEvent) => this.handleShowingTooltip(e, "service_worker", result.member)}>
                          <sw-info-card .field=${result.member}>
                            <div class="circle-icon" tabindex="0" slot="trigger">
                              <img class="circle-icon-img" src="${"/assets/new/" + result.member + '_icon.svg'}" alt="${result.member + ' icon'}" />
                              ${result.result ? html`<img class="valid-marker" src="${valid_src}" alt="valid result indicator" />` : null}
                            </div>
                          </sw-info-card>
                          <p>${this.formatSWStrings(result.member)}</p>
                        </div>
                      `
                      )
                    }
                  </div>
                <div id="sw-actions" class="flex-col">
                  ${this.swDataLoading ?
                  html`
                    <sl-skeleton class="desc-skeleton" effect="pulse"></sl-skeleton>
                  ` :
                  html`
                    <button type="button" class="alternate" @click=${() => this.openSWSelectorModal()}>
                      Generate Service Worker
                    </button>
                  `}

                  ${this.swDataLoading ?
                    html`
                      <sl-skeleton class="desc-skeleton" effect="pulse"></sl-skeleton>
                    ` :
                    html`
                      <a
                        class="arrow_anchor"
                        rel="noopener"
                        target="_blank"
                        href="https://docs.pwabuilder.com/#/home/sw-intro"
                        @click=${() => recordPWABuilderProcessStep("sw_documentation_clicked", AnalyticsBehavior.ProcessCheckpoint)}>
                        <p class="arrow_link">Service Worker Documentation</p>
                        <img
                          src="/assets/new/arrow.svg"
                          alt="arrow"
                        />
                      </a>
                    `
                  }

                </div>
              </div>

            </div>
            <div id="security" class="half-width-cards">
              <div id="sec-header" class="flex-col">
                <div id="sec-top">
                  <div id="sec-text" class="flex-col">
                    <h2 class="card-header">App Capabilities</h2>
                    ${this.manifestDataLoading ?
                      html`
                        <div class="flex-col gap">
                          <sl-skeleton class="desc-skeleton" effect="pulse"></sl-skeleton>
                          <sl-skeleton class="desc-skeleton" effect="pulse"></sl-skeleton>
                        </div>
                      ` :
                      html`
                        <p class="card-desc">
                          PWABuilder has analyzed your PWA and has identified some app capabilities that could enhance your PWA
                        </p>
                      `
                        }
                  </div>
                  ${this.manifestDataLoading ?
                    html`<div class="loader-round large"></div>` :
                    html`<sl-progress-ring class="counterRing" value="${this.enhancementTotalScore > 0 ? 100 : 0}">+${this.enhancementTotalScore}</sl-progress-ring>
                    `
                  }

                </div>
                <div class="icons-holder">
                  ${this.validationResults.map((result: Validation) => result.category === "enhancement" ?
                    html`
                      <div class="icon-and-name" @trigger-hover=${(e: CustomEvent) => this.handleShowingTooltip(e, "app_caps", result.member)} @open-manifest-editor=${(e: CustomEvent) => this.openManifestEditorModal(e.detail.field, e.detail.tab)}>
                        <manifest-info-card .field=${result.member} .placement=${"bottom"}>
                          <div class="circle-icon" tabindex="0" slot="trigger">
                            <img class="circle-icon-img" src="${"/assets/new/" + result.member + '_icon.svg'}" alt="${result.member + ' icon'}" />
                            ${result.valid ? html`<img class="valid-marker" src="${valid_src}" alt="valid result indicator" />` : null}
                          </div>
                        </manifest-info-card>
                        <p>${result.member}</p>
                    </div>
                    `
                    : null )
                  }
                </div>
                ${this.manifestDataLoading ?
                  html`<sl-skeleton class="desc-skeleton half" effect="pulse"></sl-skeleton>` :
                  html`<arrow-link .link=${"https://docs.pwabuilder.com/#/builder/manifest"} .text=${"App Capabilities documentation"}></arrow-link>`
                }
              </div>
            </div>
          </div>
        </div>
      </div>


      <sl-dialog class="dialog" ?open=${this.showConfirmationModal} @sl-hide=${() => {this.showConfirmationModal = false; this.readdDenied = false;}} noHeader>
        ${this.renderReaddDialog()}
      </sl-dialog>

      <share-card
        .manifestData=${`${this.manifestValidCounter}/${this.manifestTotalScore}/${this.getRingColor("manifest")}/Manifest`}
        .swData=${`${this.swValidCounter}/purple/Service Worker`}
        .enhancementsData=${`${this.enhancementTotalScore}/purple/App Capabilities`}
        .siteName=${this.appCard.siteName}
      > </share-card>

      <publish-pane></publish-pane>
      <test-publish-pane></test-publish-pane>
      ${this.manifestDataLoading ? null : html`<manifest-editor-frame .isGenerated=${this.createdManifest} .startingTab=${this.startingManifestEditorTab} .focusOn=${this.focusOnME} @readyForRetest=${() => this.addRetestTodo("Manifest")}></manifest-editor-frame>`}
      <sw-selector @readyForRetest=${() => this.addRetestTodo("Service Worker")}></sw-selector>

    `;
  }
}
<|MERGE_RESOLUTION|>--- conflicted
+++ resolved
@@ -2798,8 +2798,7 @@
     })
 
     if(yellow + purple + red != 0){
-
-<<<<<<< HEAD
+      
       let redSelected = this.filterList.includes("required");
       let yellowSelected = this.filterList.includes("recommended");
       let purpleSelected = this.filterList.includes("enhancement");
@@ -2808,17 +2807,9 @@
       let yellowClassMap = classMap({'indicator' : true, 'selected': yellowSelected});
       let purpleClassMap = classMap({'indicator' : true, 'selected': purpleSelected});
 
-
-=======
-      let redClassMap = classMap({'indicator' : true, 'selected': this.filterList.includes("required")});
-      let yellowClassMap = classMap({'indicator' : true, 'selected': this.filterList.includes("recommended")});
-      let purpleClassMap = classMap({'indicator' : true, 'selected': this.filterList.includes("enhancement")});
->>>>>>> 6bfdc6dc
-
       return html`
       <div id="indicators-holder">
         ${red != 0 ?
-<<<<<<< HEAD
           html`<button type="button" class=${redClassMap} data-indicator="required" aria-pressed="${redSelected}" tabindex="0" @click=${(e: Event) => this.filterTodoItems("required", e)}><img src=${redSelected ? stop_white_src : stop_src} alt="invalid result icon"/><p>${red}</p></button>`
           : null
         }
@@ -2828,17 +2819,6 @@
         }
         ${purple != 0 ?
           html`<button type="button" class=${purpleClassMap} data-indicator="enhancement" aria-pressed="${purpleSelected}" tabindex="0" @click=${(e: Event) => this.filterTodoItems("enhancement", e)}><img src=${purpleSelected ? enhancement_white_src : enhancement_src} alt="enhancement result icon"/><p>${purple}</p></button>`
-=======
-          html`<button type="button" class=${redClassMap} tabindex="0" @click=${(e: Event) => this.filterTodoItems("required", e)}><img src=${this.filterList.includes("required") ? stop_white_src : stop_src} alt="invalid result icon"/><p>${red}</p></button>`
-          : null
-        }
-        ${yellow != 0 ?
-          html`<button type="button" class=${yellowClassMap} tabindex="0" @click=${(e: Event) => this.filterTodoItems("yellow", e)}><img src=${this.filterList.includes("recommended") ? yield_white_src : yield_src} alt="yield result icon"/><p>${yellow}</p></button>`
-          : null
-        }
-        ${purple != 0 ?
-          html`<button type="button" class=${purpleClassMap} tabindex="0" @click=${(e: Event) => this.filterTodoItems("enhancement", e)}><img src=${this.filterList.includes("enhancement") ? enhancement_white_src : enhancement_src} alt="enhancement result icon"/><p>${purple}</p></button>`
->>>>>>> 6bfdc6dc
           : null
         }
       </div>`
