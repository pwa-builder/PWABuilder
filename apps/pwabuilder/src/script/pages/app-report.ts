--- conflicted
+++ resolved
@@ -289,10 +289,6 @@
           align-items: center;
           justify-content: center;
           background-color: #ffffff;
-<<<<<<< HEAD
-=======
-          border-radius: var(--card-border-radius);
->>>>>>> 571067ad
           box-shadow: rgb(0 0 0 / 20%) 0px 4px 10px 0px;
         }
         
@@ -499,7 +495,7 @@
           box-shadow: var(--button-box-shadow);
         }
         
-<<<<<<< HEAD
+
         #share-card {
           width: 100%;
           background: #ffffff;
@@ -573,8 +569,8 @@
           height: auto;
         }
         
-=======
->>>>>>> 571067ad
+
+
         .mani-tooltip {
           --sl-tooltip-padding: 0;
         }
@@ -2640,7 +2636,7 @@
         }
 
       </sl-dialog>
-<<<<<<< HEAD
+
 
       <share-card 
         .manifestData=${`${this.manifestValidCounter}/${this.manifestTotalScore}/${this.getRingColor("manifest")}/Manifest`}
@@ -2648,8 +2644,6 @@
         .securityData=${`${this.secValidCounter}/${this.secTotalScore}/${this.getRingColor("sec")}/Security`}
         .siteName=${this.appCard.siteName}
       > </share-card>
-=======
->>>>>>> 571067ad
       
       <publish-pane></publish-pane>
       <test-publish-pane></test-publish-pane>
