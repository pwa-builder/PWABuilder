--- conflicted
+++ resolved
@@ -325,11 +325,7 @@
           justify-content: start;
         }
 
-<<<<<<< HEAD
-        #app-card-share-cta #share-button {
-=======
         #app-card-share-cta #share-button-desktop {
->>>>>>> f9fa992e
           height: 32px;
           width: 117.5439453125px;
           left: 509.4560546875px;
@@ -378,13 +374,10 @@
           //overflow: hidden;
           white-space: nowrap;
           height: 100%;
-<<<<<<< HEAD
-=======
           display: flex;
           flex-direction: column;
           width: 100%;
           gap: 5px;
->>>>>>> f9fa992e
         }
 
         #card-info p {
@@ -400,26 +393,6 @@
           font-size: 16px;
         }
 
-<<<<<<< HEAD
-        #site-url {
-          text-overflow: ellipsis;
-          overflow: hidden;
-          white-space: nowrap;
-          max-width: 200px;
-          margin-bottom: 8px !important;
-        }
-
-        #app-card-desc {
-          max-width: 220px;
-          overflow-y:hidden;
-          text-overflow:ellipsis;
-          font-size: 14px !important;
-          font-weight: 500 !important;
-          line-height: 18px;
-          white-space: break-spaces;
-        }
-
-=======
         #app-card-desc {
           overflow-y:hidden;
           text-overflow:ellipsis;
@@ -429,7 +402,6 @@
           white-space: break-spaces;
         }
 
->>>>>>> f9fa992e
         #app-card-desc-mobile {
           display: none;
         }
@@ -541,10 +513,6 @@
           box-shadow: var(--button-box-shadow);
         }
         
-<<<<<<< HEAD
-
-=======
->>>>>>> f9fa992e
         #share-card {
           width: 100%;
           background: #ffffff;
@@ -570,10 +538,6 @@
           justify-content: center;
           gap: 10px;
         }
-<<<<<<< HEAD
-
-=======
->>>>>>> f9fa992e
         #share-card-text {
           font-size: var(--subheader-font-size);
           color: var(--primary-color);
@@ -620,8 +584,6 @@
           width: 20px;
           height: auto;
         }
-<<<<<<< HEAD
-=======
 
         #share-card-text {
           font-size: var(--subheader-font-size);
@@ -669,7 +631,6 @@
           width: 20px;
           height: auto;
         }
->>>>>>> f9fa992e
         
 
 
@@ -764,10 +725,7 @@
 
         #todo-detail::part(base) {
           border-radius: var(--card-border-radius);
-<<<<<<< HEAD
-=======
           border: none;
->>>>>>> f9fa992e
         }
 
         #todo-detail::part(header) {
@@ -1287,10 +1245,6 @@
           #app-card-desc {
             max-width: 100%;
           }
-<<<<<<< HEAD
-          #app-card-desc-mobile {
-            display: block;
-=======
           #share-button-desktop {
             display: none;
           }
@@ -1300,7 +1254,6 @@
           #app-card-desc-mobile {
             display: flex;
             flex-direction: column;
->>>>>>> f9fa992e
           }
           .app-card-desc-desktop {
             display: none;
@@ -1314,11 +1267,7 @@
           #app-card-share-cta {
             justify-content: start;
           }
-<<<<<<< HEAD
-          #app-card-share-cta #share-button {
-=======
           #app-card-share-cta #share-button-mobile {
->>>>>>> f9fa992e
             width: 100px;
           }
           #app-card-desc, .skeleton-desc {
@@ -2206,18 +2155,11 @@
   // 1 = b wins
   sortTodos(){
     const rank: { [key: string]: number } = { 
-<<<<<<< HEAD
-      "required": 0,
-      "highly recommended": 1,
-      "recommended": 2,
-      "optional": 3
-=======
       "retest": 0,
       "required": 1,
       "highly recommended": 2,
       "recommended": 3,
       "optional": 4
->>>>>>> f9fa992e
     };
     this.todoItems.sort((a, b) => {
       if (rank[a.status] < rank[b.status]) {
@@ -2307,8 +2249,6 @@
     }
   }
 
-<<<<<<< HEAD
-=======
   handleShowingTooltip(e: CustomEvent){
     if(e.detail.entering){
 
@@ -2326,7 +2266,6 @@
 
   }
   
->>>>>>> f9fa992e
   render() {
     return html`
       <app-header></app-header>
@@ -2362,11 +2301,7 @@
                     <p id="app-card-desc" class="app-card-desc-desktop">${this.truncateString(this.appCard.description)}</p>
                   </div>
                   <div id="app-card-share-cta">
-<<<<<<< HEAD
-                    <button type="button" id="share-button" class="share-banner-buttons" @click=${() => this.openShareCardModal()} ?disabled=${this.runningTests}>
-=======
                     <button type="button" id="share-button-desktop" class="share-banner-buttons" @click=${() => this.openShareCardModal()} ?disabled=${this.runningTests}>
->>>>>>> f9fa992e
                     ${this.runningTests ?
                       html`<img id="share-icon" class="banner-button-icons" src="/assets/share_icon_disabled.svg" role="presentation"/>` :
                       html`<img id="share-icon" class="banner-button-icons" src="/assets/share_icon.svg" role="presentation"/>`
@@ -2376,15 +2311,12 @@
                 </div>
                 <div id="app-card-desc-mobile">
                   <p id="app-card-desc">${this.truncateString(this.appCard.description)}</p>
-<<<<<<< HEAD
-=======
                   <button type="button" id="share-button-mobile" class="share-banner-buttons" @click=${() => this.openShareCardModal()} ?disabled=${this.runningTests}>
                     ${this.runningTests ?
                       html`<img id="share-icon" class="banner-button-icons" src="/assets/share_icon_disabled.svg" role="presentation"/>` :
                       html`<img id="share-icon" class="banner-button-icons" src="/assets/share_icon.svg" role="presentation"/>`
                     } Share score
                     </button>
->>>>>>> f9fa992e
                 </div>
               </div>
               <div id="app-card-footer">
@@ -2485,13 +2417,9 @@
                         .fix=${todo.fix}
                         .card=${todo.card}
                         .displayString=${todo.displayString}
-<<<<<<< HEAD
-                        @todo-clicked=${(e: CustomEvent) => this.animateItem(e)}>
-=======
                         @todo-clicked=${(e: CustomEvent) => this.animateItem(e)}
                         @open-manifest-editor=${(e: CustomEvent) => this.openManifestEditorModal(e.detail.field, e.detail.tab)}
                         @trigger-hover=${(e: CustomEvent) => this.handleShowingTooltip(e)}>
->>>>>>> f9fa992e
                       </todo-item>`
                   ) : html`<span class="loader"></span>`}
               </div>
@@ -2881,11 +2809,6 @@
 
       </sl-dialog>
 
-<<<<<<< HEAD
-
-
-=======
->>>>>>> f9fa992e
       <share-card 
         .manifestData=${`${this.manifestValidCounter}/${this.manifestTotalScore}/${this.getRingColor("manifest")}/Manifest`}
         .swData=${`${this.swValidCounter}/${this.swTotalScore}/${this.getRingColor("sw")}/Service Worker`}
@@ -2893,10 +2816,6 @@
         .siteName=${this.appCard.siteName}
       > </share-card>
       
-<<<<<<< HEAD
-
-=======
->>>>>>> f9fa992e
       <publish-pane></publish-pane>
       <test-publish-pane></test-publish-pane>
       ${this.manifestDataLoading ? html`` : html`<manifest-editor-frame .isGenerated=${this.createdManifest} .startingTab=${this.startingManifestEditorTab} .focusOn=${this.focusOnME} @readyForRetest=${() => this.addRetestTodo("Manifest")}></manifest-editor-frame>`}
