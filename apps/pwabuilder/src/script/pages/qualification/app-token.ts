import { Router } from '@vaadin/router';
import { LitElement, PropertyValueMap, TemplateResult, html } from 'lit';
import { customElement, state } from 'lit/decorators.js';

import '../../components/arrow-link'
import { cleanUrl, isValidURL } from '../../utils/url';
import { env } from '../../utils/environment'
import { getHeaders } from '../../utils/platformTrackingHeaders';
import { Manifest } from '@pwabuilder/manifest-validation';
import { AuthModule } from '../../services/auth_service';
import { localeStrings } from '../../../locales';

import style from './app-token.style';
import { decideHeroSection, qualificationStrings, renderAppCard, rotateNinety, rotateZero } from './app-token.template';
import { populateAppCard } from './app-token.helper';
import { SlInput } from '@shoelace-style/shoelace';
import { classMap } from 'lit/directives/class-map.js';

@customElement('app-token')
export class AppToken extends LitElement {

  @state() siteURL: string = "";
  @state() testsInProgress: boolean = false;
  @state() dupeURL: boolean = false;
  @state() testsPassed: boolean = false;
  @state() appCard = {
    siteName: 'Site Name',
    description: "Your site's description",
    siteUrl: 'Site URL',
    iconURL: '',
    iconAlt: 'Your sites logo'
  };
  @state() installablePassed: boolean = true;
  @state() installableRatio = 0;
  @state() installableTodos: TemplateResult[] = [];
  @state() installableClassMap = {red: false, yellow: false, green: false};

  @state() requiredPassed: boolean = true;
  @state() requiredRatio = 0;
  @state() requiredTodos: TemplateResult[] = [];
  @state() requiredClassMap = {red: false, yellow: false, green: false};

  @state() enhancementsPassed: boolean = true;
  @state() enhancementsRatio = 0;
  @state() enhancementsTodos: TemplateResult[] = [];
  @state() enhancementsClassMap = {red: false, yellow: false, green: false};
  @state() enhancementsIndicator = "";

  @state() errorGettingURL = false;
  @state() errorGettingToken = false;
  @state() errorMessage: string | undefined;

  @state() testResults: any = {};
  @state() manifest: Manifest = {};
  @state() manifestUrl: string = '';
  @state() noManifest: boolean = false;
  
  @state() heroBanners = {covered: false, uncovered: true};

  @state() showTerms: boolean = false;
  @state() acceptedTerms: boolean = false;

  @state() userAccount = {
    accessToken: '',
    email: '',
    name: '',
    loggedIn: false,
    state: ''
  };
  @state() authModule = new AuthModule();
  @state() tokenId: string = '';
  @state() validateUrlResponseData: any = {};

  static get styles() {
    return [
      style
    ]
  }

  protected firstUpdated(_changedProperties: PropertyValueMap<any> | Map<PropertyKey, unknown>): void {
    
  }

  async checkIfLoggedIn() {
    const account = await (this.authModule as AuthModule).registerPostLoginListener();
    if(account !== null) {
      this.userAccount = account;
      this.userAccount.loggedIn = true;
      this.siteURL = this.userAccount.state;
      
      const storedData = sessionStorage.getItem('validateUrlResponseData');
      if(storedData !== null) {
        this.validateUrlResponseData = JSON.parse(storedData);
        await this.registerData(this.validateUrlResponseData);
        return true;
      } else {
        return false;
      }

      //this.getUserToken();
    }
    return false;
  }
  async connectedCallback(): Promise<void> {
    super.connectedCallback();
    
    this.authModule = new AuthModule(window.location.host + `/freeToken`);
    let dataRegisted: boolean = await this.checkIfLoggedIn();

    const search = new URLSearchParams(location.search);
    const site = search.get('site');
    if (site) {
      this.siteURL = site;
      if(!dataRegisted){
        this.runGiveawayTests();
      }
    }

    this.decideBackground();
  }

  async runGiveawayTests(){
    
    this.decideBackground();
    // run giveaway validation suite.
    this.testsInProgress = true;

    // pretending to test for now replace with: call to api for test results
    await this.validateUrl();

    this.testsInProgress = false;

  }

  async validateUrl(){

    if(sessionStorage.getItem('PWABuilderManifest') || sessionStorage.getItem('current_url') === this.siteURL){
      this.manifest = JSON.parse(sessionStorage.getItem('PWABuilderManifest')!).manifest;
      this.manifestUrl = JSON.parse(sessionStorage.getItem('PWABuilderManifest')!).manifestUrl;
    }

    const encodedUrl = encodeURIComponent(this.siteURL);

    const validateGiveawayUrl = env.validateGiveawayUrl + `/validateurl?site=${encodedUrl}`;
    
    let headers = {...getHeaders(), 'content-type': 'application/json' };

    try {
      const response = await fetch(validateGiveawayUrl, {
        method: 'POST',
        body: JSON.stringify(
          {
            manifestJson: Object.keys(this.manifest).length > 0 ? this.manifest : null,
            manifestUrl: this.manifestUrl.length > 0 ? this.manifestUrl : null
          }
        ),
        headers: new Headers(headers)
      });
      
      if (!response.ok) {
        console.warn('Validation Failed', response.statusText);

        throw new Error(
          `Unable to fetch response using ${validateGiveawayUrl}. Response status  ${response}`
        );
      }

      const responseData = await response.json();


      if(!responseData){
        console.warn(
          'Validating url failed due to no response data',
          response
        );
        throw new Error(`Unable to get JSON from ${validateGiveawayUrl}`);
      }

      if(responseData.error){
        console.error(responseData.error)
        this.noManifest = true;
      }

<<<<<<< HEAD
      this.registerData(responseData);
=======
      this.validateUrlResponseData = responseData;
      sessionStorage.setItem("validateUrlResponseData", JSON.stringify(this.validateUrlResponseData));

      await this.registerData(responseData);
>>>>>>> 60ea5958

    } catch (e) {
      console.error(e);
    }
  }

<<<<<<< HEAD
  registerData(data: any){
    this.testResults = data.testResults;

    if(Object.keys(this.manifest).length == 0){
      this.manifest = data.manifestJson;
      this.manifestUrl = data.manifestUrl;
      sessionStorage.setItem('PWABuilderManifest', JSON.stringify(this.manifest));
      sessionStorage.setItem('current_url', this.manifestUrl);
    }

    this.testsPassed = data.isEligibleForToken;
    this.dupeURL = data.isInDenyList
=======
  /* 
    data can come from api response or
    in the case of login, from the msal cached state.
    this function allows us to update that information
    from either method. 
  */
  async registerData(data: any){
    this.testResults = data.testResults;
    
    if(Object.keys(this.manifest).length == 0){
      this.manifest = data.manifestJson;
      this.manifestUrl = data.manifestUrl;
    }

    this.testsPassed = data.isEligibleForToken;
    this.dupeURL = data.isInDenyList;

    this.handleInstallable(this.testResults.installable);
    this.handleRequired(this.testResults.additional);
    this.handleEnhancements(this.testResults.progressive);
    this.appCard = await populateAppCard(this.siteURL, this.manifest, this.manifestUrl);
>>>>>>> 60ea5958
  }

  handleInstallable(installable: any){

    let passedCount = 0;

    for (let key in installable) {
      let test = installable[key]
      this.installableTodos.push(
        html`
          <div class="inner-todo">
            ${test.valid ? 
              html`<img src=${valid_src} alt="passed test icon" />` : 
              html`
                ${test.errorString ? 
                  html`<sl-tooltip content=${test.errorString} placement="right">
                        <img src=${stop_src} alt="failed test icon" />
                      </sl-tooltip>` : 
                  html`
                    <img src=${stop_src} alt="failed test icon" />
                  `
                  }
              `}
            <p>${test.displayString}</p>
          </div>
        `
      )
      this.installablePassed = this.installablePassed && test.valid;
      if(test.valid) passedCount++;
    }

    this.installableRatio = (passedCount / Object.keys(installable).length) * 100;

    if(this.installablePassed){
      this.installableClassMap["green"] = true;
    } else {
      this.installableClassMap["red"] = true;
    }
    
  }

  handleRequired(required: any){

    let passedCount = 0;

    for (let key in required) {
      let test = required[key]
      this.requiredTodos.push(
        html`
          <div class="inner-todo">
            ${test.valid ? 
              html`<img src=${valid_src} alt="passed test icon" />` : 
              html`
                ${test.errorString ? 
                  html`<sl-tooltip content=${test.errorString} placement="right">
                        <img src=${stop_src} alt="failed test icon" />
                      </sl-tooltip>` : 
                  html`
                    <img src=${stop_src} alt="failed test icon" />
                  `
                  }
              `}
            <p>${test.displayString}</p>
          </div>
        `
      )
      this.requiredPassed = this.requiredPassed && test.valid;
      if(test.valid) passedCount++;
    }

    this.requiredRatio = (passedCount / Object.keys(required).length) * 100;

    if(this.requiredPassed){
      this.requiredClassMap["green"] = true;
    } else {
      this.requiredClassMap["red"] = true;
    }
    
  }

  handleEnhancements(enhancements: any){
    let passedCount = 0;

    for (let key in enhancements) {
      let test = enhancements[key]
      this.enhancementsTodos.push(
        html`
          <div class="inner-todo">
            ${test.valid ? 
              html`<img src=${valid_src} alt="passed test icon" />` : 
              html`
                ${test.errorString ? 
                  html`<sl-tooltip content=${test.errorString} placement="right">
                        <img src=${stop_src} alt="failed test icon" />
                      </sl-tooltip>` : 
                  html`
                    <img src=${stop_src} alt="failed test icon" />
                  `
                  }
              `}
            <p>${test.displayString}</p>
          </div>
        `
      )
      if(test.valid) passedCount++;
    }

    if(passedCount > 1){
      this.enhancementsRatio = 100;
      this.enhancementsClassMap["green"] = true;
      this.enhancementsPassed = true;
      this.enhancementsIndicator = "assets/new/macro_passed.svg";
    } else if (passedCount == 1) {
      this.enhancementsRatio = 50;
      this.enhancementsClassMap["yellow"] = true;
      this.enhancementsPassed = false;
      this.enhancementsIndicator = "assets/new/yellow_exclamation.svg";
    } else {
      this.enhancementsRatio = 0;
      this.enhancementsClassMap["red"] = true;
      this.enhancementsPassed = false;
      this.enhancementsIndicator = "assets/new/macro_error.svg";
    }
  }

  async signInUser() {
    try {
    
    const result = await (this.authModule as AuthModule).signIn(this.siteURL);
    if(result != null && result != undefined && "idToken" in result){
      return result;
    }
    else
      return null;
    }
    catch(e) {
      console.log("Authentication Error", e);
    } 
    return null;
  }

  async getUserToken() {
    const userResult = await this.signInUser();
    if(userResult != null) {
      this.userAccount = userResult;
      await this.claimToken();
      this.userAccount.loggedIn = true;
    }
    this.requestUpdate();
  }

  async signOut() {
    try {
      await (this.authModule as AuthModule).signOut();
      this.userAccount.loggedIn = false;
      this.requestUpdate();
    }
    catch(e) {
      console.log(e, "Authentication Error");
    } 
  }

  async claimToken() {
    const encodedUrl = encodeURIComponent(this.siteURL);

    const validateGiveawayUrl = env.validateGiveawayUrl + `/GetTokenForUser?site=${encodedUrl}`;
    let headers = getHeaders();

    try {
      const request = await fetch(validateGiveawayUrl, {
        method: 'GET',
        headers: {
          ...new Headers(headers),
          'Authorization': `Bearer ${this.userAccount.accessToken}`
        }
      });
      const response = await request.json() as {tokenId: string, errorMessage: string, rawError: unknown}
      // better way to do this?
      if (response.tokenId) { // :token/:appurl/:appname/:appicon/:user
        this.tokenId = response.tokenId
      }
      else {
        this.errorGettingToken = true;
        this.dupeURL = true;
        this.errorMessage = response.errorMessage;
      }
    }
    catch(e){}
  }

  goToCongratulationsPage(){
    Router.go(`/congratulations/${this.tokenId}/${encodeURIComponent(this.appCard.siteUrl)}/${this.appCard.siteName}/${encodeURIComponent(this.appCard.iconURL)}/${this.userAccount.name}`)
  }

  handleEnteredURL(e: SubmitEvent, root: any){
    e.preventDefault();

    sessionStorage.removeItem('PWABuilderManifest');

    let input: SlInput = root.shadowRoot!.querySelector(".url-input") as unknown as SlInput;

    const data = new FormData(e.target as HTMLFormElement);

    let url = data.get('site') as string;

    try {
      url = cleanUrl(url);
    } catch {
      input.setCustomValidity(localeStrings.input.home.error.invalidURL);
      input.reportValidity();
      return;
    }

    const isValidUrl = isValidURL(url);

    if(isValidUrl){
      input.setCustomValidity("");
      
      const urlParams = new URLSearchParams(window.location.search);

      urlParams.set('site', url);

      window.location.search = urlParams.toString();

      root.runGiveawayTests();
    } else {
      input.setCustomValidity(localeStrings.input.home.error.invalidURL);
      input.reportValidity();
      root.requestUpdate();
      return;
    }
  }

  decideBackground(){
    let covered = true;
    if(!this.siteURL){
      covered = false;
    }
    this.heroBanners.covered = covered;
    this.heroBanners.uncovered = !covered;
  }

  showTandC(){
    this.showTerms = true;
  }

  handleTermsResponse(accepted: boolean){
    this.showTerms = false;
    let checkbox = this.shadowRoot!.querySelector(".confirm-terms") as HTMLInputElement;
    checkbox.checked = accepted;
    this.acceptedTerms = accepted;
  }

  render(){
    return html`
    <div id="wrapper">
      <div id="hero-section" class=${classMap(this.heroBanners)}>
        <div id="hero-section-content">
        ${!this.testsInProgress && this.siteURL ? 
          html`
            <div class="back-to-giveaway-home" @click=${() => Router.go("/freeToken")}>
              <img src="/assets/new/left-arrow.svg" alt="enter new url" />
              <p class="diff-url">
                Enter different URL
              </p>
            </div>
            <sl-button class="retest-button secondary" @click=${() => Router.go(`/freeToken?site=${this.siteURL}`)}>
                <img src="/assets/new/retest-black.svg" alt="retest site" role="presentation" />
                <p>Retest site</p>
            </sl-button>` :
          html``}
        <img class="store-logo" src="/assets/new/msft-logo-giveaway.svg" alt="Microsoft Icon" />
        ${decideHeroSection(
          this.siteURL,
          {
            testsInProgress: this.testsInProgress,
            testsPassed: this.testsPassed,
            noManifest: this.noManifest,
            dupeURL: this.dupeURL
          },
          this.userAccount,
          this.errorGettingToken,
          this.handleEnteredURL,
          this
        )}
        </div>
      </div>
      ${this.siteURL ? 
        html`
          <div id="app-info-section">
            ${renderAppCard(
              this.siteURL,
              {
                testsInProgress: this.testsInProgress,
                dupeURL: this.dupeURL,
                requiredPassed: this.requiredPassed,
                installablePassed: this.installablePassed,
              },
              this.appCard,
              {
                installableClassMap: this.installableClassMap,
                enhancementsClassMap: this.enhancementsClassMap,
                requiredClassMap: this.requiredClassMap,
              },
              {
                installableRatio: this.installableRatio,
                enhancementsRatio: this.enhancementsRatio,
                requiredRatio: this.requiredRatio,
                enhancementsIndicator: this.enhancementsIndicator,
              },
              this.userAccount
            )}
          </div>
          ${!this.userAccount.loggedIn ? html`
          <div id="action-items-section">
            <div id="qual-div">
              <div id="qual-sum">
                <h2>Technical Qualifications</h2>
              </div>
              <div id="categories">
                ${this.testsInProgress ? 
                  html`
                    <sl-skeleton effect="sheen"></sl-skeleton>
                    <sl-skeleton effect="sheen"></sl-skeleton>
                    <sl-skeleton effect="sheen"></sl-skeleton>
                  ` :
                  html`
                    <sl-details
                      id="installable-details" 
                      class="inner-details"
                      @sl-show=${(e: Event) => rotateNinety("installable-details", this.shadowRoot, e)}
                      @sl-hide=${(e: Event) => rotateZero("installable-details", this.shadowRoot, e)}
                      data-card="installable-details">
                      <div slot="summary" class="inner-summary">
                        <div class="summary-left">
                          ${this.installablePassed ? html`<img class="" src=${valid_src} alt="installable tests passed icon"/>` : html`<img class="" src=${stop_src} alt="installable tests failed icon"/>`}
                          <h3>PWA is installable</h3>
                        </div>
                        <img class="dropdown_icon" data-card="installable-details" src="/assets/new/dropdownIcon.svg" alt="dropdown toggler"/>
                      </div>
                      <div class="todos">
                        ${this.installableTodos.length > 0 ? this.installableTodos.map((todo: TemplateResult) => todo) : html``}
                      </div>
                    </sl-details>
                    <sl-details 
                      id="required-details" 
                      class="inner-details"
                      @sl-show=${(e: Event) => rotateNinety("required-details", this.shadowRoot, e)}
                      @sl-hide=${(e: Event) => rotateZero("required-details", this.shadowRoot, e)}
                      data-card="required-details">
                      <div slot="summary" class="inner-summary">
                        <div class="summary-left">
                          ${this.requiredPassed ? html`<img class="" src=${valid_src} alt="required tests passed icon"/>` : html`<img class="" src=${stop_src} alt="required tests failed icon"/>`}
                          <h3>Manifest has required fields</h3>
                        </div>
                        <img class="dropdown_icon" data-card="required-details" src="/assets/new/dropdownIcon.svg" alt="dropdown toggler"/>
                      </div>
                      <div class="todos">
                        ${this.requiredTodos.length > 0 ? this.requiredTodos.map((todo: TemplateResult) => todo) : html``}
                      </div>
                    </sl-details>
                    <sl-details 
                      id="enhancements-details" 
                      class="inner-details"
                      @sl-show=${(e: Event) => rotateNinety("enhancements-details", this.shadowRoot, e)}
                      @sl-hide=${(e: Event) => rotateZero("enhancements-details", this.shadowRoot, e)}
                      data-card="enhancements-details">
                      <div slot="summary" class="inner-summary">
                        <div class="summary-left">
                          ${this.enhancementsPassed ? html`<img class="" src=${valid_src} alt="enhancements tests passed icon"/>` : html`<img class="" src=${stop_src} alt="enhancements tests failed icon"/>`}
                          <h3>Includes two or more desktop enhancements</h3>
                        </div>
                        <img class="dropdown_icon" data-card="enhancements-details" src="/assets/new/dropdownIcon.svg" alt="dropdown toggler"/>
                      </div>
                      <div class="todos">
                        ${this.enhancementsTodos.length > 0 ? this.enhancementsTodos.map((todo: TemplateResult) => todo) : html``}
                      </div>
                    </sl-details>
                    `
                }
              </div>
            </div>
          </div> ` : html``}
        ` : 
        html``
      }
      
      ${ !this.userAccount.loggedIn ? html`
      <div id="qual-section">
        <h2>Qualifications</h2>
        <ul>
          ${qualificationStrings.map((point: string) => html`<li>${point}</li>`)}
        </ul>
        <arrow-link .link=${"https://pwabuilder.com"} .text=${"Full Terms and Conditions"}></arrow-link>
      </div>` : html``}
      ${this.siteURL ? 
        html`
          ${ !this.userAccount.loggedIn ? 
            html`
              <div id="sign-in-section">
                ${this.testsPassed ? 
                  html`<sl-button class="primary sign-in-button" @click=${this.getUserToken}>
                  <img class="sign-in-logo" src="assets/new/colorful-logo.svg" alt="Color Windows Logo" />
                    Sign in with a Microsoft account
                  </sl-button>` : 
              html`<sl-button class="primary" @click=${() => Router.go(`/reportcard?site=${this.siteURL}`) }>Back to PWABuilder</sl-button>`}
              </div>
            ` : 
              !this.dupeURL ?
            html `
                <div id="terms-and-conditions">
                  <label><input type="checkbox" class="confirm-terms" @click=${() => this.showTandC()} /> By clicking this button, you accept the Terms of Service and our Privacy Policy.</label>
                  <sl-button class="primary" @click=${this.goToCongratulationsPage} ?disabled=${!this.acceptedTerms}>View Token Code</sl-button>
                  <p>You are signed in as ${this.userAccount.email} <a @click=${this.signOut}>Sign out</a></p>
                </div>
            ` :
            html`
              <sl-button class="primary" @click=${() => Router.go(`/reportcard?site=${this.siteURL}`) }>Back to PWABuilder</sl-button>
            `
          
          }
        ` : html``}
      
          <div id="footer-section">
            <!-- Class Map to show the whole grid vs just the last half of the grid -->
            <div id="footer-section-grid" class=${classMap({"footer-grid-one-row": this.siteURL.length > 0, "footer-grid-two-row": this.siteURL.length == 0})}>
            ${!this.siteURL ?
              html`
                <div class="grid-item sc-img"><img id="marketing-img" src="/assets/new/marketing-img1.png" alt="pwabuilder home page" /></div>
                
                <div class="grid-item footer-text">
                  <p class="subheader">Ship your PWAs to App Store</p>
                  <p class="body-text">Build and Package progressive web apps for native app stores with PWABuilder.</p>
                  <sl-button class="primary" @click=${() => Router.go("/")} >PWABuilder</sl-button>
                </div> ` 
                : null
              }
              <div class="grid-item footer-text">
                <p class="subheader">Find your success in the Microsoft Store</p>
                <p class="large-body-text">Companies of all sizes—from startups to Fortune 500s—have used PWABuilder to package their PWAs.</p>
              </div>
              <div class="grid-item grid-img wheel-img-1920"><img src="/assets/new/marketing-img2.png" alt="different PWAs" /></div>
              <div class="grid-item grid-img wheel-img-1024"><img src="/assets/new/marketing-img2.png" alt="different PWAs" /></div>
              <div class="grid-item grid-img wheel-img-small"><img src="/assets/new/marketing-img2-mobile.png" alt="different PWAs" /></div>
            </div>
          </div>
        
      <!-- <div id="hero-section-bottom">

      </div>    -->
    </div>

    <sl-dialog class="dialog terms-and-conditions" label=${"Full Terms and Conditions"} .open=${this.showTerms} @sl-request-close=${() => this.handleTermsResponse(false)}>
      
      <p>Thank you for your interest in the Microsoft Store on Windows Free Developer account offer! We would like to empower PWA developers to bring their ideas and experiences to Windows.</p>
      <h2>Offer details, terms, and conditions</h2>
      <p>A limited number of Microsoft Store on Windows developer account tokens (value approximately $20 USD each) are available and will be distributed to the first [number] qualified developers while supplies last. This token will enable you to create an account through which you can publish your own apps to the Microsoft Store on Windows 10 and Windows 11. To qualify, you must:</p>
      <ul>
        <li>Own a PWA that meets the technical requirements listed here</li>
        <li>You are legally residing in [what countries can we say?]</li>
        <li>Have a valid Microsoft Account to use to sign up for the Microsoft Store on Windows developer account</li>
        <li>Not have an existing Microsoft Store on Windows individual developer/publisher account</li>
        <li>Use the Store Token to create a Microsoft Store on Windows developer account within 30 calendar days of Microsoft sending you the token, using the same Microsoft Account you used to sign in here</li>
        <li>Plan to publish an app in the store this calendar year (prior to 12/31/2023 midnight Pacific Standard Time)</li>
        <li>Offer open to signups from [date] through [date] midnight Pacific Standard Time, or when the limited supply of [number] tokens run out, whichever comes first. Limit one free account token per developer and PWA.</li>
      </ul>
      <p>If you qualify and tokens are available, you will be given a token on this page when you submit the form. You can come back to this page to retrieve your token again at any time by signing in with your Microsoft Account. Free developer account tokens are not valid if transferred, sold, or otherwise used by any Microsoft Account other than the one which signed up here. These tokens are for individual, not corporate, Microsoft Store on Windows developer accounts. </p>
      <h2>Privacy and Communications</h2>
      <p>When you sign up, we will securely retain an anonymous account id and your PWA URL to enforce the above requirements. We will not store your name or email and we will not contact you.</p>
      <p>All data is retained in accordance with the Microsoft Privacy Policy found here: https://go.microsoft.com/fwlink/?LinkId=521839.</p>
      <sl-button class="primary accept-terms" @click=${() => this.handleTermsResponse(true)}>Accept Terms</sl-button>
    </sl-dialog>
    `
    
  }
}

const valid_src = "/assets/new/valid.svg";
const stop_src = "/assets/new/stop.svg";<|MERGE_RESOLUTION|>--- conflicted
+++ resolved
@@ -181,34 +181,16 @@
         this.noManifest = true;
       }
 
-<<<<<<< HEAD
-      this.registerData(responseData);
-=======
       this.validateUrlResponseData = responseData;
       sessionStorage.setItem("validateUrlResponseData", JSON.stringify(this.validateUrlResponseData));
 
       await this.registerData(responseData);
->>>>>>> 60ea5958
-
+      
     } catch (e) {
       console.error(e);
     }
   }
 
-<<<<<<< HEAD
-  registerData(data: any){
-    this.testResults = data.testResults;
-
-    if(Object.keys(this.manifest).length == 0){
-      this.manifest = data.manifestJson;
-      this.manifestUrl = data.manifestUrl;
-      sessionStorage.setItem('PWABuilderManifest', JSON.stringify(this.manifest));
-      sessionStorage.setItem('current_url', this.manifestUrl);
-    }
-
-    this.testsPassed = data.isEligibleForToken;
-    this.dupeURL = data.isInDenyList
-=======
   /* 
     data can come from api response or
     in the case of login, from the msal cached state.
@@ -221,6 +203,8 @@
     if(Object.keys(this.manifest).length == 0){
       this.manifest = data.manifestJson;
       this.manifestUrl = data.manifestUrl;
+      sessionStorage.setItem('PWABuilderManifest', JSON.stringify(this.manifest));
+      sessionStorage.setItem('current_url', this.manifestUrl);
     }
 
     this.testsPassed = data.isEligibleForToken;
@@ -230,7 +214,7 @@
     this.handleRequired(this.testResults.additional);
     this.handleEnhancements(this.testResults.progressive);
     this.appCard = await populateAppCard(this.siteURL, this.manifest, this.manifestUrl);
->>>>>>> 60ea5958
+
   }
 
   handleInstallable(installable: any){
