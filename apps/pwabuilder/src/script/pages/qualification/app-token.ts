import { Router } from '@vaadin/router';
import { LitElement, TemplateResult, html } from 'lit';
import { customElement, state } from 'lit/decorators.js';

import '../../components/arrow-link'
import { cleanUrl, isValidURL } from '../../utils/url';
import { env } from '../../utils/environment'
import { getHeaders } from '../../utils/platformTrackingHeaders';
import { Manifest } from '@pwabuilder/manifest-validation';
import { AuthModule } from '../../services/auth_service';
import { localeStrings } from '../../../locales';

import style from './app-token.style';
import { decideHeroSection, renderAppCard, rotateNinety, rotateZero } from './app-token.template';
import { CheckUserTokenAvailability, GetTokenCampaignStatus, populateAppCard } from './app-token.helper';
import { SlInput } from '@shoelace-style/shoelace';
import { classMap } from 'lit/directives/class-map.js';
import { FindWebManifest } from '../app-report.api';
import { AnalyticsBehavior, recordPWABuilderProcessStep } from '../../utils/analytics';

@customElement('app-token')
export class AppToken extends LitElement {

  @state() siteURL: string = "";
  @state() testsInProgress: boolean = false;
  @state() isDenyList: boolean = false;
  @state() isPopularUrl: boolean = false;
  @state() isClaimed: boolean = false;
  @state() testsPassed: boolean = false;
  @state() appCard = {
    siteName: 'Site Name',
    description: "Your site's description",
    siteUrl: 'Site URL',
    iconURL: '/assets/new/icon_placeholder.png',
    iconAlt: 'Your sites logo'
  };
  @state() appCardInformationAvailable: boolean = false;
  @state() installablePassed: boolean = true;
  @state() installableRatio = 0;
  @state() installableTodos: TemplateResult[] = [];
  @state() installableClassMap = {red: false, yellow: false, green: false};

  @state() requiredPassed: boolean = true;
  @state() requiredRatio = 0;
  @state() requiredTodos: TemplateResult[] = [];
  @state() requiredClassMap = {red: false, yellow: false, green: false};

  @state() enhancementsPassed: boolean = true;
  @state() enhancementsRatio = 0;
  @state() enhancementsTodos: TemplateResult[] = [];
  @state() enhancementsClassMap = {red: false, yellow: false, green: false};
  @state() enhancementsIndicator = "";

  @state() errorGettingURL = false;
  @state() errorGettingToken = false;
  @state() errorMessage: string | undefined;

  @state() testResults: any = {};
  @state() manifest: Manifest = {};
  @state() manifestUrl: string = '';
  @state() noManifest: boolean = false;

  @state() heroBanners = {covered: false, uncovered: true};

  @state() showTerms: boolean = false;
  @state() showTermsNoAccept: boolean = false;
  @state() acceptedTerms: boolean = false;

  @state() userAccount = {
    accessToken: '',
    email: '',
    name: '',
    loggedIn: false,
    state: ''
  };
  @state() authModule: AuthModule | null = null;
  @state() tokenId: string = '';
  @state() validateUrlResponseData: any = {};
  @state() userSignedIn: boolean = false;

  @state() tokensCampaignRunning: boolean = true;
  @state() validURL: boolean = true;
  @state() attemptingReclaimFromHome: boolean = false;

  static get styles() {
    return [
      style
    ]
  }

  async checkIfLoggedIn(state: string) {
    let account = await (this.authModule as AuthModule).registerPostLoginListener();
    if (!account) {
      try {
        account = await (this.authModule as AuthModule).getAccessTokenSilent();
      }
      catch (e) {
        return false;
      }
    }

    if(account && account.account) {
      if (account.state == '[object PointerEvent]')
        account.state = '';

      this.userAccount.name = account.account.name || '';
      this.userAccount.email = account.account.username || '';
      this.userAccount.accessToken = account.accessToken;
      this.userAccount.state = account.state || state;
      this.userAccount.loggedIn = true;
      this.siteURL = this.userAccount.state != 'reclaim' ? this.userAccount.state : state;

      const storedData = sessionStorage.getItem('validateUrlResponseData');
      if(storedData !== null) {
        this.validateUrlResponseData = JSON.parse(storedData);
        await this.registerData(this.validateUrlResponseData);
        return true;
      } else {
        return false;
      }

      //this.getUserToken();
    }
    return false;
  }

  firstUpdated(){
    recordPWABuilderProcessStep('free-token-page-loaded', AnalyticsBehavior.StartProcess);
  }
  async connectedCallback(): Promise<void> {

    this.tokensCampaignRunning = await GetTokenCampaignStatus();
    env.tokensCampaignRunning = this.tokensCampaignRunning;

    const search = new URLSearchParams(location.search);
    const site = search.get("site");

    // need to change this dirty hack to a proper singleton / state storage
    //@ts-ignore
    !window.authModule? window.authModule = new AuthModule() : null;
    //@ts-ignore
    this.authModule = window.authModule;

    if(site && site!.length > 0){
      const isValidUrl = isValidURL(site!);
      this.validURL = isValidUrl;
      if(!isValidUrl){
        this.siteURL = "";
      }
    }

    let dataRegisted: boolean = await this.checkIfLoggedIn(site || '');

    if(this.userAccount.loggedIn && (!this.tokensCampaignRunning || this.userAccount.state === 'reclaim')){
      this.reclaimToken(this.siteURL.length === 0);
    }

    if(this.userAccount.loggedIn){
      try {
        this.claimToken(true);
      } catch (e){
        console.error(e)
      }
    }

    if (site && this.validURL) {
      this.siteURL = site;
      if(!dataRegisted){
        this.runGiveawayTests();
      }
    }

    if(this.siteURL && this.testsPassed && this.userAccount.loggedIn){
      await this.preClaimToken();
    }

    this.decideBackground();
    super.connectedCallback();
  }

  // disconnectedCallback() {
  //   super.disconnectedCallback();
  // }

  async findManifest(url: string) {
    try {
      await FindWebManifest(url).then( async (result) => {
        if (result?.content?.json) {
          this.manifest = result.content.json;
          this.manifestUrl = result.content.url;
          //this.appCard = await populateAppCard(this.siteURL, this.manifest, this.manifestUrl);
        }
      });
    } catch(e) {
      console.error(e);
    }
  }

  async runGiveawayTests(){

    this.decideBackground();
    // run giveaway validation suite.
    this.testsInProgress = true;
    this.attemptingReclaimFromHome = false;

    // pretending to test for now replace with: call to api for test results
    await this.validateUrl();

    if(this.siteURL && this.testsPassed && this.userAccount.loggedIn){
      await this.preClaimToken();
    }

    this.testsInProgress = false;

  }

  async validateUrl(){

    await this.findManifest(this.siteURL);

    if(Object.keys(this.manifest)){
      this.appCardInformationAvailable = true;
      this.appCard = await populateAppCard(this.siteURL, this.manifest, this.manifestUrl);
    }

    const encodedUrl = encodeURIComponent(this.siteURL);

    const validateGiveawayUrl = env.validateGiveawayUrl + `/validateurl?site=${encodedUrl}`;

    let headers = {...getHeaders(), 'content-type': 'application/json' };

    try {
      const response = await fetch(validateGiveawayUrl, {
        method: 'POST',
        body: JSON.stringify(
          {
            manifestJson: Object.keys(this.manifest).length > 0 ? this.manifest : null,
            manifestUrl: this.manifestUrl.length > 0 ? this.manifestUrl : null
          }
        ),
        headers: new Headers(headers)
      });

      if (!response.ok) {
        console.warn('Validation Failed', response.statusText);

        throw new Error(
          `Unable to fetch response using ${validateGiveawayUrl}. Response status  ${response}`
        );
      }

      const responseData = await response.json();


      if(!responseData){
        console.warn(
          'Validating url failed due to no response data',
          response
        );
        throw new Error(`Unable to get JSON from ${validateGiveawayUrl}`);
      }

      if(responseData.error){
        console.error(responseData.error)
        this.noManifest = true;
      }

      recordPWABuilderProcessStep('tests_completed', AnalyticsBehavior.ProcessCheckpoint,
      {
        url: this.siteURL,
        passed: this.testResults.testsPassed
      });

      this.validateUrlResponseData = responseData;
      sessionStorage.setItem("validateUrlResponseData", JSON.stringify(this.validateUrlResponseData));

      await this.registerData(responseData);

    } catch (e) {
      console.error(e);
    }
  }

  /*
    data can come from api response or
    in the case of login, from the msal cached state.
    this function allows us to update that information
    from either method.
  */
  async registerData(data: any){
    this.testResults = data.testResults;
    if(Object.keys(this.manifest).length == 0){
      this.manifest = data.manifestJson;
      this.manifestUrl = data.manifestUrl;
      sessionStorage.setItem('PWABuilderManifest', JSON.stringify({
        manifest: this.manifest,
        manifestUrl: this.manifestUrl
      }));
      sessionStorage.setItem('current_url', this.manifestUrl);
    }

    this.testsPassed = data.isEligibleForToken;
    this.isDenyList = data.isInDenyList;
    this.isPopularUrl = data.isPopUrl;
    this.isClaimed = data.isClaimedUrl;

    this.handleInstallable(this.testResults.installable);
    this.handleRequired(this.testResults.additional);
    this.handleEnhancements(this.testResults.progressive);
    this.appCard = await populateAppCard(this.siteURL, this.manifest, this.manifestUrl);
  }

  handleInstallable(installable: any){

    let passedCount = 0;

    for (let key in installable) {
      let test = installable[key]

      this.installableTodos.push(
        html`
          <div class="inner-todo">
            ${test.valid ?
              html`<img src=${valid_src} alt="passed test icon" />` :
              html`
                ${test.errorString ?
                  html`<sl-tooltip content=${test.errorString} placement="right">
                        <img src=${stop_src} alt="failed test icon" />
                      </sl-tooltip>` :
                  html`
                    <img src=${stop_src} alt="failed test icon" />
                  `
                  }
              `}
              <a href="${test.docsLink}" target="_blank" @click=${() => this.trackLinkClick(`${key}_inside_details`)}>${test.displayString}</a>
          </div>
        `
      )
      this.installablePassed = this.installablePassed && test.valid;
      if(test.valid) passedCount++;
    }

    this.installableRatio = (passedCount / Object.keys(installable).length) * 100;

    if(this.installablePassed){
      this.installableClassMap["green"] = true;
    } else {
      this.installableClassMap["red"] = true;
    }

  }

  handleRequired(required: any){

    let passedCount = 0;

    for (let key in required) {
      let test = required[key];
      this.requiredTodos.push(
        html`
          <div class="inner-todo">
            ${test.valid ?
              html`<img src=${valid_src} alt="passed test icon" />` :
              html`
                ${test.errorString ?
                  html`<sl-tooltip content=${test.errorString} placement="right">
                        <img src=${stop_src} alt="failed test icon" />
                      </sl-tooltip>` :
                  html`
                    <img src=${stop_src} alt="failed test icon" />
                  `
                  }
              `}
            <a href="${test.docsLink}" target="_blank" @click=${() => this.trackLinkClick(`${key}_inside_details`)}>${test.displayString}</a>
          </div>
        `
      )
      this.requiredPassed = this.requiredPassed && test.valid;
      if(test.valid) passedCount++;
    }

    this.requiredRatio = (passedCount / Object.keys(required).length) * 100;

    if(this.requiredPassed){
      this.requiredClassMap["green"] = true;
    } else {
      this.requiredClassMap["red"] = true;
    }

  }

  handleEnhancements(enhancements: any){
    let passedCount = 0;

    for (let key in enhancements) {
      let test = enhancements[key]
      this.enhancementsTodos.push(
        html`
          <div class="inner-todo">
            ${test.valid ?
              html`<img src=${valid_src} alt="passed test icon" />` :
              html`
                ${test.errorString ?
                  html`<sl-tooltip content=${test.errorString} placement="right">
                        <img src=${stop_src} alt="failed test icon" />
                      </sl-tooltip>` :
                  html`
                    <img src=${stop_src} alt="failed test icon" />
                  `
                  }
              `}
            <a href="${test.docsLink}" target="_blank" @click=${() => this.trackLinkClick(`${key}_inside_details`)}>${test.displayString}</a>
          </div>
        `
      )
      if(test.valid) passedCount++;
    }

    if(passedCount > 1){
      this.enhancementsRatio = 100;
      this.enhancementsClassMap["green"] = true;
      this.enhancementsPassed = true;
      this.enhancementsIndicator = "assets/new/macro_passed.svg";
    } else if (passedCount == 1) {
      this.enhancementsRatio = 50;
      this.enhancementsClassMap["yellow"] = true;
      this.enhancementsPassed = false;
      this.enhancementsIndicator = "assets/new/yellow_exclamation.svg";
    } else {
      this.enhancementsRatio = 0;
      this.enhancementsClassMap["red"] = true;
      this.enhancementsPassed = false;
      this.enhancementsIndicator = "assets/new/macro_error.svg";
    }
  }

  async signInUser(stateOverride?: string) {
    recordPWABuilderProcessStep("sign_in_button_clicked", AnalyticsBehavior.ProcessCheckpoint);

    try {
      const result = await (this.authModule as AuthModule).signIn(stateOverride || this.siteURL);
      if(result != null && result != undefined && "idToken" in result){
        this.requestUpdate();
        return result;
      }
    else
      return null;
    }
    catch(e) {
      console.log("Authentication Error", e);
    }

    return null;
  }

  // async getUserToken() {
  //   recordPWABuilderProcessStep("sign_in_button_clicked", AnalyticsBehavior.ProcessCheckpoint);
  //   // const userResult =
  //   await this.signInUser();
  //   // This one is not working anymore?
  //   // if(userResult != null) {
  //   //   this.userAccount = userResult;
  //   //   // await this.claimToken();
  //   //   this.userAccount.loggedIn = true;
  //   //   this.userSignedIn = true;
  //   //   await this.claimToken();
  //   // }
  //   this.requestUpdate();
  // }

  async signOut() {
    try {
      await (this.authModule as AuthModule).signOut();
      this.userAccount.loggedIn = false;
      recordPWABuilderProcessStep("sign_out_button_clicked", AnalyticsBehavior.ProcessCheckpoint);
      this.requestUpdate();
    }
    catch(e) {
      console.log(e, "Authentication Error");
    }
  }

  async preClaimToken() {
    if (this.userAccount.accessToken && this.siteURL) {
      const availability = await CheckUserTokenAvailability(this.siteURL, this.userAccount.accessToken);
      if (!availability.isTokenAvailable && availability.errorMessage) {
        this.errorGettingToken = true;
        this.errorMessage = availability.errorMessage;
      }
    }
  }

  @state() claimTokenLoading = false;
  async claimToken(isAutoClaim = false) {
    !isAutoClaim && recordPWABuilderProcessStep("view_token_code_button_clicked", AnalyticsBehavior.ProcessCheckpoint);

    const fullInfo = this.siteURL.length > 0 && this.tokensCampaignRunning;
    let encodedUrl;
    let validateGiveawayUrl;
    if(fullInfo && !isAutoClaim){
      encodedUrl = encodeURIComponent(this.siteURL);
      validateGiveawayUrl = env.validateGiveawayUrl + `/GetTokenForUser?site=${encodedUrl}`;
    } else {
      validateGiveawayUrl = env.validateGiveawayUrl + `/GetTokenForUser`;
    }


    let headers = getHeaders();

    try {
      this.claimTokenLoading = true;
      const request = await fetch(validateGiveawayUrl, {
        method: 'GET',
        headers: {
          ...new Headers(headers),
          'Authorization': `Bearer ${this.userAccount.accessToken}`
        }
      });
      const response = await request.json() as {tokenId: string, errorMessage: string, rawError: unknown}
      // better way to do this?
      if (response.tokenId) { // :token/:appurl/:appname/:appicon/:user
        this.tokenId = response.tokenId
        this.goToCongratulationsPage(fullInfo);
      }
      else if (!isAutoClaim) {
        this.errorGettingToken = true;
        //this.isDenyList = true;
        // @jay error like this is not working: errorMessage: "There are no more free tokens left. Please contact pwabuilder@microsoft.com"
        this.errorMessage = response.errorMessage;
      }
    }
    catch(e){}

    this.claimTokenLoading = false;
    this.requestUpdate();
  }

  goToCongratulationsPage(fullInfo: boolean){
    console.log(encodeURIComponent(this.appCard.siteUrl))
    if(fullInfo){
      Router.go(`/congratulations/${this.tokenId}/${encodeURIComponent(this.appCard.siteUrl)}/${this.appCard.siteName}/${encodeURIComponent(this.appCard.iconURL)}/${this.userAccount.name || 'Developer'}/${encodeURIComponent(this.userAccount.email)}`)
      return;
    }
    Router.go(`/congratulations/${this.tokenId}/${this.userAccount.name || 'Developer'}/${encodeURIComponent(this.userAccount.email)}`)
    return;
  }

  resetData(){
    this.testsInProgress = false
    this.testsPassed = false
    this.noManifest = false
    this.isDenyList = false;
    this.isClaimed = false;
    this.errorGettingToken = false;
    this.userSignedIn = false;
    this.appCardInformationAvailable = false;
    this.siteURL = '';
    if(sessionStorage.getItem('PWABuilderManifest')){
      sessionStorage.removeItem('PWABuilderManifest');
    }
    if(sessionStorage.getItem('validateUrlResponseData')){
      sessionStorage.removeItem('validateUrlResponseData');
    }
  }

  handleEnteredURL(e: SubmitEvent, root: any){
    e.preventDefault();

    // come back here potentially to collect more info
    recordPWABuilderProcessStep("url_entered", AnalyticsBehavior.ProcessCheckpoint);

    root.resetData()

    let input: SlInput = root.shadowRoot!.querySelector(".url-input") as unknown as SlInput;

    const data = new FormData(e.target as HTMLFormElement);

    let url = data.get('site') as string;

    try {
      url = cleanUrl(url);
    } catch {
      input.setCustomValidity(localeStrings.input.home.error.invalidURL);
      input.reportValidity();
      return;
    }

    const isValidUrl = isValidURL(url);

    if(isValidUrl){
      input.setCustomValidity("");

      const urlParams = new URLSearchParams(window.location.search);

      urlParams.set('site', url);

      window.location.search = urlParams.toString();

      sessionStorage.setItem("current_url", url);

      root.runGiveawayTests();
    } else {
      input.setCustomValidity(localeStrings.input.home.error.invalidURL);
      input.reportValidity();
      root.requestUpdate();
      return;
    }
  }

  decideBackground(){
    let covered = true;
    if(!this.siteURL){
      covered = false;
    }
    this.heroBanners.covered = covered;
    this.heroBanners.uncovered = !covered;
  }

  // if showAcceptButton is true we are coming from the accept t and c button
  // if its false its just the link in the qualifications section
  showTandC(showAcceptButton: boolean){
    this.showTerms = true;
    this.showTermsNoAccept = !showAcceptButton;

    // if we are showing the accept button we are in the final t and c
    // if not it must be from the qualifications box.
<<<<<<< HEAD
    let location = showAcceptButton ? "final" : "qualification";
=======
    let location = showAcceptButton ? "full" : "qualification";
>>>>>>> 8e3f31bc
    
    recordPWABuilderProcessStep(`${location}_terms_and_conditions_clicked`, AnalyticsBehavior.ProcessCheckpoint);
    recordPWABuilderProcessStep("terms_and_conditions_modal_opened", AnalyticsBehavior.ProcessCheckpoint);

  }

  handleTermsResponse(accepted: boolean){
    this.showTerms = false;
    this.showTermsNoAccept = false;
    let checkbox = this.shadowRoot!.querySelector(".confirm-terms") as HTMLInputElement;
    if(checkbox){
      checkbox.checked = accepted;
      this.acceptedTerms = accepted;
    }
    if(accepted){
      recordPWABuilderProcessStep("terms_and_conditions_accept_clicked", AnalyticsBehavior.ProcessCheckpoint);
    } else {
      recordPWABuilderProcessStep("terms_and_conditions_close_clicked", AnalyticsBehavior.ProcessCheckpoint);
    }
  }

  enterDifferentURL(){
    recordPWABuilderProcessStep("enter_different_url_button_clicked", AnalyticsBehavior.ProcessCheckpoint);
    Router.go(`/freeToken`)
    this.siteURL = "";
  }

  reclaimToken(fromHome: boolean){
    recordPWABuilderProcessStep("reclaim_token_button_clicked", AnalyticsBehavior.ProcessCheckpoint);
    this.attemptingReclaimFromHome = fromHome;
    // new function call with sign in key
    if(!this.userAccount.loggedIn){
      this.signInUser('reclaim');
      //this.siteURL = "";
    } else {
      this.claimToken();
    }
  }

  backToPWABuilderHome(location: string){
    recordPWABuilderProcessStep(`back_to_pwabuilder_home_${location}_clicked`, AnalyticsBehavior.ProcessCheckpoint);
    Router.go("/")
  }

  backToReportCardPage(){
    recordPWABuilderProcessStep(`back_to_report_card_page_button_clicked`, AnalyticsBehavior.ProcessCheckpoint);
    Router.go(`/reportcard?site=${this.siteURL}`);
  }

  updateSignInState(){
    recordPWABuilderProcessStep(`continue_button_clicked`, AnalyticsBehavior.ProcessCheckpoint);
    this.userSignedIn = true;
  }

  trackLinkClick(linkDescription: string){
    recordPWABuilderProcessStep(`${linkDescription}_link_clicked`, AnalyticsBehavior.ProcessCheckpoint);
  }

  render(){

    if(!this.tokensCampaignRunning){
      return html`
        <div id="over-wrapper">
          <div id="over-main-content">

            ${this.errorGettingToken && this.userAccount.loggedIn?
            html`
              <div class="over-banner">
                <img src="/assets/new/stop.svg" alt="invalid result icon" />
                <p class="end-error-desc"> 
                  <span>Invalid Account:</span> 
                  The account you used to reclaim a code does not one associated with it. Try signing in with a different account or 
                  <a href="https://github.com/pwa-builder/PWABuilder/issues/new/choose" target="_blank" rel="noopener" @click=${() => this.trackLinkClick("campaign_over_reclaim_error_open_issue")}>open an issue</a> 
                  on our GitHub.
                </p>
              </div>
            ` : null }

            ${!this.errorGettingToken? html `
              ${this.userAccount.loggedIn ? html`
                <sl-button class="primary" @click=${() => this.reclaimToken(false)} .loading="${this.claimTokenLoading}" .disabled="${this.claimTokenLoading}">Reclaim token</sl-button>
              ` : html`
                  <sl-button class="primary sign-in-button final-button" @click=${() => this.reclaimToken(false)}>
                        <img class="sign-in-logo" src="assets/new/colorful-logo.svg" alt="Color Windows Logo" />
                          Sign in with a Microsoft account to reclaim your code
                  </sl-button>`
            }` : null}
            ${this.userAccount.loggedIn ? html`
              <p class="sign-out-prompt">You are signed in as ${this.userAccount.email} <a @click=${this.signOut}>Sign out</a></p>`
            : null}

            <h1>This promotion has currently ended.</h1>
            <p>Please check our Twitter handle
              <a href="https://twitter.com/pwabuilder" rel="noopener" target="_blank" @click=${() => this.trackLinkClick("campaign_over_twitter")}>@PWABuilder</a>
              or join our
              <a href="https://aka.ms/pwabuilderdiscord" rel="noopener" target="_blank" @click=${() => this.trackLinkClick("campaign_over_discord")}>Discord</a>
              for more information on the next promotion.
            </p>
            <div id="icons-section">
              <a href="https://twitter.com/pwabuilder" rel="noopener" target="_blank" @click=${() => this.trackLinkClick("campaign_over_twitter_icon")}>
                <img class="twt" src='/assets/new/twitter.svg' alt="twitter logo" />
              </a>
              <a href="https://aka.ms/pwabuilderdiscord" rel="noopener" target="_blank" @click=${() => this.trackLinkClick("campaign_over_discord_icon")}>
                <img class="disc" src='/assets/new/discord.svg' alt="discord logo">
              </a>
            </div>
          </div>
        </div>
      `
    }
    return html`
    <div id="wrapper">
      ${this.errorGettingToken && this.userAccount.loggedIn && this.attemptingReclaimFromHome ?
        html`
          <div class="top-banner-container">
            <div class="feedback-holder type-error top-banner">
              <img src="/assets/new/stop.svg" alt="invalid result icon" />
              <div class="error-info">
                <p class="error-title">No token associated with this account.</p>
                <p class="error-desc"> 
                  The account you used to reclaim a token does not have one associated with it. Try signing in with a different account or open an issue on our GitHub.
                </p>
                <div class="error-actions">
                  <a href="https://github.com/pwa-builder/PWABuilder/issues/new/choose" target="_blank" rel="noopener" @click=${() => this.trackLinkClick("reclaim_error_open_issue")}>Open an Issue</a>
                  <button type="button" @click=${this.signOut}>Sign out</button>
                </div>
              </div>
            </div>
          </div>
        ` : null }
      <div id="hero-section" class=${classMap(this.heroBanners)}>
        <div id="hero-section-content">
          <div id="actions-left">
            ${this.userAccount.loggedIn ? html`<p class="sign-out-prompt">You are signed in as ${this.userAccount.email}</p><a class="sign-out-link" @click=${this.signOut}>Sign out</a>` : null}
          </div>
          <div id="actions-right">
            ${(!this.testsInProgress && !this.siteURL && !this.errorGettingToken) ?
                html`
                  <sl-button class="secondary" @click=${() => this.reclaimToken(true)}>
                      Reclaim Token
                  </sl-button>
                  ` :
                null}
              ${(!this.testsInProgress && this.siteURL) && !this.userSignedIn ?
                html`
                  <sl-button class="secondary" @click=${() => this.enterDifferentURL()}>
                      Enter different URL
                  </sl-button>
                  ` :
                null}
              <button type="button" class="back-to-home" @click=${() => this.backToPWABuilderHome("logo")}><img class="pwabuilder-logo" src="/assets/logos/header_logo.png" alt="PWABuilder logo" /></button>
          </div>
          <div id="hero-section-text">
            ${decideHeroSection(
              this.siteURL,
              {
                testsInProgress: this.testsInProgress,
                testsPassed: this.testsPassed,
                noManifest: this.noManifest,
                denyList: this.isDenyList,
                popUrl: this.isPopularUrl,
                claimed: this.isClaimed
              },
              this.userAccount,
              this.errorGettingToken,
              this.handleEnteredURL,
              this.validURL,
              this
            )}
          </div>
        </div>
      </div>
      ${this.siteURL  ?
        html`
          <div id="app-info-section">
            ${renderAppCard(
              this.siteURL,
              {
                testsInProgress: this.testsInProgress,
                denyList: this.isDenyList,
                popUrl: this.isPopularUrl,
                requiredPassed: this.requiredPassed,
                installablePassed: this.installablePassed,
              },
              this.appCard,
              this.appCardInformationAvailable,
              {
                installableClassMap: this.installableClassMap,
                enhancementsClassMap: this.enhancementsClassMap,
                requiredClassMap: this.requiredClassMap,
              },
              {
                installableRatio: this.installableRatio,
                enhancementsRatio: this.enhancementsRatio,
                requiredRatio: this.requiredRatio,
                enhancementsIndicator: this.enhancementsIndicator,
              },
              this.errorGettingToken,
              this.isClaimed,
              this
            )}
          </div>
          ${!this.userSignedIn ? html`
          <div id="action-items-section">
            <div id="qual-div">
              <div id="qual-sum">
                <h2>Technical Qualifications</h2>
              </div>
              <div id="categories">
                ${this.testsInProgress ?
                  html`
                    <sl-skeleton effect="sheen"></sl-skeleton>
                    <sl-skeleton effect="sheen"></sl-skeleton>
                    <sl-skeleton effect="sheen"></sl-skeleton>
                  ` :
                  html`
                    <sl-details
                      id="installable-details"
                      class="inner-details"
                      @sl-show=${(e: Event) => rotateNinety("installable-details", this.shadowRoot, e)}
                      @sl-hide=${(e: Event) => rotateZero("installable-details", this.shadowRoot, e)}
                      data-card="installable-details"
                      open>
                      <div slot="summary" class="inner-summary">
                        <div class="summary-left">
                          ${this.installablePassed ? html`<img class="" src=${valid_src} alt="installable tests passed icon"/>` : html`<img class="" src=${stop_src} alt="installable tests failed icon"/>`}
                          <h3>Installable PWA</h3>
                        </div>
                        <img class="dropdown_icon" data-card="installable-details" src="/assets/new/dropdownIcon.svg" alt="dropdown toggler"/>
                      </div>
                      <div class="todos">
                        ${this.installableTodos.length > 0 ? this.installableTodos.map((todo: TemplateResult) => todo) : html``}
                      </div>
                    </sl-details>
                    <sl-details
                      id="required-details"
                      class="inner-details"
                      @sl-show=${(e: Event) => rotateNinety("required-details", this.shadowRoot, e)}
                      @sl-hide=${(e: Event) => rotateZero("required-details", this.shadowRoot, e)}
                      data-card="required-details">
                      <div slot="summary" class="inner-summary">
                        <div class="summary-left">
                          ${this.requiredPassed ? html`<img class="" src=${valid_src} alt="required tests passed icon"/>` : html`<img class="" src=${stop_src} alt="required tests failed icon"/>`}
                          <h3>Manifest requirements</h3>
                        </div>
                        <img class="dropdown_icon" data-card="required-details" src="/assets/new/dropdownIcon.svg" alt="dropdown toggler"/>
                      </div>
                      <div class="todos">
                        ${this.requiredTodos.length > 0 ? this.requiredTodos.map((todo: TemplateResult) => todo) : html``}
                      </div>
                    </sl-details>
                    <sl-details
                      id="enhancements-details"
                      class="inner-details"
                      @sl-show=${(e: Event) => rotateNinety("enhancements-details", this.shadowRoot, e)}
                      @sl-hide=${(e: Event) => rotateZero("enhancements-details", this.shadowRoot, e)}
                      data-card="enhancements-details">
                      <div slot="summary" class="inner-summary">
                        <div class="summary-left">
                          ${this.enhancementsPassed ? html`<img class="" src=${valid_src} alt="enhancements tests passed icon"/>` : html`<img class="" src=${stop_src} alt="enhancements tests failed icon"/>`}
                          <h3>Two or more desktop enhancements</h3>
                        </div>
                        <img class="dropdown_icon" data-card="enhancements-details" src="/assets/new/dropdownIcon.svg" alt="dropdown toggler"/>
                      </div>
                      <div class="todos">
                        ${this.enhancementsTodos.length > 0 ? this.enhancementsTodos.map((todo: TemplateResult) => todo) : html``}
                      </div>
                    </sl-details>
                    `
                }
              </div>
            </div>
          </div> ` : html``}
        ` :
        html``
      }

      ${ !this.userSignedIn ? html`
      <div id="qual-section">
        <h2>Qualifications</h2>
        <p>To qualify, you must:</p>
        <ul>
          <li>Own a PWA that is installable, contains all required manifest fields, and implements at least two desktop enhancements</li>
          <li>Live in a country or region where the Windows program in Partner Center is offered.
            <a
              href="https://learn.microsoft.com/en-us/windows/apps/publish/partner-center/account-types-locations-and-fees#developer-account-and-app-submission-markets"
              rel="noopener"
              target="_blank"
              @click=${() => this.trackLinkClick("full_country_list")}
              >See here for the full list of countries</a>
          </li>
          <li>Have a valid Microsoft Account to use to sign up for the Microsoft Store on Windows developer account </li>
          <li>Not have an existing Microsoft Store on Windows individual developer/publisher account</li>
          <li>Use the Store Token to create a Microsoft Store on Windows developer account within 30 calendar days of Microsoft sending you the token, using the same Microsoft Account you used to sign in here</li>
          <li>Plan to publish an app in the store this calendar year (prior to 12/31/2023 midnight Pacific Standard Time)</li>
        </ul>
        <p class="FTC" @click=${() => this.showTandC(false)}>Full Terms and Conditions</p>
      </div>` : html``}
      ${this.siteURL ?
        html`
          ${ !this.userSignedIn ?
            html`
              <div id="sign-in-section">
                ${this.testsPassed && !this.isPopularUrl && !this.isDenyList && !this.isClaimed && !this.errorGettingToken ?
                    this.userAccount.loggedIn ?
                    html`<sl-button class="primary" @click=${() => this.updateSignInState()}>Continue</sl-button></div>` :
                    html`
                      <sl-button class="primary sign-in-button final-button" @click=${this.signInUser}>
                      <img class="sign-in-logo" src="assets/new/colorful-logo.svg" alt="Color Windows Logo" />
                        Sign in with a Microsoft account to continue
                      </sl-button>`
                  :
                  html`
                    <div class="back-to-pwabuilder-section">
                      <sl-button class="primary final-button " @click=${() => this.backToReportCardPage()}>Back to PWABuilder</sl-button>
                      ${this.userAccount.loggedIn ? html`<p class="sign-out-prompt">You are signed in as ${this.userAccount.email} <a @click=${this.signOut}>Sign out</a></p>` : null}
                    </div>`}
              </div>
            ` : // this is where the user is signed in
                // not in denyList or popular
                // show terms and conditions
              !this.isDenyList && !this.isPopularUrl ?
            html `
                <div id="terms-and-conditions">
                  <label><input type="checkbox" class="confirm-terms" @click=${() => this.showTandC(true)} /> By clicking this button, you accept the Terms of Service and our Privacy Policy.</label>

                  ${this.acceptedTerms ?
                    html`<sl-button class="primary" @click=${() => this.claimToken()} .loading="${this.claimTokenLoading}" .disabled="${this.claimTokenLoading}">View Token Code</sl-button>` :
                    html`<sl-button class="primary vtc-disabled" disabled>View Token Code</sl-button>`
                  }


                  <p class="sign-out-prompt">You are signed in as ${this.userAccount.email} <a @click=${this.signOut}>Sign out</a></p>
                </div>
            ` :
            html`
              <sl-button class="primary" @click=${() => this.backToReportCardPage()}>Back to PWABuilder</sl-button>
            `

          }
        ` : html``}

          <div id="footer-section">
            <!-- Class Map to show the whole grid vs just the last half of the grid -->
            <div id="footer-section-grid" class=${classMap({"footer-grid-one-row": this.siteURL.length > 0, "footer-grid-two-row": this.siteURL.length == 0})}>
            ${!this.siteURL ?
              html`
                <div class="grid-item sc-img"><img id="marketing-img" src="/assets/new/marketing-img1.png" alt="pwabuilder home page" /></div>

                <div class="grid-item footer-text">
                  <p class="subheader">Ship your PWAs to App Store</p>
                  <p class="body-text">Build and Package progressive web apps for native app stores with PWABuilder.</p>
                  <sl-button class="primary" @click=${() => this.backToPWABuilderHome("button")} >PWABuilder</sl-button>
                </div> `
                : null
              }
              <div class="grid-item footer-text">
                <p class="subheader">Find your success in the Microsoft Store</p>
                <p class="large-body-text">Companies of all sizes—from startups to Fortune 500s—have used PWABuilder to package their PWAs.</p>
              </div>
              <div class="grid-item grid-img wheel-img-1920"><img src="/assets/new/marketing-img2.png" alt="different PWAs" /></div>
              <div class="grid-item grid-img wheel-img-1024"><img src="/assets/new/marketing-img2.png" alt="different PWAs" /></div>
              <div class="grid-item grid-img wheel-img-small"><img src="/assets/new/marketing-img2-mobile.png" alt="different PWAs" /></div>
            </div>
          </div>

      <!-- <div id="hero-section-bottom">

      </div>    -->
    </div>

    <sl-dialog class=${classMap({dialog: true, withoutAccept: this.showTermsNoAccept})} label=${"Full Terms and Conditions"} .open=${this.showTerms || this.showTermsNoAccept} @sl-request-close=${() => this.handleTermsResponse(false)}>

      <p>Thank you for your interest in the Microsoft Store on Windows Free Developer account offer! We would like to empower PWA developers to bring their ideas and experiences to Windows.</p>
      <h2>Offer details, terms, and conditions</h2>
      <p>A limited number of Microsoft Store on Windows developer account tokens (value approximately $20 USD each) are available and will be distributed to qualified developers while supplies last. This token will enable you to create an account through which you can publish your own apps to the Microsoft Store on Windows 10 and Windows 11.</p>
      <p>To qualify, you must:</p>
      <ul>
        <li>Own a PWA that is installable, contains all required manifest fields, and implements at least two desktop enhancements</li>
        <li>Live in a country or region where the Windows program in Partner Center is offered.
          <a
            href="https://learn.microsoft.com/en-us/windows/apps/publish/partner-center/account-types-locations-and-fees#developer-account-and-app-submission-markets"
            rel="noopener"
            target="_blank"
            @click=${() => this.trackLinkClick("full_country_list")}
            >See here for the full list of countries</a>
        </li>
        <li>Have a valid Microsoft Account to use to sign up for the Microsoft Store on Windows developer account </li>
        <li>Not have an existing Microsoft Store on Windows individual developer/publisher account</li>
        <li>Use the Store Token to create a Microsoft Store on Windows developer account within 30 calendar days of Microsoft sending you the token, using the same Microsoft Account you used to sign in here</li>
        <li>Plan to publish an app in the store this calendar year (prior to 12/31/2023 midnight Pacific Standard Time)</li>
      </ul>
      <p>Offer open to signups from August 15th, 2023 through September 15th, 2023 midnight Pacific Standard Time, or when the limited supply of tokens run out, whichever comes first. Limit one free account token per developer and PWA.</p>
      <p>If you qualify and tokens are available, you will be given a token on this page when you submit the form. You can come back to this page to retrieve your token again at any time by signing in with your Microsoft Account. Free developer account tokens are not valid if transferred, sold, or otherwise used by any Microsoft Account other than the one which signed up here. These tokens are for individual, not corporate, Microsoft Store on Windows developer accounts.</p>
      <h2>Privacy and communications</h2>
      <p>When you sign up, we will securely retain an anonymous account id and your PWA URL to enforce the above requirements. We will not store your name or email and we will not contact you.</p>
      <p>All data is retained in accordance with the Microsoft Privacy Policy found here:
        <a
          href="https://go.microsoft.com/fwlink/?LinkId=521839"
          rel="noopener"
          target="_blank"
          @click=${() => this.trackLinkClick("privacy_policy")}
        >https://go.microsoft.com/fwlink/?LinkId=521839</a>.</p>
      ${!this.showTermsNoAccept ? html`<sl-button class="primary accept-terms" @click=${() => this.handleTermsResponse(true)}>Accept Terms</sl-button>` : null}
    </sl-dialog>
    `

  }
}

const valid_src = "/assets/new/valid.svg";
const stop_src = "/assets/new/stop.svg";<|MERGE_RESOLUTION|>--- conflicted
+++ resolved
@@ -624,11 +624,7 @@
 
     // if we are showing the accept button we are in the final t and c
     // if not it must be from the qualifications box.
-<<<<<<< HEAD
-    let location = showAcceptButton ? "final" : "qualification";
-=======
     let location = showAcceptButton ? "full" : "qualification";
->>>>>>> 8e3f31bc
     
     recordPWABuilderProcessStep(`${location}_terms_and_conditions_clicked`, AnalyticsBehavior.ProcessCheckpoint);
     recordPWABuilderProcessStep("terms_and_conditions_modal_opened", AnalyticsBehavior.ProcessCheckpoint);
