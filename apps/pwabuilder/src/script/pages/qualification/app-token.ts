--- conflicted
+++ resolved
@@ -127,14 +127,12 @@
     const search = new URLSearchParams(location.search);
     const site = search.get("site");
 
-<<<<<<< HEAD
     // need to change this dirty hack to a proper singleton / state storage
     //@ts-ignore
     !window.authModule? window.authModule = new AuthModule() : null;
     //@ts-ignore
     this.authModule = window.authModule;
 
-=======
     if(site && site!.length > 0){
       const isValidUrl = isValidURL(site!);
       this.validURL = isValidUrl;
@@ -143,8 +141,6 @@
       }
     }
     
-    this.authModule = new AuthModule();
->>>>>>> 3b6dea4e
     let dataRegisted: boolean = await this.checkIfLoggedIn(site || '');
 
     // if(this.userAccount.loggedIn && !this.siteURL){
