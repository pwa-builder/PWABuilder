--- conflicted
+++ resolved
@@ -561,11 +561,8 @@
                   })}
                 </div>
               </div>
-<<<<<<< HEAD
-              <div class="form-group" id="widgets-picker">
-=======
+
               <div class="form-group" id="target-device-families">
->>>>>>> 571067ad
                 <label>Widgets</label>
                 <div class="form-check">
                   ${this.renderFormInput({
