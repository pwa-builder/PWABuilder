import { LitElement, css, html } from 'lit';
import { customElement, property, state } from 'lit/decorators.js';
import {classMap} from 'lit/directives/class-map.js';
// import { AuthModule } from '../services/auth_service';
import {
  smallBreakPoint,
  mediumBreakPoint,
  largeBreakPoint,
  xLargeBreakPoint,
  xxxLargeBreakPoint,
} from '../utils/css/breakpoints';
import { manifest_fields } from '@pwabuilder/manifest-information';
//import { recordPWABuilderProcessStep } from '../utils/analytics';
import './manifest-info-card'

@customElement('todo-item')
export class TodoItem extends LitElement {
  @property({ type: String }) field: string = "";
  @property({ type: String }) card: string = "";
  @property({ type: String }) fix: string = "";
  @property({ type: String }) status: string = "";
  @property({ type: String }) displayString: string = "";

  @state() clickable: boolean = false;
  @state() isOpen: boolean = false;

  static get styles() {
    return [
      css`
      .iwrapper {
        display: flex;
        column-gap: .5em;
        align-items: center;
        justify-content: space-between;
        font-size: 16px;
        background-color: #F1F2FA;
        border-radius: var(--card-border-radius);
        padding: .5em;
        margin-bottom: 10px;
        border: 1px solid transparent;
      }
      .clickable:hover {
        cursor: pointer;
        border: 1px solid #CBCDEB;
      }
      .active:hover {
        cursor: pointer;
        border: 1px solid #CBCDEB;
      }
      .iwrapper img {
        height: 16px;
      }
      .left, .right {
        display: flex;
        align-items: center;
        justify-content: center;
      }
      .left {
        gap: .5em;
      }
      .left p {
        margin: 0;
        vertical-align: middle;
        line-height: 16px;
        padding-top: 3px;
      }

      .arrow_link {
        margin: 0;
        border-bottom: 1px solid var(--primary-color);
        white-space: nowrap;
      }

      .arrow_anchor {
        font-size: var(--arrow-link-font-size);
        font-weight: bold;
        margin: 0px 0.5em 0px 0px;
        line-height: 1em;
        color: var(--primary-color);
        display: flex;
        column-gap: 10px;
        width: fit-content;
      }

      .arrow_anchor:visited {
        color: var(--primary-color);
      }

      .arrow_anchor:hover {
        cursor: pointer;
      }

      .arrow_anchor:hover img {
        animation: bounce 1s;
      }

      @keyframes bounce {
          0%,
          20%,
          50%,
          80%,
          100% {
            transform: translateY(0);
          }
          40% {
            transform: translateX(-5px);
          }
          60% {
            transform: translateX(5px);
          }
      }
<<<<<<< HEAD

      .giveaway img {
        height: 21px;
      }

=======
>>>>>>> e0cba3c5
      .arrow {
        width: 16px;
      }

      .right {
        background-color: transparent;
        border: none;
        display: flex;
        align-items: center;
        justify-content: center;
      }

      .right:hover {
        cursor: pointer;
      }

      /* < 480px */
      ${smallBreakPoint(css`
      `)}

      /* 480px - 639px */
      ${mediumBreakPoint(css`
      `)}
      /* 640px - 1023px */
      ${largeBreakPoint(css`
      `)}
      /*1024px - 1365px*/
      ${xLargeBreakPoint(css`
      `)}
      /* > 1920px */
      ${xxxLargeBreakPoint(css`
      `)}
    `
    ];
  }

  constructor() {
    super();
  }

  decideClasses(){

    if(this.status === "retest" || this.field.startsWith("Open") || manifest_fields[this.field]){
      this.clickable = true;
    } else {
      this.clickable = false;
    }
<<<<<<< HEAD

    return {iwrapper: true, clickable: this.clickable, giveaway: this.giveaway}
=======
    
    return {iwrapper: true, clickable: this.clickable}
>>>>>>> e0cba3c5
  }

  bubbleEvent(){
    if(manifest_fields[this.field]){
      let tooltip = (this.shadowRoot!.querySelector('manifest-info-card') as any);
      tooltip.handleHover(!this.isOpen);
    }

    let event = new CustomEvent('todo-clicked', {
      detail: {
          field: this.field,
          card: this.card,
          fix: this.fix,
          displayString: this.displayString,
          errorString: this.fix
      }
    });
    this.dispatchEvent(event);
  }

  triggerHoverState(e: CustomEvent){
    let element = this.shadowRoot!.querySelector(".iwrapper");
    if(e.detail.entering){
      element?.classList.add("active");
      this.isOpen = true;
    } else {
      element?.classList.remove("active");
      this.isOpen = false;
    }
  }


  decideIcon(){
    switch(this.status){
      case "required":
      case "missing":
        return html`<img src=${stop_src} alt="yield result icon"/>`

      case "retest":
        return html`<img src=${retest_src} style="color: black" alt="retest site icon"/>`
<<<<<<< HEAD

      case "enhancement":
        return html`<img src=${enhancement_src} alt="yield result icon"/>`

      case "giveaway":
        return html`<img src=${giveaway_src}  alt="giveaway site icon"/>`
=======
>>>>>>> e0cba3c5
    }

    return html`<img src=${yield_src} alt="yield result icon"/>`
  }


  render() {
    return html`
      <div class="${classMap(this.decideClasses())}" @click=${() => this.bubbleEvent()}>
        <div class="left">
          ${this.decideIcon()}
          <p>${this.fix}</p>
<<<<<<< HEAD

          ${this.giveaway ?
            html`
              <span
                class="arrow_anchor"
                @click=${() => this.goToGiveaway()}
              >
                <p class="arrow_link">Check Now</p>
                <img
                  class="arrow"
                  src="/assets/new/arrow.svg"
                  alt="arrow"
                />
              </span>
            ` :
            html``
          }

=======
>>>>>>> e0cba3c5
        </div>

        ${manifest_fields[this.field] ?
          html`
<<<<<<< HEAD
            <manifest-info-card .field=${this.field} .placement="${"left"}" @trigger-hover=${(e: CustomEvent) => this.triggerHoverState(e)}>
              <button slot="trigger" type="button" class="right">
                <img src="assets/tooltip.svg" alt="info symbol, additional information available on hover" />
              </button>
            </manifest-info-card>
=======
            <manifest-info-card .field=${this.field} @trigger-hover=${(e: CustomEvent) => this.triggerHoverState(e)}></manifest-info-card>
>>>>>>> e0cba3c5
          `
          : html``}
      </div>
    `;
  }
}

const yield_src = "/assets/new/yield.svg";
const stop_src = "/assets/new/stop.svg";
<<<<<<< HEAD
const enhancement_src = "/assets/new/enhancement.svg";
const retest_src = "/assets/new/retest-black.svg";
const giveaway_src = "/assets/new/msft_store_giveaway.svg";
=======
const retest_src = "/assets/new/retest-black.svg";
>>>>>>> e0cba3c5
<|MERGE_RESOLUTION|>--- conflicted
+++ resolved
@@ -9,9 +9,10 @@
   xLargeBreakPoint,
   xxxLargeBreakPoint,
 } from '../utils/css/breakpoints';
-import { manifest_fields } from '@pwabuilder/manifest-information';
+import { manifest_fields, service_worker_fields } from '@pwabuilder/manifest-information';
 //import { recordPWABuilderProcessStep } from '../utils/analytics';
 import './manifest-info-card'
+import './sw-info-card'
 
 @customElement('todo-item')
 export class TodoItem extends LitElement {
@@ -109,14 +110,6 @@
             transform: translateX(5px);
           }
       }
-<<<<<<< HEAD
-
-      .giveaway img {
-        height: 21px;
-      }
-
-=======
->>>>>>> e0cba3c5
       .arrow {
         width: 16px;
       }
@@ -159,23 +152,23 @@
 
   decideClasses(){
 
-    if(this.status === "retest" || this.field.startsWith("Open") || manifest_fields[this.field]){
+    if(this.status === "retest" || this.field.startsWith("Open") || manifest_fields[this.field] || service_worker_fields[this.field]){
       this.clickable = true;
     } else {
       this.clickable = false;
     }
-<<<<<<< HEAD
-
-    return {iwrapper: true, clickable: this.clickable, giveaway: this.giveaway}
-=======
     
     return {iwrapper: true, clickable: this.clickable}
->>>>>>> e0cba3c5
   }
 
   bubbleEvent(){
     if(manifest_fields[this.field]){
       let tooltip = (this.shadowRoot!.querySelector('manifest-info-card') as any);
+      tooltip.handleHover(!this.isOpen);
+    }
+
+    if(service_worker_fields[this.field]){
+      let tooltip = (this.shadowRoot!.querySelector('sw-info-card') as any);
       tooltip.handleHover(!this.isOpen);
     }
 
@@ -208,18 +201,12 @@
       case "required":
       case "missing":
         return html`<img src=${stop_src} alt="yield result icon"/>`
+      
+      case "enhancement":
+        return html`<img src=${enhancement_src} alt="app capability result icon"/>`
 
       case "retest":
         return html`<img src=${retest_src} style="color: black" alt="retest site icon"/>`
-<<<<<<< HEAD
-
-      case "enhancement":
-        return html`<img src=${enhancement_src} alt="yield result icon"/>`
-
-      case "giveaway":
-        return html`<img src=${giveaway_src}  alt="giveaway site icon"/>`
-=======
->>>>>>> e0cba3c5
     }
 
     return html`<img src=${yield_src} alt="yield result icon"/>`
@@ -232,42 +219,27 @@
         <div class="left">
           ${this.decideIcon()}
           <p>${this.fix}</p>
-<<<<<<< HEAD
-
-          ${this.giveaway ?
-            html`
-              <span
-                class="arrow_anchor"
-                @click=${() => this.goToGiveaway()}
-              >
-                <p class="arrow_link">Check Now</p>
-                <img
-                  class="arrow"
-                  src="/assets/new/arrow.svg"
-                  alt="arrow"
-                />
-              </span>
-            ` :
-            html``
-          }
-
-=======
->>>>>>> e0cba3c5
         </div>
 
         ${manifest_fields[this.field] ?
           html`
-<<<<<<< HEAD
             <manifest-info-card .field=${this.field} .placement="${"left"}" @trigger-hover=${(e: CustomEvent) => this.triggerHoverState(e)}>
               <button slot="trigger" type="button" class="right">
                 <img src="assets/tooltip.svg" alt="info symbol, additional information available on hover" />
               </button>
             </manifest-info-card>
-=======
-            <manifest-info-card .field=${this.field} @trigger-hover=${(e: CustomEvent) => this.triggerHoverState(e)}></manifest-info-card>
->>>>>>> e0cba3c5
           `
-          : html``}
+          : null}
+
+        ${service_worker_fields[this.field] ?
+          html`
+            <sw-info-card .field=${this.field} .placement="${"left"}" @trigger-hover=${(e: CustomEvent) => this.triggerHoverState(e)}>
+              <button slot="trigger" type="button" class="right">
+                <img src="assets/tooltip.svg" alt="info symbol, additional information available on hover" />
+              </button>
+            </sw-info-card>
+          `
+          : null}
       </div>
     `;
   }
@@ -275,10 +247,5 @@
 
 const yield_src = "/assets/new/yield.svg";
 const stop_src = "/assets/new/stop.svg";
-<<<<<<< HEAD
 const enhancement_src = "/assets/new/enhancement.svg";
-const retest_src = "/assets/new/retest-black.svg";
-const giveaway_src = "/assets/new/msft_store_giveaway.svg";
-=======
-const retest_src = "/assets/new/retest-black.svg";
->>>>>>> e0cba3c5
+const retest_src = "/assets/new/retest-black.svg";