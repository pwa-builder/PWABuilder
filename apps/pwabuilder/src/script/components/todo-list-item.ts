import { LitElement, css, html } from 'lit';
import { customElement, property, state } from 'lit/decorators.js';
import {classMap} from 'lit/directives/class-map.js';
import {
  smallBreakPoint,
  mediumBreakPoint,
  largeBreakPoint,
  xLargeBreakPoint,
  xxxLargeBreakPoint,
} from '../utils/css/breakpoints';
import { manifest_fields } from '@pwabuilder/manifest-information';
//import { recordPWABuilderProcessStep } from '../utils/analytics';
import './manifest-info-card'

@customElement('todo-item')
export class TodoItem extends LitElement {
  @property({ type: String }) field: string = "";
  @property({ type: String }) card: string = "";
  @property({ type: String }) fix: string = "";
  @property({ type: String }) status: string = "";
  @property({ type: String }) displayString: string = "";

<<<<<<< HEAD
  @state() clickable: boolean = false;
  @state() giveaway: boolean = false;
=======
  @state() isOpen: boolean = false;
>>>>>>> 1fdba843

  static get styles() {
    return [
      css`
      .iwrapper {
        display: flex;
        column-gap: .5em;
        align-items: center;
        justify-content: space-between;
        font-size: 16px;
        background-color: #F1F2FA;
        border-radius: var(--card-border-radius);
        padding: .5em;
        margin-bottom: 10px;
        border: 1px solid transparent;
      }
      .clickable:hover {
        cursor: pointer;
        border: 1px solid #CBCDEB;
      }
      .active:hover {
        cursor: pointer;
        border: 1px solid #CBCDEB;
      }
      .iwrapper img {
        height: 16px;
      }
      .left, .right {
        display: flex;
        align-items: center;
        justify-content: center;
      }
      .left {
        gap: .5em;
      }
      .left p {
        margin: 0;
        vertical-align: middle;
        line-height: 16px;
        padding-top: 3px;
      }

      .arrow_link {
        margin: 0;
        border-bottom: 1px solid var(--primary-color);
        white-space: nowrap;
      }

      .arrow_anchor {
        font-size: var(--arrow-link-font-size);
        font-weight: bold;
        margin: 0px 0.5em 0px 0px;
        line-height: 1em;
        color: var(--primary-color);
        display: flex;
        column-gap: 10px;
        width: fit-content;
      }

      .arrow_anchor:visited {
        color: var(--primary-color);
      }

      .arrow_anchor:hover {
        cursor: pointer;
      }

      .arrow_anchor:hover img {
        animation: bounce 1s;
      }

      @keyframes bounce {
          0%,
          20%,
          50%,
          80%,
          100% {
            transform: translateY(0);
          }
          40% {
            transform: translateX(-5px);
          }
          60% {
            transform: translateX(5px);
          }
      }

      .giveaway img { 
        height: 21px;
      }

      .arrow {
        width: 16px;
      }


      /* < 480px */
      ${smallBreakPoint(css`
      `)}

      /* 480px - 639px */
      ${mediumBreakPoint(css`
      `)}
      /* 640px - 1023px */
      ${largeBreakPoint(css`
      `)}
      /*1024px - 1365px*/
      ${xLargeBreakPoint(css`
      `)}
      /* > 1920px */
      ${xxxLargeBreakPoint(css`
      `)}
    `
    ];
  }

  constructor() {
    super();
  }

  decideClasses(){
    // token giveaway toggle
    if(this.field === "giveaway"){
      this.giveaway = true;
    }

    if(this.status === "retest" || this.field.startsWith("Open")){
      this.clickable = true;
    } else {
      this.clickable = false;
    }

    return {iwrapper: true, clickable: this.clickable, giveaway: this.giveaway}
  } 

  bubbleEvent(){
    if(manifest_fields[this.field]){
      let tooltip = (this.shadowRoot!.querySelector('manifest-info-card') as any);
      tooltip.handleHover(!this.isOpen);
    }

    let event = new CustomEvent('todo-clicked', {
      detail: {
          field: this.field,
          card: this.card,
          fix: this.fix,
          displayString: this.displayString,
          errorString: this.fix
      }
    });
    this.dispatchEvent(event);
  }

<<<<<<< HEAD
=======
  // allows for the retest items to be clicked
  decideClickable(){
    let decision;
    if(this.status === "retest" || this.field.startsWith("Open") || manifest_fields[this.field]){
      decision = true;
    } // else if(sw_fields[field]){}
    else {
      decision = false;
    }
    return {iwrapper: true, clickable: decision}
  }

>>>>>>> 1fdba843
  triggerHoverState(e: CustomEvent){
    let element = this.shadowRoot!.querySelector(".iwrapper");
    if(e.detail.entering){
      element?.classList.add("active");
      this.isOpen = true;
    } else {
      element?.classList.remove("active");
      this.isOpen = false;
    }
  }


  decideIcon(){
    switch(this.status){
      case "required":
        return html`<img src=${stop_src} alt="yield result icon"/>`
    
      case "retest":
        return html`<img src=${retest_src} style="color: black" alt="retest site icon"/>`

      case "giveaway":
        return html`<img src=${giveaway_src}  alt="giveaway site icon"/>`
    }

    return html`<img src=${yield_src} alt="yield result icon"/>`
  }

  goToGiveaway(){
    let event = new CustomEvent('giveawayEvent', {});
    this.dispatchEvent(event);
  }

  render() {
    return html`
      <div class="${classMap(this.decideClasses())}" @click=${() => this.bubbleEvent()}>
        <div class="left">
<<<<<<< HEAD
          ${this.decideIcon()}
          <p>${this.formatFix(this.fix)}</p>

          ${this.giveaway ? 
            html`
              <span
                class="arrow_anchor"
                @click=${() => this.goToGiveaway()}
              >
                <p class="arrow_link">Check Now</p>
                <img
                  class="arrow"
                  src="/assets/new/arrow.svg"
                  alt="arrow"
                />
              </span>
            ` :
            html``
          }
=======
          ${this.status === "required" ? html`<img src=${stop_src} alt="yield result icon"/>` : this.status === "retest" ? html`<img src=${retest_src} style="color: black" alt="retest site icon"/>` : html`<img src=${yield_src} alt="yield result icon"/>`}
          <p>${this.fix}</p>
>>>>>>> 1fdba843
        </div>

        ${manifest_fields[this.field] ? 
          html`
            <manifest-info-card .field=${this.field} @trigger-hover=${(e: CustomEvent) => this.triggerHoverState(e)}></manifest-info-card>
          ` 
          : html``}
      </div>
    `;
  }
}

const yield_src = "/assets/new/yield.svg";
const stop_src = "/assets/new/stop.svg";
const retest_src = "/assets/new/retest-black.svg";
const giveaway_src = "/assets/new/msft_store_giveaway.svg";<|MERGE_RESOLUTION|>--- conflicted
+++ resolved
@@ -20,12 +20,9 @@
   @property({ type: String }) status: string = "";
   @property({ type: String }) displayString: string = "";
 
-<<<<<<< HEAD
   @state() clickable: boolean = false;
   @state() giveaway: boolean = false;
-=======
   @state() isOpen: boolean = false;
->>>>>>> 1fdba843
 
   static get styles() {
     return [
@@ -148,6 +145,7 @@
 
   decideClasses(){
     // token giveaway toggle
+    this.giveaway = false;
     if(this.field === "giveaway"){
       this.giveaway = true;
     }
@@ -179,8 +177,6 @@
     this.dispatchEvent(event);
   }
 
-<<<<<<< HEAD
-=======
   // allows for the retest items to be clicked
   decideClickable(){
     let decision;
@@ -193,7 +189,6 @@
     return {iwrapper: true, clickable: decision}
   }
 
->>>>>>> 1fdba843
   triggerHoverState(e: CustomEvent){
     let element = this.shadowRoot!.querySelector(".iwrapper");
     if(e.detail.entering){
@@ -230,9 +225,8 @@
     return html`
       <div class="${classMap(this.decideClasses())}" @click=${() => this.bubbleEvent()}>
         <div class="left">
-<<<<<<< HEAD
           ${this.decideIcon()}
-          <p>${this.formatFix(this.fix)}</p>
+          <p>${this.fix}</p>
 
           ${this.giveaway ? 
             html`
@@ -250,10 +244,7 @@
             ` :
             html``
           }
-=======
-          ${this.status === "required" ? html`<img src=${stop_src} alt="yield result icon"/>` : this.status === "retest" ? html`<img src=${retest_src} style="color: black" alt="retest site icon"/>` : html`<img src=${yield_src} alt="yield result icon"/>`}
-          <p>${this.fix}</p>
->>>>>>> 1fdba843
+          
         </div>
 
         ${manifest_fields[this.field] ? 
