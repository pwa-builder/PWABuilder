--- conflicted
+++ resolved
@@ -33,11 +33,7 @@
         border-radius: var(--card-border-radius);
         padding: .5em;
         margin-bottom: 10px;
-<<<<<<< HEAD
-        height: 30px;
-=======
         border: 1px solid transparent;
->>>>>>> f9fa992e
       }
       .clickable:hover {
         cursor: pointer;
@@ -71,14 +67,7 @@
       /* 480px - 639px */
       ${mediumBreakPoint(css`
       `)}
-<<<<<<< HEAD
-
-
       
-
-=======
-      
->>>>>>> f9fa992e
       /* 640px - 1023px */
       ${largeBreakPoint(css`
       `)}
@@ -143,16 +132,6 @@
 
   render() {
     return html`
-<<<<<<< HEAD
-      <div id="item-wrapper" @click=${() => this.bubbleEvent()}>
-        ${this.status === "required" ? html`<img src=${stop_src} alt="yield result icon"/>` : this.status === "retest" ? html`<img src=${retest_src} style="color: black" alt="retest site icon"/>` : html`<img src=${yield_src} alt="yield result icon"/>`}
-
-        <p>${this.fix.split("~").length > 1 ? 
-            this.fix.split("~").join(" "+ this.field + " ") :
-            this.fix
-            } 
-        </p>
-=======
       <div class="${classMap(this.decideClickable())}" @click=${() => this.bubbleEvent()}>
         <div class="left">
           ${this.status === "required" ? html`<img src=${stop_src} alt="yield result icon"/>` : this.status === "retest" ? html`<img src=${retest_src} style="color: black" alt="retest site icon"/>` : html`<img src=${yield_src} alt="yield result icon"/>`}
@@ -167,7 +146,6 @@
             <manifest-info-card .field=${this.field} @trigger-hover=${(e: CustomEvent) => this.triggerHoverState(e)}></manifest-info-card>
           ` 
           : html``}
->>>>>>> f9fa992e
       </div>
     `;
   }
