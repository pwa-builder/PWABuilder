--- conflicted
+++ resolved
@@ -217,32 +217,9 @@
     return html`<img src=${yield_src} alt="yield result icon"/>`
   }
 
-<<<<<<< HEAD
-  async signInUser() {
-    const authModule = new AuthModule();
-    try {
-    const result = await authModule.signIn();
-    if(result != null && result != undefined && "idToken" in result){
-      return result;
-    }
-    else
-      return null;
-    }
-    catch(e) {
-      console.log("Authentication Error");
-    } 
-    return null;
-  }
-
-  async goToGiveaway(){
-    const result = await this.signInUser();
-    if(result != null && result != undefined && "idToken" in result)
-      Router.go("/giveaway?site=https://webboard.app") 
-=======
   goToGiveaway(){
     let event = new CustomEvent('giveawayEvent', {});
     this.dispatchEvent(event);
->>>>>>> c64a12d5
   }
 
   render() {
