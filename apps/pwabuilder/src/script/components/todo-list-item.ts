--- conflicted
+++ resolved
@@ -201,12 +201,8 @@
       case "required":
       case "missing":
         return html`<img src=${stop_src} alt="yield result icon"/>`
-<<<<<<< HEAD
-      
       case "enhancement":
         return html`<img src=${enhancement_src} alt="app capability result icon"/>`
-=======
->>>>>>> 9f7cd1b3
 
       case "retest":
         return html`<img src=${retest_src} style="color: black" alt="retest site icon"/>`
@@ -225,7 +221,6 @@
         </div>
 
         ${manifest_fields[this.field] ?
-<<<<<<< HEAD
           html`
             <manifest-info-card .field=${this.field} .placement="${"left"}" @trigger-hover=${(e: CustomEvent) => this.triggerHoverState(e)}>
               <button slot="trigger" type="button" class="right">
@@ -244,12 +239,6 @@
             </sw-info-card>
           `
           : null}
-=======
-          html`
-            <manifest-info-card .field=${this.field} @trigger-hover=${(e: CustomEvent) => this.triggerHoverState(e)}></manifest-info-card>
-          `
-          : html``}
->>>>>>> 9f7cd1b3
       </div>
     `;
   }
@@ -257,8 +246,5 @@
 
 const yield_src = "/assets/new/yield.svg";
 const stop_src = "/assets/new/stop.svg";
-<<<<<<< HEAD
 const enhancement_src = "/assets/new/enhancement.svg";
-=======
->>>>>>> 9f7cd1b3
 const retest_src = "/assets/new/retest-black.svg";