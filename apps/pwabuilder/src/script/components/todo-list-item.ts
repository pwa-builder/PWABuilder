import { LitElement, css, html } from 'lit';
import { customElement, property, state } from 'lit/decorators.js';
import {classMap} from 'lit/directives/class-map.js';
// import { AuthModule } from '../services/auth_service';
import {
  smallBreakPoint,
  mediumBreakPoint,
  largeBreakPoint,
  xLargeBreakPoint,
  xxxLargeBreakPoint,
} from '../utils/css/breakpoints';
import { manifest_fields } from '@pwabuilder/manifest-information';
//import { recordPWABuilderProcessStep } from '../utils/analytics';
import './manifest-info-card'

@customElement('todo-item')
export class TodoItem extends LitElement {
  @property({ type: String }) field: string = "";
  @property({ type: String }) card: string = "";
  @property({ type: String }) fix: string = "";
  @property({ type: String }) status: string = "";
  @property({ type: String }) displayString: string = "";

  @state() clickable: boolean = false;
  @state() isOpen: boolean = false;

  static get styles() {
    return [
      css`
      .iwrapper {
        display: flex;
        column-gap: .5em;
        align-items: center;
        justify-content: space-between;
        font-size: 16px;
        background-color: #F1F2FA;
        border-radius: var(--card-border-radius);
        padding: .5em;
        margin-bottom: 10px;
        border: 1px solid transparent;
      }
      .clickable:hover {
        cursor: pointer;
        border: 1px solid #CBCDEB;
      }
      .active:hover {
        cursor: pointer;
        border: 1px solid #CBCDEB;
      }
      .iwrapper img {
        height: 16px;
      }
      .left, .right {
        display: flex;
        align-items: center;
        justify-content: center;
      }
      .left {
        gap: .5em;
      }
      .left p {
        margin: 0;
        vertical-align: middle;
        line-height: 16px;
        padding-top: 3px;
      }

      .arrow_link {
        margin: 0;
        border-bottom: 1px solid var(--primary-color);
        white-space: nowrap;
      }

      .arrow_anchor {
        font-size: var(--arrow-link-font-size);
        font-weight: bold;
        margin: 0px 0.5em 0px 0px;
        line-height: 1em;
        color: var(--primary-color);
        display: flex;
        column-gap: 10px;
        width: fit-content;
      }

      .arrow_anchor:visited {
        color: var(--primary-color);
      }

      .arrow_anchor:hover {
        cursor: pointer;
      }

      .arrow_anchor:hover img {
        animation: bounce 1s;
      }

      @keyframes bounce {
          0%,
          20%,
          50%,
          80%,
          100% {
            transform: translateY(0);
          }
          40% {
            transform: translateX(-5px);
          }
          60% {
            transform: translateX(5px);
          }
      }

<<<<<<< HEAD
=======
      .giveaway img {
        height: 21px;
      }

>>>>>>> 6f26ed17
      .arrow {
        width: 16px;
      }


      /* < 480px */
      ${smallBreakPoint(css`
      `)}

      /* 480px - 639px */
      ${mediumBreakPoint(css`
      `)}
      /* 640px - 1023px */
      ${largeBreakPoint(css`
      `)}
      /*1024px - 1365px*/
      ${xLargeBreakPoint(css`
      `)}
      /* > 1920px */
      ${xxxLargeBreakPoint(css`
      `)}
    `
    ];
  }

  constructor() {
    super();
  }

  decideClasses(){

    if(this.status === "retest" || this.field.startsWith("Open")){
      this.clickable = true;
    } else {
      this.clickable = false;
    }

<<<<<<< HEAD
    return {iwrapper: true, clickable: this.clickable}
=======
    return {iwrapper: true, clickable: this.clickable, giveaway: this.giveaway}
>>>>>>> 6f26ed17
  }

  bubbleEvent(){
    if(manifest_fields[this.field]){
      let tooltip = (this.shadowRoot!.querySelector('manifest-info-card') as any);
      tooltip.handleHover(!this.isOpen);
    }

    let event = new CustomEvent('todo-clicked', {
      detail: {
          field: this.field,
          card: this.card,
          fix: this.fix,
          displayString: this.displayString,
          errorString: this.fix
      }
    });
    this.dispatchEvent(event);
  }

  // allows for the retest items to be clicked
  decideClickable(){
    let decision;
    if(this.status === "retest" || this.field.startsWith("Open") || manifest_fields[this.field]){
      decision = true;
    } // else if(sw_fields[field]){}
    else {
      decision = false;
    }
    return {iwrapper: true, clickable: decision}
  }

  triggerHoverState(e: CustomEvent){
    let element = this.shadowRoot!.querySelector(".iwrapper");
    if(e.detail.entering){
      element?.classList.add("active");
      this.isOpen = true;
    } else {
      element?.classList.remove("active");
      this.isOpen = false;
    }
  }


  decideIcon(){
    switch(this.status){
      case "required":
      case "missing":
        return html`<img src=${stop_src} alt="yield result icon"/>`

      case "retest":
        return html`<img src=${retest_src} style="color: black" alt="retest site icon"/>`
    }

    return html`<img src=${yield_src} alt="yield result icon"/>`
  }


  render() {
    return html`
      <div class="${classMap(this.decideClasses())}" @click=${() => this.bubbleEvent()}>
        <div class="left">
          ${this.decideIcon()}
          <p>${this.fix}</p>
<<<<<<< HEAD
=======

          ${this.giveaway ?
            html`
              <span
                class="arrow_anchor"
                @click=${() => this.goToGiveaway()}
              >
                <p class="arrow_link">Check Now</p>
                <img
                  class="arrow"
                  src="/assets/new/arrow.svg"
                  alt="arrow"
                />
              </span>
            ` :
            html``
          }

>>>>>>> 6f26ed17
        </div>

        ${manifest_fields[this.field] ?
          html`
            <manifest-info-card .field=${this.field} @trigger-hover=${(e: CustomEvent) => this.triggerHoverState(e)}></manifest-info-card>
          `
          : html``}
      </div>
    `;
  }
}

const yield_src = "/assets/new/yield.svg";
const stop_src = "/assets/new/stop.svg";
const retest_src = "/assets/new/retest-black.svg";<|MERGE_RESOLUTION|>--- conflicted
+++ resolved
@@ -109,14 +109,6 @@
             transform: translateX(5px);
           }
       }
-
-<<<<<<< HEAD
-=======
-      .giveaway img {
-        height: 21px;
-      }
-
->>>>>>> 6f26ed17
       .arrow {
         width: 16px;
       }
@@ -153,12 +145,8 @@
     } else {
       this.clickable = false;
     }
-
-<<<<<<< HEAD
+    
     return {iwrapper: true, clickable: this.clickable}
-=======
-    return {iwrapper: true, clickable: this.clickable, giveaway: this.giveaway}
->>>>>>> 6f26ed17
   }
 
   bubbleEvent(){
@@ -223,27 +211,6 @@
         <div class="left">
           ${this.decideIcon()}
           <p>${this.fix}</p>
-<<<<<<< HEAD
-=======
-
-          ${this.giveaway ?
-            html`
-              <span
-                class="arrow_anchor"
-                @click=${() => this.goToGiveaway()}
-              >
-                <p class="arrow_link">Check Now</p>
-                <img
-                  class="arrow"
-                  src="/assets/new/arrow.svg"
-                  alt="arrow"
-                />
-              </span>
-            ` :
-            html``
-          }
-
->>>>>>> 6f26ed17
         </div>
 
         ${manifest_fields[this.field] ?
