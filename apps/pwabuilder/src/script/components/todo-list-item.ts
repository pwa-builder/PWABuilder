import { LitElement, css, html } from 'lit';
import { customElement, property, state } from 'lit/decorators.js';
import {classMap} from 'lit/directives/class-map.js';
import { AuthModule } from '../services/auth_service';
import {
  smallBreakPoint,
  mediumBreakPoint,
  largeBreakPoint,
  xLargeBreakPoint,
  xxxLargeBreakPoint,
} from '../utils/css/breakpoints';
import { manifest_fields } from '@pwabuilder/manifest-information';
//import { recordPWABuilderProcessStep } from '../utils/analytics';
import './manifest-info-card'

@customElement('todo-item')
export class TodoItem extends LitElement {
  @property({ type: String }) field: string = "";
  @property({ type: String }) card: string = "";
  @property({ type: String }) fix: string = "";
  @property({ type: String }) status: string = "";
  @property({ type: String }) displayString: string = "";

  @state() clickable: boolean = false;
  @state() giveaway: boolean = false;

  static get styles() {
    return [
      css`
      .iwrapper {
        display: flex;
        column-gap: .5em;
        align-items: center;
        justify-content: space-between;
        font-size: 16px;
        background-color: #F1F2FA;
        border-radius: var(--card-border-radius);
        padding: .5em;
        margin-bottom: 10px;
        border: 1px solid transparent;
      }
      .clickable:hover {
        cursor: pointer;
        border: 1px solid #CBCDEB;
      }
      .active:hover {
        cursor: pointer;
        border: 1px solid #CBCDEB;
      }
      .iwrapper img {
        height: 16px;
      }
      .left, .right {
        display: flex;
        align-items: center;
        justify-content: center;
      }
      .left {
        gap: .5em;
      }
      .left p {
        margin: 0;
        vertical-align: middle;
        line-height: 16px;
        padding-top: 3px;
      }

      .arrow_link {
        margin: 0;
        border-bottom: 1px solid var(--primary-color);
        white-space: nowrap;
      }

      .arrow_anchor {
        font-size: var(--arrow-link-font-size);
        font-weight: bold;
        margin: 0px 0.5em 0px 0px;
        line-height: 1em;
        color: var(--primary-color);
        display: flex;
        column-gap: 10px;
        width: fit-content;
      }

      .arrow_anchor:visited {
        color: var(--primary-color);
      }

      .arrow_anchor:hover {
        cursor: pointer;
      }

      .arrow_anchor:hover img {
        animation: bounce 1s;
      }

      @keyframes bounce {
          0%,
          20%,
          50%,
          80%,
          100% {
            transform: translateY(0);
          }
          40% {
            transform: translateX(-5px);
          }
          60% {
            transform: translateX(5px);
          }
      }

      .giveaway img { 
        height: 21px;
      }

      .arrow {
        width: 16px;
      }


      /* < 480px */
      ${smallBreakPoint(css`
      `)}

      /* 480px - 639px */
      ${mediumBreakPoint(css`
      `)}
      /* 640px - 1023px */
      ${largeBreakPoint(css`
      `)}
      /*1024px - 1365px*/
      ${xLargeBreakPoint(css`
      `)}
      /* > 1920px */
      ${xxxLargeBreakPoint(css`
      `)}
    `
    ];
  }

  constructor() {
    super();
  }

  decideClasses(){
    // token giveaway toggle
    if(this.field === "giveaway"){
      this.giveaway = true;
    }

    if(this.status === "retest" || this.field.startsWith("Open")){
      this.clickable = true;
    } else {
      this.clickable = false;
    }

    return {iwrapper: true, clickable: this.clickable, giveaway: this.giveaway}
  } 

  bubbleEvent(){
    let event = new CustomEvent('todo-clicked', {
      detail: {
          field: this.field,
          card: this.card,
          fix: this.fix,
          displayString: this.displayString,
          errorString: this.fix
      }
    });
    this.dispatchEvent(event);
  }

  triggerHoverState(e: CustomEvent){
    let element = this.shadowRoot!.querySelector(".iwrapper");
    if(e.detail.entering){
      element?.classList.add("active");
    } else {
      element?.classList.remove("active");
    }
  }

  formatFix(fix: string){
    if(fix.split("~").length > 1){
      return fix.split("~").join(" "+ this.field + " ");
    }
    return fix;
  }

  decideIcon(){
    switch(this.status){
      case "required":
        return html`<img src=${stop_src} alt="yield result icon"/>`
    
      case "retest":
        return html`<img src=${retest_src} style="color: black" alt="retest site icon"/>`

      case "giveaway":
        return html`<img src=${giveaway_src}  alt="giveaway site icon"/>`
    }

    return html`<img src=${yield_src} alt="yield result icon"/>`
  }

<<<<<<< HEAD
  async signInUser() {
    const authModule = new AuthModule();
    try {
    const result = await authModule.signIn();
    if(result != null && result != undefined && "idToken" in result){
      return result;
    }
    else
      return null;
    }
    catch(e) {
      console.log("Authentication Error");
    } 
    return null;
  }

  async goToGiveaway(){
    const result = await this.signInUser();
    if(result != null && result != undefined && "idToken" in result)
      Router.go("/giveaway?site=https://webboard.app") 
=======
  goToGiveaway(){
    let event = new CustomEvent('giveawayEvent', {});
    this.dispatchEvent(event);
>>>>>>> 39212bbb
  }

  render() {
    return html`
      <div class="${classMap(this.decideClasses())}" @click=${() => this.bubbleEvent()}>
        <div class="left">
          ${this.decideIcon()}
          <p>${this.formatFix(this.fix)}</p>

          ${this.giveaway ? 
            html`
              <span
                class="arrow_anchor"
                @click=${() => this.goToGiveaway()}
              >
                <p class="arrow_link">Check Now</p>
                <img
                  class="arrow"
                  src="/assets/new/arrow.svg"
                  alt="arrow"
                />
              </span>
            ` :
            html``
          }
        </div>

        ${manifest_fields[this.field] ? 
          html`
            <manifest-info-card .field=${this.field} @trigger-hover=${(e: CustomEvent) => this.triggerHoverState(e)}></manifest-info-card>
          ` 
          : html``}
      </div>
    `;
  }
}

const yield_src = "/assets/new/yield.svg";
const stop_src = "/assets/new/stop.svg";
const retest_src = "/assets/new/retest-black.svg";
const giveaway_src = "/assets/new/msft_store_giveaway.svg";<|MERGE_RESOLUTION|>--- conflicted
+++ resolved
@@ -1,7 +1,6 @@
 import { LitElement, css, html } from 'lit';
 import { customElement, property, state } from 'lit/decorators.js';
 import {classMap} from 'lit/directives/class-map.js';
-import { AuthModule } from '../services/auth_service';
 import {
   smallBreakPoint,
   mediumBreakPoint,
@@ -202,32 +201,9 @@
     return html`<img src=${yield_src} alt="yield result icon"/>`
   }
 
-<<<<<<< HEAD
-  async signInUser() {
-    const authModule = new AuthModule();
-    try {
-    const result = await authModule.signIn();
-    if(result != null && result != undefined && "idToken" in result){
-      return result;
-    }
-    else
-      return null;
-    }
-    catch(e) {
-      console.log("Authentication Error");
-    } 
-    return null;
-  }
-
-  async goToGiveaway(){
-    const result = await this.signInUser();
-    if(result != null && result != undefined && "idToken" in result)
-      Router.go("/giveaway?site=https://webboard.app") 
-=======
   goToGiveaway(){
     let event = new CustomEvent('giveawayEvent', {});
     this.dispatchEvent(event);
->>>>>>> 39212bbb
   }
 
   render() {
