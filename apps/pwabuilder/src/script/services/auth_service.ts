--- conflicted
+++ resolved
@@ -24,11 +24,7 @@
   private async signInWithMsal() {
     const msalConfig: Configuration = {
       auth: {
-<<<<<<< HEAD
-        clientId: process.env.CLIENT_ID ?? "",
-=======
         clientId: "dec4afb2-2207-46f2-8ac6-ba781e2da39a",
->>>>>>> 4a37d919
         authority: 'https://login.microsoftonline.com/common/',       
       },
       cache: {
