import { env } from '../../utils/environment';
import {
  ServiceWorkerDetectionResult,
  TestResult,
} from '../../utils/interfaces';

export async function testServiceWorker(
  url: string
): Promise<Array<TestResult>> {
  console.info('Testing Service Worker');
  const isHttp = typeof url === 'string' && url.startsWith('http://');

  if (!url || isHttp) {
    return [];
  }

  let swData: ServiceWorkerDetectionResult;
  let worksOffline: boolean = false;
  try {
    swData = await detectServiceWorker(url);
  } catch (swDetectionError) {
    swData = {
      hasSW: false,
      url: url,
      hasPushRegistration: false,
      serviceWorkerDetectionTimedOut: false,
      noServiceWorkerFoundDetails: `${swDetectionError}`,
      hasBackgroundSync: false,
      hasPeriodicBackgroundSync: false,
    };
  }

  if (swData.hasSW) {
    worksOffline = await detectOfflineSupport(url);
  }

  const swTestResult = [
    {
      result: swData.hasSW,
<<<<<<< HEAD
      infoString: swData.hasSW ? 'Has a Service Worker' : 'Does not have a Service Worker',
      category: 'highly recommended',
=======
      infoString: 'Has a Service Worker',
      category: 'required',
>>>>>>> 542a4002
    },
    {
      result: worksOffline,
      infoString: 'Works Offline',
      category: 'recommended',
    },
    {
      result: swData.hasPeriodicBackgroundSync,
      infoString: 'Uses Periodic Sync for a rich offline experience',
      category: 'optional',
    },
    {
      result: swData.hasBackgroundSync,
      infoString: 'Uses Background Sync for a rich offline experience',
      category: 'optional',
    },
  ];

  return swTestResult;
}

async function detectServiceWorker(
  url: string
): Promise<ServiceWorkerDetectionResult> {
  const fetchResult = await fetch(
    `${
      env.serviceWorkerUrl
    }/serviceWorker/runAllChecks?url=${encodeURIComponent(url)}`
  );
  if (!fetchResult.ok) {
    console.warn(
      'Unable to detect service worker due to HTTP error',
      fetchResult.status,
      fetchResult.statusText
    );
    throw new Error(
      `Service worker detection failed due to HTTP error ${fetchResult.status} ${fetchResult.statusText}`
    );
  }

  const jsonResult: ServiceWorkerDetectionResult = await fetchResult.json();
  console.info('Service worker detection succeeded', jsonResult);
  return jsonResult;
}

/**
 * Checks the URL for offline support.
 */
async function detectOfflineSupport(url: string): Promise<boolean> {
  // We have 2 offline checks:
  // - A Google Lighthouse-based check, run via APIv2
  // - A Puppeteer check check, run via our service worker API.
  // We'll run both and see if we get success on either.
  // Additionally, we time box this to 10 seconds because we've witnessed very long timeouts or hangs for some sites.

  return new Promise<boolean>((resolve) => {
    const resolveIfOfflineDetected = (offlineDetected: boolean) => {
      if (offlineDetected) {
        resolve(true);
      }
    };

    // Race to success: if any test returns offline = true, use that.
    // Otherwise, punt if we timeout, or if the test returns false.
    const puppeteerCheck = detectOfflineSupportPuppeteer(url);
    const timeout = new Promise((resolve) => {
      setTimeout(() => resolve(false), 10000);
    });
    puppeteerCheck.then(
      (result) => resolveIfOfflineDetected(result),
      (puppeteerError) =>
        console.warn(
          'Service worker offline check via Puppeteer failed',
          puppeteerError
        )
    );
    return Promise.race([puppeteerCheck, timeout]).then(() => resolve(false));
  });
}

async function detectOfflineSupportPuppeteer(url: string) {
  const fetchResult = await fetch(
    `${
      env.serviceWorkerUrl
    }/serviceworker/GetOfflineSupport?url=${encodeURIComponent(url)}`
  );
  if (!fetchResult.ok) {
    console.warn(
      'Unable to detect offline support via Puppeteer.',
      fetchResult.status,
      fetchResult.statusText
    );
    throw new Error(fetchResult.statusText);
  }

  const jsonResult: boolean = await fetchResult.json();
  console.info(
    'Offline support detection completed via Puppeteer. Offline support =',
    jsonResult
  );
  return jsonResult;
}<|MERGE_RESOLUTION|>--- conflicted
+++ resolved
@@ -37,13 +37,8 @@
   const swTestResult = [
     {
       result: swData.hasSW,
-<<<<<<< HEAD
       infoString: swData.hasSW ? 'Has a Service Worker' : 'Does not have a Service Worker',
       category: 'highly recommended',
-=======
-      infoString: 'Has a Service Worker',
-      category: 'required',
->>>>>>> 542a4002
     },
     {
       result: worksOffline,
