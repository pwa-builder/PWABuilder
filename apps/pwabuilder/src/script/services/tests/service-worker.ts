--- conflicted
+++ resolved
@@ -38,38 +38,22 @@
   const swTestResult = [
     {
       result: swData.hasSW,
-<<<<<<< HEAD
-      infoString: swData.hasSW ? 'Has a Service Worker' : 'Does not have a Service Worker',
-=======
       infoString: swData.hasSW ? 'Has a service worker' : 'Does not have a service worker',
->>>>>>> f9fa992e
       category: 'highly recommended',
     },
     {
       result: worksOffline,
-<<<<<<< HEAD
-      infoString: 'Works Offline',
-=======
       infoString: 'Works offline',
->>>>>>> f9fa992e
       category: 'recommended',
     },
     {
       result: swData.hasPeriodicBackgroundSync,
-<<<<<<< HEAD
-      infoString: 'Uses Periodic Sync for a rich offline experience',
-=======
       infoString: 'Uses periodic sync for a rich offline experience',
->>>>>>> f9fa992e
       category: 'optional',
     },
     {
       result: swData.hasBackgroundSync,
-<<<<<<< HEAD
-      infoString: 'Uses Background Sync for a rich offline experience',
-=======
       infoString: 'Uses background sync for a rich offline experience',
->>>>>>> f9fa992e
       category: 'optional',
     },
   ];
