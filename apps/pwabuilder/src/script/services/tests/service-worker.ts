import { env } from '../../utils/environment';
import {
  ServiceWorkerDetectionResult,
  TestResult,
} from '../../utils/interfaces';

export async function testServiceWorker(
  url: string
): Promise<Array<TestResult>> {
  console.info('Testing Service Worker');
  const isHttp = typeof url === 'string' && url.startsWith('http://');

  if (!url || isHttp) {
    return [];
  }

  let swData: ServiceWorkerDetectionResult;
  let worksOffline: boolean = false;
  try {
    swData = await detectServiceWorker(url);
  } catch (swDetectionError) {
    swData = {
      hasSW: false,
      url: url,
      hasPushRegistration: false,
      serviceWorkerDetectionTimedOut: false,
      noServiceWorkerFoundDetails: `${swDetectionError}`,
      hasBackgroundSync: false,
      hasPeriodicBackgroundSync: false,
    };
  }

  if (swData.hasSW) {
    worksOffline = await detectOfflineSupport(url);
  }

  const swTestResult = [
    {
      result: swData.hasSW,
<<<<<<< HEAD
      infoString: swData.hasSW ? 'Has a service worker' : 'Does not have a service worker',
=======
      infoString: swData.hasSW ? 'Has a Service Worker' : 'Does not have a Service Worker',
>>>>>>> 68e69081
      category: 'highly recommended',
    },
    {
      result: worksOffline,
<<<<<<< HEAD
      infoString: 'Works offline',
=======
      infoString: 'Works Offline',
>>>>>>> 68e69081
      category: 'recommended',
    },
    {
      result: swData.hasPeriodicBackgroundSync,
<<<<<<< HEAD
      infoString: 'Uses periodic sync for a rich offline experience',
=======
      infoString: 'Uses Periodic Sync for a rich offline experience',
>>>>>>> 68e69081
      category: 'optional',
    },
    {
      result: swData.hasBackgroundSync,
<<<<<<< HEAD
      infoString: 'Uses background sync for a rich offline experience',
=======
      infoString: 'Uses Background Sync for a rich offline experience',
>>>>>>> 68e69081
      category: 'optional',
    },
  ];

  return swTestResult;
}

async function detectServiceWorker(
  url: string
): Promise<ServiceWorkerDetectionResult> {
  const fetchResult = await fetch(
    `${
      env.serviceWorkerUrl
    }/serviceWorker/runAllChecks?url=${encodeURIComponent(url)}`
  );
  if (!fetchResult.ok) {
    console.warn(
      'Unable to detect service worker due to HTTP error',
      fetchResult.status,
      fetchResult.statusText
    );
    throw new Error(
      `Service worker detection failed due to HTTP error ${fetchResult.status} ${fetchResult.statusText}`
    );
  }

  const jsonResult: ServiceWorkerDetectionResult = await fetchResult.json();
  console.info('Service worker detection succeeded', jsonResult);
  return jsonResult;
}

/**
 * Checks the URL for offline support.
 */
async function detectOfflineSupport(url: string): Promise<boolean> {
  // We have 2 offline checks:
  // - A Google Lighthouse-based check, run via APIv2
  // - A Puppeteer check check, run via our service worker API.
  // We'll run both and see if we get success on either.
  // Additionally, we time box this to 10 seconds because we've witnessed very long timeouts or hangs for some sites.

  return new Promise<boolean>((resolve) => {
    const resolveIfOfflineDetected = (offlineDetected: boolean) => {
      if (offlineDetected) {
        resolve(true);
      }
    };

    // Race to success: if any test returns offline = true, use that.
    // Otherwise, punt if we timeout, or if the test returns false.
    const puppeteerCheck = detectOfflineSupportPuppeteer(url);
    const timeout = new Promise((resolve) => {
      setTimeout(() => resolve(false), 10000);
    });
    puppeteerCheck.then(
      (result) => resolveIfOfflineDetected(result),
      (puppeteerError) =>
        console.warn(
          'Service worker offline check via Puppeteer failed',
          puppeteerError
        )
    );
    return Promise.race([puppeteerCheck, timeout]).then(() => resolve(false));
  });
}

async function detectOfflineSupportPuppeteer(url: string) {
  const fetchResult = await fetch(
    `${
      env.serviceWorkerUrl
    }/serviceworker/GetOfflineSupport?url=${encodeURIComponent(url)}`
  );
  if (!fetchResult.ok) {
    console.warn(
      'Unable to detect offline support via Puppeteer.',
      fetchResult.status,
      fetchResult.statusText
    );
    throw new Error(fetchResult.statusText);
  }

  const jsonResult: boolean = await fetchResult.json();
  console.info(
    'Offline support detection completed via Puppeteer. Offline support =',
    jsonResult
  );
  return jsonResult;
}<|MERGE_RESOLUTION|>--- conflicted
+++ resolved
@@ -37,38 +37,23 @@
   const swTestResult = [
     {
       result: swData.hasSW,
-<<<<<<< HEAD
       infoString: swData.hasSW ? 'Has a service worker' : 'Does not have a service worker',
-=======
-      infoString: swData.hasSW ? 'Has a Service Worker' : 'Does not have a Service Worker',
->>>>>>> 68e69081
       category: 'highly recommended',
     },
     {
       result: worksOffline,
-<<<<<<< HEAD
       infoString: 'Works offline',
-=======
-      infoString: 'Works Offline',
->>>>>>> 68e69081
       category: 'recommended',
     },
     {
       result: swData.hasPeriodicBackgroundSync,
-<<<<<<< HEAD
       infoString: 'Uses periodic sync for a rich offline experience',
-=======
-      infoString: 'Uses Periodic Sync for a rich offline experience',
->>>>>>> 68e69081
       category: 'optional',
     },
     {
       result: swData.hasBackgroundSync,
-<<<<<<< HEAD
       infoString: 'Uses background sync for a rich offline experience',
-=======
-      infoString: 'Uses Background Sync for a rich offline experience',
->>>>>>> 68e69081
+
       category: 'optional',
     },
   ];
