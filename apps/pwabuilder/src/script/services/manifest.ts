import { Manifest } from '@pwabuilder/manifest-validation';
import { env } from '../utils/environment';
import {
  AppEvents,
  ManifestContext,
  ManifestDetectionResult,
} from '../utils/interfaces';
import { cleanUrl } from '../utils/url';
import {
  getManifestContext,
  getURL,
  setManifestContext,
  setURL,
  isManifestEdited,
} from './app-info';
import { getHeaders } from '../utils/platformTrackingHeaders';

export const emitter = new EventTarget();
export let initialManifest: Manifest | undefined;

export let emptyManifest: Manifest = {
  dir: 'auto',
  display: 'fullscreen',
  name: 'placeholder',
  short_name: 'placeholder',
  start_url: undefined,
  scope: '/',
  lang: 'en',
  description: 'placeholder description',
  theme_color: '#000000',
  background_color: '#000000',
  icons: [],
  screenshots: [],
};

export function resetInitialManifest() {
  initialManifest = undefined;
}

// Uses Azure manifest Puppeteer service to fetch the manifest
export async function getManifest(
  url: string
): Promise<ManifestDetectionResult | null> {
  const encodedUrl = encodeURIComponent(url);
  //TODO: Replace with prod
<<<<<<< HEAD
  const manifestTestUrl = env.api + `/FetchWebManifest?site=${encodedUrl}`;
  let headers = getHeaders();
  
=======
  const manifestTestUrl = env.api + `/FindWebManifest?site=${encodedUrl}`;
  let headers = getHeaders();

>>>>>>> f8074055
  try {
    const response = await fetch(manifestTestUrl, {
      method: 'POST',
      headers: new Headers(headers)
    });
    if (!response.ok) {
      console.warn('Fetching manifest failed', response.statusText);

      throw new Error(
        `Unable to fetch response using ${manifestTestUrl}. Response status  ${response}`
      );
    }
    const responseData = await response.json();
    if (!responseData) {
      console.warn(
        'Fetching manifest failed due to no response data',
        response
      );
      throw new Error(`Unable to get JSON from ${manifestTestUrl}`);
    }

    // OK, the call succeeded.
    // But if we didn't detect the manifest, we want to fail the result here
    // to give the other manifest detector a chance to succeed.
    if (responseData.content && responseData.content.json) {
      return {
        content: responseData.content.json,
        format: 'w3c',
        generatedUrl: responseData.content.url || url,
        siteUrl: url,
        default: {
          short_name: responseData.content.json.short_name || '',
        },
        id: '',
        generated: responseData.content ? false : true,
        errors: [],
        suggestions: [],
        warnings: [],
      };
    }
  } catch (e) {
    console.warn('Manifest not found', e);
    return null;
  }
  return null;
}

/**
 * Fetches the manifest from our manifest detection services. If no manifest could be detected, a manifest will be generated from the page.
 * @param url The URL from which to detect the manifest.
 * @returns A manifest detection result.
 */
async function fetchManifest(url: string): Promise<ManifestDetectionResult | undefined> {
  // Manifest detection is surprisingly tricky due to redirects, dynamic code generation, SSL problems, and other issues.
  // We have 2 techniques to detect the manifest:
  // 1. An Azure function that uses Chrome Puppeteer to fetch the manifest
  // 2. An Azure function that parses the HTML to find the manifest.
  // This fetch() function runs all manifest detection schemes concurrently and returns the first one that succeeds.
  // We also timebox manifest detection to 10 seconds, as the Puppeteer fetch can take a very long time.

  // eslint-disable-next-line no-async-promise-executor

  let knownGoodUrl: string;
  try {
    knownGoodUrl = cleanUrl(url);
  } catch (err) {
    //@ts-ignore
    reject(err);
    return;
  }

  //@ts-ignore:next-line
  const manifestDetectionResult = await getManifest(knownGoodUrl);

  //@ts-ignore:next-line
  if (manifestDetectionResult) {
    const context = getManifestContext();

    if (!context.initialManifest) {
      //@ts-ignore:next-line
      initialManifest = manifestDetectionResult.content;
      context.initialManifest = initialManifest;
      setManifestContext(context);
    }
    return manifestDetectionResult;
  } else {
    console.error('All manifest detectors failed: Timeout expired.');
    return undefined;
   /*  if (createIfNone) {
      const createdManifest = await createManifestFromPageOrEmpty(knownGoodUrl);
      const createdManifestResult = wrapManifestInDetectionResult(
        createdManifest,
        knownGoodUrl,
        true
      );
      return createdManifestResult;
    }*/
  }
}

/**
 * Fetches the manifest for the specified URL and updates the app's current manifest state.
 * If no manifest is found, it will be created from the page.
 * If unable to create a manifest from the page, an empty manifest will be created.
 * @param url The URL to fetch the manifest for. If null or omitted, the current site URL will be used.
 * @returns The manifest context.
 */
export async function fetchOrCreateManifest(
  url?: string | null | undefined
): Promise<ManifestContext | undefined> {
  const siteUrl = url || getSiteUrlFromManifestOrQueryString();
  if (!siteUrl) {
    throw new Error('No available site URL');
  }

  setURL(siteUrl);
  let detectionResult: any;

  detectionResult = await fetchManifest(siteUrl);
  if(!detectionResult){
    console.error("No Manifest found.")
    return undefined;
  }

  // Update our global manifest state.
  const context = {
    manifest: detectionResult.content,
    initialManifest: initialManifest,
    manifestUrl: detectionResult.generatedUrl,
    isGenerated: detectionResult.generated,
    siteUrl: detectionResult.siteUrl,
    isEdited: false,
  };

  setManifestContext(context);

  await updateManifest({
    ...detectionResult.content,
  });


  return context;
}

/**
 * Gets the site URL from the current manifest context.
 * If no site URL exists, it will get the site URL from the query string.
 * If no query string exists, it will return null.
 * @returns
 */
function getSiteUrlFromManifestOrQueryString(): string | null {
  const context = getManifestContext();
  if (context.siteUrl) {
    return context.siteUrl;
  }

  const search = new URLSearchParams(location.search);
  const siteQueryParam = search.get('site');
  if (siteQueryParam) {
    return siteQueryParam;
  }

  const sessionStorageUrl = getURL();
  if (sessionStorage) {
    return sessionStorageUrl;
  }

  return null;
}

export async function createManifestContextFromEmpty(url: string): Promise<ManifestContext> {
  let createdManifest;
  try {
    const response = await fetch(`${env.manifestCreatorUrl}?url=${url}`, {
      method: 'POST',
      headers: new Headers({ 'content-type': 'application/json' }),
    });

    createdManifest = await response.json();
  } catch (err) {
    console.error(
      `Manifest creation service failed to create the manifest. Falling back to empty manifest.`,
      err
    );
  }

  console.log("created manifest", createdManifest)
  const createdManifestResult = wrapManifestInDetectionResult(
    createdManifest,
    url,
    true
  );

  const context = {
    manifest: createdManifestResult.content,
    initialManifest: initialManifest,
    manifestUrl: createdManifestResult.generatedUrl,
    isGenerated: createdManifestResult.generated,
    siteUrl: createdManifestResult.siteUrl,
    isEdited: false,
  };

  setManifestContext(context);

  await updateManifest({
    ...createdManifestResult.content,
  });

  return context;
}


export function updateManifest(manifestUpdates: Partial<Manifest>): Manifest {
  const context = getManifestContext();

  context.manifest = Object.assign(
    context.manifest,
    manifestUpdates as Partial<Manifest>
  );

  if (context.initialManifest) {
    isManifestEdited(context.initialManifest, context.manifest);
  }

  setManifestContext(context);

  emitter.dispatchEvent(
    updateManifestEvent({
      ...context.manifest,
    })
  );

  return context.manifest;
}

export function updateManifestEvent<T extends Partial<Manifest>>(detail: T) {
  return new CustomEvent<T>(AppEvents.manifestUpdate, {
    detail,
    bubbles: true,
    composed: true,
  });
}
 function wrapManifestInDetectionResult(
  manifest: Manifest,
  url: string,
  generated: boolean
): ManifestDetectionResult {
  return {
    content: manifest,
    format: 'w3c',
    siteUrl: url,
    generated: generated,
    id: '',
    generatedUrl: '',
    default: {
      short_name: manifest.short_name || 'My PWA',
    },
    errors: [],
    suggestions: [],
    warnings: [],
  };
}

/* type HtmlParseManifestFinderResult = {
  manifestUrl: string | null;
  manifestContents: Manifest | null;
  error: string | null;
  manifestContainsInvalidJson: boolean;
  manifestScore: { [key in keyof Manifest | 'manifest']: number }; // e.g. { "categories": 2, ... }
  warnings: { [key in keyof Manifest | string]: string }; // e.g. { "categories": "Must be an array" }
};

type PuppeteerManifestFinderResult = {
  content: {
    json: Manifest;
    url: string | null;
  } | null;
  error?: any;
};
 */<|MERGE_RESOLUTION|>--- conflicted
+++ resolved
@@ -43,15 +43,9 @@
 ): Promise<ManifestDetectionResult | null> {
   const encodedUrl = encodeURIComponent(url);
   //TODO: Replace with prod
-<<<<<<< HEAD
-  const manifestTestUrl = env.api + `/FetchWebManifest?site=${encodedUrl}`;
-  let headers = getHeaders();
-  
-=======
   const manifestTestUrl = env.api + `/FindWebManifest?site=${encodedUrl}`;
   let headers = getHeaders();
 
->>>>>>> f8074055
   try {
     const response = await fetch(manifestTestUrl, {
       method: 'POST',
