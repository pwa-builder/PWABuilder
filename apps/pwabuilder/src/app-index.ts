--- conflicted
+++ resolved
@@ -133,17 +133,18 @@
             },
           },
           {
-<<<<<<< HEAD
+
             path: '/congratulations',
             component: 'token-congratulations',
             action: async () => {
               await import('./script/pages/token-congratulations.js');
-=======
+            }
+          },
+          {
             path: '/giveaway', // token giveaway page
             component: 'app-token',
             action: async () => {
               await import('./script/pages/app-token.js');
->>>>>>> d1a16b43
             },
           }
         ] as Route[],
