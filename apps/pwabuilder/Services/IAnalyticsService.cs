﻿using PWABuilder.IOS.Models;
using PWABuilder.Models;

namespace PWABuilder.Services
{
    public interface IAnalyticsService
    {
        Task TrackEvent(AnalyticsInfo analyticsInfo, string? error, bool success);

<<<<<<< HEAD
        Task UploadToAppInsights(
            Report webAppReport,
            AnalyticsInfo analyticsInfo,
            AnalyzeServiceWorkerResponse? serviceWorkerFeatures
=======
        Task UploadToAppInsights(Report webAppReport, AnalyticsInfo analyticsInfo);

        Task Record(
            string url,
            bool success,
            IOSAppPackageOptions.Validated? packageOptions,
            AnalyticsInfo? analyticsInfo,
            string? error
>>>>>>> d457d77c
        );
    }
}<|MERGE_RESOLUTION|>--- conflicted
+++ resolved
@@ -7,13 +7,11 @@
     {
         Task TrackEvent(AnalyticsInfo analyticsInfo, string? error, bool success);
 
-<<<<<<< HEAD
         Task UploadToAppInsights(
             Report webAppReport,
             AnalyticsInfo analyticsInfo,
             AnalyzeServiceWorkerResponse? serviceWorkerFeatures
-=======
-        Task UploadToAppInsights(Report webAppReport, AnalyticsInfo analyticsInfo);
+        );
 
         Task Record(
             string url,
@@ -21,7 +19,6 @@
             IOSAppPackageOptions.Validated? packageOptions,
             AnalyticsInfo? analyticsInfo,
             string? error
->>>>>>> d457d77c
         );
     }
 }