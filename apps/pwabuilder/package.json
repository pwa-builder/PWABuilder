--- conflicted
+++ resolved
@@ -27,13 +27,9 @@
     "@pwabuilder/site-analytics": "file:../../libraries/site-analytics",
     "@shoelace-style/shoelace": "^2.20.1",
     "@vaadin/router": "^1.7.4",
-<<<<<<< HEAD
     "accessibility-insights-scan": "^2.3.2",
     "ajv": "^8.17.1",
     "ajv-formats": "^3.0.1",
-=======
-    "accessibility-insights-scan": "^2.7.0",
->>>>>>> 88b47760
     "browser-fs-access": "^0.23.0",
     "colorjs.io": "^0.4.0",
     "cors": "^2.8.5",
