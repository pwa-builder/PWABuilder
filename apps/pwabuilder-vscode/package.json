--- conflicted
+++ resolved
@@ -3,11 +3,7 @@
   "displayName": "PWABuilder Studio",
   "description": "PWABuilder Studio makes VSCode the best development environment for building PWAs!",
   "publisher": "PWABuilder",
-<<<<<<< HEAD
   "version": "1.3.0",
-=======
-  "version": "1.2.4",
->>>>>>> bb63ddeb
   "icon": "store_assets/icon_512.png",
   "repository": {
     "type": "git",
