import { setup, defaultClient } from 'applicationinsights';
import { getFlag } from '../flags';

<<<<<<< HEAD
=======
import * as vscode from 'vscode';
import { Headers } from 'node-fetch';

const sessionID = getSessionID();
export const standard_headers = new Headers(
  { 
    "content-type": "application/json",
    "Platform-Identifier": "PWAStudio",
    "Correlation-Id": sessionID,
  }
)

>>>>>>> 571067ad
export function initAnalytics() {
  try {
    // check flag first
    if (getFlag("analytics") === true) {
      setup("#{ANALYTICS_CODE}#")
      .setAutoDependencyCorrelation(false)
      .setAutoCollectRequests(false)
      .setAutoCollectPerformance(false, false)
      .setAutoCollectExceptions(true)
      .setAutoCollectDependencies(false)
      .setAutoCollectConsole(false)
      .setUseDiskRetryCaching(false)
      .setSendLiveMetrics(false)
      .start();
    }
  }
  catch (err) {
    console.error("Error initializing analytics", err);
  }
}

export function getSessionID() {
  return vscode.env.sessionId;
}

// function to trackEvent
export function trackEvent(name: string, properties: any) {
  try {
    if (getFlag("analytics") === true) {

<<<<<<< HEAD
      defaultClient.trackEvent({ 
        name,  
=======
      // add session id to properties
      properties.sessionId = getSessionID();

      defaultClient.trackEvent({ 
        name,
>>>>>>> 571067ad
        properties
      });
    }
  }
  catch (err) {
    console.error("Error tracking event", err);
    throw new Error(`Error tracking event: ${err}`);
  }
}


export function trackException(err: Error) {
  try {
    if (getFlag("analytics") === true) {
      defaultClient.trackException({ 
<<<<<<< HEAD
        exception: err
=======
        exception: err,
        properties: {
          sessionId: getSessionID()
        }
>>>>>>> 571067ad
      });
    }
  }
  catch (err) {
    console.error("Error tracking exception", err);
    throw new Error(`Error tracking exception: ${err}`);
  }
}<|MERGE_RESOLUTION|>--- conflicted
+++ resolved
@@ -1,8 +1,7 @@
 import { setup, defaultClient } from 'applicationinsights';
 import { getFlag } from '../flags';
 
-<<<<<<< HEAD
-=======
+
 import * as vscode from 'vscode';
 import { Headers } from 'node-fetch';
 
@@ -15,7 +14,7 @@
   }
 )
 
->>>>>>> 571067ad
+
 export function initAnalytics() {
   try {
     // check flag first
@@ -46,16 +45,11 @@
   try {
     if (getFlag("analytics") === true) {
 
-<<<<<<< HEAD
-      defaultClient.trackEvent({ 
-        name,  
-=======
       // add session id to properties
       properties.sessionId = getSessionID();
 
       defaultClient.trackEvent({ 
         name,
->>>>>>> 571067ad
         properties
       });
     }
@@ -71,14 +65,10 @@
   try {
     if (getFlag("analytics") === true) {
       defaultClient.trackException({ 
-<<<<<<< HEAD
-        exception: err
-=======
         exception: err,
         properties: {
           sessionId: getSessionID()
         }
->>>>>>> 571067ad
       });
     }
   }
