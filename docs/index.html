--- conflicted
+++ resolved
@@ -61,8 +61,6 @@
                     hook.doneEach(function() {
                         window.recordPageView(document.location.href, getPageName());
                     });
-<<<<<<< HEAD
-=======
                 },
                 function(hook) {
                     var summitBanner = [
@@ -78,7 +76,6 @@
                     hook.afterEach(function(html) {
                         return summitBanner + html;
                     });
->>>>>>> 9f7cd1b3
                 }
             ]
         };
