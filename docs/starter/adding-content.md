--- conflicted
+++ resolved
@@ -93,11 +93,7 @@
 
 Next we just need to add the route in our router config defined in `src/router.ts`.
 
-<<<<<<< HEAD
-We can add to our existing list of paths in our router config:
-=======
 We can add to our existing list of paths in our `children` property:
->>>>>>> f9fa992e
 
 ```typescript
 {
