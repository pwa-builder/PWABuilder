--- conflicted
+++ resolved
@@ -56,17 +56,7 @@
 
 ## Next Steps
 
-<<<<<<< HEAD
-To learn how to use the CLI in depth, go [here.](/starter/cli-usage)
 
-To learn more about adding content to your PWA, go [here.](/starter/adding-content)
-
-To learn more about the service worker in the starter, go [here.](/starter/service-worker)
-
-To learn how to deploy your PWA to the web, go [here.](/starter/publish)
-
-To learn about the technical structure of the starter, go [here.](/starter/tech-overview)
-=======
 To learn how to use the CLI in depth, go <a href="/starter/cli-usage" aria-label="Click here to lean more">here</a>
  
 To learn more about adding content to your PWA, go <a href="/starter/adding-content" aria-label="Click here to lean more">here</a> 
@@ -75,5 +65,4 @@
 
 To learn how to deploy your PWA to the web, go <a href="/starter/publish" aria-label="Click here to lean more">here</a> 
 
-To learn about the technical structure of the starter, go <a href="/starter/tech-overview" aria-label="Click here to lean more">here</a> 
->>>>>>> e0cba3c5
+To learn about the technical structure of the starter, go <a href="/starter/tech-overview" aria-label="Click here to lean more">here</a> 