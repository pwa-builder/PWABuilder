# Service Workers in the PWA Starter

The PWA Starter uses [VitePWA](https://vite-plugin-pwa.netlify.app/) and [Workbox](https://developers.google.com/web/tools/workbox/) as our Service Worker solution. This ensures your PWA loads offline, and is still fast on slower network connections.


## Getting Started

Your Service Worker can be found in `public/sw.js` in the Starter. This file is where you will add your custom Service Worker code, and also contains `workbox.precaching.precacheAndRoute(self.__WB_MANIFEST || []);`, which is how Workbox "injects" its caching code to ensure your PWA loads offline.

Let's add some example functionality to it. We can tell our custom service worker to listen for push events and display a notification:

```typescript
importScripts(
  'https://storage.googleapis.com/workbox-cdn/releases/6.5.4/workbox-sw.js'
);

self.addEventListener('push', () => {
  event.waitUntil(
    registration.showNotification("Hello!", {
      body: "This is a push notification!",
    })
  );
});

workbox.precaching.precacheAndRoute(self.__WB_MANIFEST || []);
```

VitePWA and Workbox will inject our pre-caching information alongside our custom code at build time, and now you have a service worker!

?> **Note** Workbox uses a "pre-cache manifest" to track what files need to be pre-cached and when they need to be updated. 
In this instance, Workbox is injecting this manifest in the last line, where we see the `self.__WB_MANIFEST` placeholder.

It is important to note that your Service Worker file-name should always be `sw.js` so our registration
<<<<<<< HEAD
code (shown below) can find it. If you change the name of your Service Worker file, be sure to also change the filepath <a href="https://github.com/pwa-builder/pwa-starter/blob/main/index.html#L38" aria-label="Click here to follow instructions">here</a> 
=======
code (shown below) can find it. If you change the name of your Service Worker file, be sure to also change the filepath [here](https://github.com/pwa-builder/pwa-starter/blob/main/index.html#L49).
>>>>>>> 9f7cd1b3

```html
<script>
  if ('serviceWorker' in navigator) {
    navigator.serviceWorker.register(
      '/sw.js'
    );
  }
</script>
```

## Advanced Options

To adjust how your service worker is generated, you can configure the Workbox plugin in `vite.config.ts`. The configuration that the PWA Starter ships with looks like this:

```typescript
VitePWA({
  strategies: "injectManifest",
  injectManifest: {
    swSrc: 'public/sw.js',
    swDest: 'dist/sw.js',
    globDirectory: 'dist',
    globPatterns: [
      '**/*.{html,js,css,json,png}',
    ],
  },
  devOptions: {
    enabled: true
  }
})
```

With this configuration, our service worker will pre-cache any file that matches a file type of `html`, `js`, `css`, `png`.

Here's a breakdown of the properties we use to configure our service worker generation:

| Property |Usage |
| :------|------ |
| **globDirectory** |The directory to use when searching for files to pre-cache. In our case, our output directory is `dist`.|
| **globPatterns** |Array of glob patterns to match files on. In our case, we are matching all files in all subdirectories of file type html, css, js, png, webp, or jpg. |
| **runtimeCaching** | Parent property for defining runtime caching behavior. You can specify multiple, but the PWA Starter just defines one.    |
| **urlPattern** | The request URL pattern to match for runtime caching. We are matching requests to unpkg.com, where we source the Fluent Components.|
| **handler** | The strategy to use while caching and fetching content. The options are: <br><br> `CacheFirst` Check the cache first, and go to the network as back up. <br><br> `NetworkFirst` Check the network first, and go to the cache as back up. <br><br> `CacheOnly` Only check the cache. <br><br> `NetworkOnly` Only check the network. <br><br> `StaleWhileRevalidate` Go to the cache first, but update the cache in the background to keep cache content fresh. |
| **cacheName** | Name for our cache. |
| **expiration** | Define circumstances for content in our cache to expire. <br><br> `maxEntries` is the maximum number of cache entries to keep. <br><br> `maxAgeSeconds` is the maximum age of a cache in seconds. |
| **cacheableResponse** | Defines the type of responses we want to cache. |

## Resources

If you're new to service workers, and want to learn some basics about how they work, checkout some of these articles:

* [*How do Service Workers work?*](https://microsoft.github.io/win-student-devs/#/30DaysOfPWA/core-concepts/04?id=how-do-service-workers-work)

* [*Caching Your App Data*](https://microsoft.github.io/win-student-devs/#/30DaysOfPWA/advanced-capabilities/05)

* [*Best Practices for PWA Reliability*](https://microsoft.github.io/win-student-devs/#/30DaysOfPWA/platforms-practices/04)<|MERGE_RESOLUTION|>--- conflicted
+++ resolved
@@ -31,11 +31,7 @@
 In this instance, Workbox is injecting this manifest in the last line, where we see the `self.__WB_MANIFEST` placeholder.
 
 It is important to note that your Service Worker file-name should always be `sw.js` so our registration
-<<<<<<< HEAD
 code (shown below) can find it. If you change the name of your Service Worker file, be sure to also change the filepath <a href="https://github.com/pwa-builder/pwa-starter/blob/main/index.html#L38" aria-label="Click here to follow instructions">here</a> 
-=======
-code (shown below) can find it. If you change the name of your Service Worker file, be sure to also change the filepath [here](https://github.com/pwa-builder/pwa-starter/blob/main/index.html#L49).
->>>>>>> 9f7cd1b3
 
 ```html
 <script>
