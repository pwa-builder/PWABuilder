# Benefits of Progressive Web Apps

Building a Progressive Web App has plenty of advantages, from both a developer and user perspective. If you're looking for a summary of what PWAs can bring to the table, the following article covers several benefits, broken down by how they affect either the development experience or the user experience.

If you are unclear on what a Progressive Web App is from a technical perspective, feel free to check out our [Beginner's Guide to Progressive Web Apps.](/home/pwa-intro/)

## Developers

### Multiple Platforms - Single Codebase

Progressive Web Apps are built with web technology, and as a result, run on any platform with minimal changes to a single, primary codebase. If you develop your app with responsive display design in mind, the same code base will work just as well on mobile, tablet and desktop devices, on any operating system.

You can reach as many users as possible while minimizing the amount of work required to maintain your app, easing development flow and saving time in the process.

### Discoverability

Progressive Web Apps are discoverable and installable from both the web and app stores, such as Google Play and the Microsoft Store. And again, with just one codebase.

By packaging your PWA with PWABuilder and delivering it to as many app stores as possible, your app can reach the largest available audience.

### Ease of Updating

Because Progressive Web Apps are served and updated over the web, and make use of the cache to enable offline capability, updates are automatically reflected for your users. Any time the served version of your app is updated, users will see changes in installed versions of your app the next time they connect to the network. 

Re-uploading your app to native app stores is only necessary if you change your Web App Manifest or if you want to change the listing itself. New content can be delivered quickly and effectively without waiting on native app store processes.

### Variety of Development Options

The only requirement when developing a progressive web app is that you are using a technology that is capable of being deployed to the web. Because the web has been open and iterated on for so long, the number of development options is nearly endless. You can use thousands of frameworks on the front end to any language on the backend, and even use things like WebAssembly or WebGPU for high performance and critical code.

PWABuilder advocates the use of Web Components to build out our resources, but any web framework you are comfortable with will work.

If you want to get started with building a progressive web app with PWABuilder's recommended set of tooling, check out the documentation for the [PWA Starter.](/starter/quick-start/)

## Users

### Consistent Experience Across Platforms

Applications developed for the web aren't as dependent on individual platforms requirements and specifications, and because of this, progressive web apps are great for creating a consistent experience across different platforms.

A user who uses Windows for the desktop computer and Android for their mobile phone can install the exact same app to both of their devices, and have a familiar user experience even though the application is running on two entirely different platforms.

### Accessible from Anywhere

Another huge advantage is that even though progressive web apps can be installed to enable better functionality, they don't *need* to be. If a user doesn't have access to their personal device, they can access a favorite PWA of theirs from any device with browser capability.

Additionally, PWAs also give the user freedom of choice - to be able to install an app or not, and still being able to make effective use of that app regardless of that choice.

### Native Integration

In the past, one of the main advantages native app development technology has had over web apps is the ability to integrate with the native platform easily and quickly with built-in APIs. However, with the advent of modern web technology, many integrations that were previously inaccessible from the web are now implemented in most modern Web Browsers (especially those built on Chromium, like Edge or Chrome itself).

App Capabilities that can be implemented from the web include, but are not limited to:

- Push notifications
- Background sync
- Sharing files to and from your applications 
- Custom file and URL handling
- Integration with hardware devices, like touch screens, microphones, and other sensors

<<<<<<< HEAD
You can learn about how to add App Capabilities to your PWA [here.](/home/native-features/)
=======
You can learn about how to add native features to your PWA <a href="/home/native-features/" aria-label="Click here to learn more">here</a>
>>>>>>> 16a387e7

### Reliable Offline Experience

Another huge edge that native apps used to have on web apps was offline reliability. Classically, web apps would be rendered nonfunctional without access to the internet. Now, with the development of modern web caching and service worker capabilities, progressive web apps can keep a functional and interactive UI even without connectivity.

You can learn more about service workers, the force behind PWA offline functionality, <a href="/home/sw-intro/" aria-label="Click here to learn more">here</a>


## Next Steps
 
### Want to Learn More About Progressive Web Apps?
The PWABuilder documentation contains some starter materials and how progressive web apps work.

Some articles you can check out:

* [Beginner's Guide to Progressive Web Apps](/home/pwa-intro/) - A crash course on what defines a PWA and the basics of how they operate

* [Introduction to Service Workers](/home/sw-intro) - A surface level overview of one of the most important pieces to a PWA: the service worker.

* [Adding App Capabilities](/home/native-features/) - A guide to some of the native integrations you can add to your Progressive Web App.


### Want to Build Your First PWA?

The PWABuilder team also supports the PWA Starter: a progressive web app template that comes with everything you need to get started developing.

Take a look at the [Quick Start Guide](/starter/quick-start/) to learn more.

### Want to Package a PWA You Already Built?

PWABuilder original tool was its packaging service, which now enables manifest and service worker editing capabilities.

If you want to package or evaluate an existing PWA, head to [PWABuilder.com](https://www.pwabuilder.com/) to try out our service.

You can also take a look at the [PWABuilder Quick Start Guide.](/builder/quick-start)<|MERGE_RESOLUTION|>--- conflicted
+++ resolved
@@ -58,11 +58,7 @@
 - Custom file and URL handling
 - Integration with hardware devices, like touch screens, microphones, and other sensors
 
-<<<<<<< HEAD
-You can learn about how to add App Capabilities to your PWA [here.](/home/native-features/)
-=======
 You can learn about how to add native features to your PWA <a href="/home/native-features/" aria-label="Click here to learn more">here</a>
->>>>>>> 16a387e7
 
 ### Reliable Offline Experience
 
