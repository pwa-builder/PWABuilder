--- conflicted
+++ resolved
@@ -87,20 +87,12 @@
 }
 
 #footer.is-small .copyright {
-<<<<<<< HEAD
 	line-height:3rem;
 	margin-top:0;
 }
 
 #footer.is-small .social {
 	margin-top: 10px;
-=======
-  line-height:3rem;
-}
-
-#footer.is-small .social img {
-  width:5%;
->>>>>>> be312201
 }
 
 	#footer.is-small .social .logo_twitter { height: 21px; width: 25px; margin: 0 7px 1px 0; }
