--- conflicted
+++ resolved
@@ -326,15 +326,11 @@
   color:$primary-accent;
 }
 
-<<<<<<< HEAD
 .alert {
   color:$primary-accent;
 }
 
 .generator .usage-link {
-=======
-.generator .usage-link.btn {
->>>>>>> 3b2001b8
   font-size:.8rem;
   padding:.5rem 0;
   display:block;
