import { ActionTree, MutationTree, GetterTree, ActionContext } from 'vuex';
import { RootState } from 'store';

const apiUrl = `${process.env.apiUrl}/manifests`;
const platforms = {
    web: 'web',
    windows10: 'windows10',
    windows: 'windows',
    ios: 'ios',
    android: 'android',
    androidTWA: 'android-twa',
    samsung: 'samsung',
    msteams: 'msteams',
    all: 'All'
};

export const name = 'publish';

export const types = {
    UPDATE_STATUS: 'UPDATE_STATUS',
    UPDATE_ARCHIVELINK: 'UPDATE_ARCHIVELINK',
    UPDATE_APPXLINK: 'UPDATE_APPXLINK'
};

export interface State {
    status: boolean | null;
    archiveLink: string | null;
    appXLink: string | null;
}

export interface AppxParams {
    publisher: string | null;
    publisher_id: string | null;
    package: string | null;
    version: string | null;
}

<<<<<<< HEAD
export interface TeamsParams {
    packageName: string | null;
    description: string | null;
    privacyUrl: string | null;
    termsUrl: string | null;
    appImageFile: File | null;
=======
export interface AndroidParams {
    package_name: string | null;
>>>>>>> 3e3b1918
}

export const state = (): State => ({
    status: null,
    archiveLink: null,
    appXLink: null
});

export const getters: GetterTree<State, RootState> = {};

export interface Actions<S, R> extends ActionTree<S, R> {
    resetAppData(context: ActionContext<S, R>): void;
    updateStatus(context: ActionContext<S, R>): void;
    build(context: ActionContext<S, R>, params: { platform: string, href: string, options?: string[]}): Promise<void>;
    buildAppx(context: ActionContext<S, R>, params: AppxParams): Promise<void>;
    buildTeams(context: ActionContext<S, R>, params: { href: string, options?: string[]}): Promise<void>;
}

export const actions: Actions<State, RootState> = {

    resetAppData({ dispatch }): void {
        dispatch('generator/resetStates', undefined, { root: true });
        dispatch('serviceworker/resetStates', undefined, { root: true });
    },

    updateStatus({ commit, rootState }): void {
        let status = !!rootState.generator['url'];
        commit(types.UPDATE_STATUS, status);
    },

    async build({ commit, rootState }, params: { platform: string, href: string, options?: string[] }): Promise<void> {
        return new Promise<void>(async (resolve, reject) => {
            const manifestId = rootState.generator.manifestId;
            const serviceworker = rootState.serviceworker.serviceworker;

            if (!manifestId || !serviceworker) {
                reject('error.manifest_required');
            }

            if (!params || !params.platform) {
                reject('error.platform_required');
            }

            let platformsList: string[] = [];
            if (params.platform === platforms.all) {
                platformsList = [ platforms.web, platforms.windows10, platforms.windows, platforms.ios, platforms.android, platforms.androidTWA, platforms.samsung, platforms.msteams ];
            } else {
                platformsList = [ params.platform ];
            }

            try {
                const options = { platforms: platformsList, dirSuffix: params.platform, parameters: params.options };
                const result = await this.$axios.$post(`${apiUrl}/${manifestId}/build?ids=${serviceworker}&href=${params.href}
                `, options);
                commit(types.UPDATE_ARCHIVELINK, result.archive);
                resolve();
            } catch (e) {
                let errorMessage = e.response.data ? e.response.data.error : e.response.data || e.response.statusText;
                reject(errorMessage);
            }
        });
    },

    async buildAppx({ commit, rootState }, params: AppxParams): Promise<void> {
        return new Promise<void>(async (resolve, reject) => {
            const manifestId = rootState.generator.manifestId;

            if (!manifestId) {
                reject('error.manifest_required');
            }

            if (!params.publisher || !params.publisher_id || !params.package || !params.version) {
                reject('error.fields_required');
            }

            try {
                const options = { name: params.publisher, publisher: params.publisher_id, package: params.package, version: params.version };
                const result = await this.$axios.$post(`${apiUrl}/${manifestId}/appx`, options);
                commit(types.UPDATE_APPXLINK, result.archive);
                resolve();
            } catch (e) {
                // Check for common/known errors and simplify message
                let errorMessage = '';
                let error = e.response.data ? e.response.data.error.toString() : e.response.toString();

                if (error.includes(`@Publisher\nPackage creation failed`)) {
                  errorMessage = 'Invalid Publisher Identity.';
                } else if (error.includes(`@Version\nPackage creation failed.`)) {
                  errorMessage = 'Invalid Version Number.';
                } else {
                    errorMessage = 'Package building error.';
                }
                reject(errorMessage);
            }
        });
    },

    async buildTeams(context: ActionContext<State, RootState>, params: { href: string, options?: string[] }): Promise<void> {
        return new Promise<void>(async (resolve, reject) => {
            const manifestId = context.rootState.generator.manifestId;

            if (!manifestId) {
                reject('error.manifest_required');
            }

            const { packageName, description, privacyUrl, termsUrl, appImage } = JSON.parse(params.options ? params.options[0] : "{}")
            if (!packageName || !description || !privacyUrl || !termsUrl || !appImage) {
                reject('error.fields_required');
            }

            return actions.build(context, { platform: platforms.msteams, href: "/", options: params.options })
        })
    }
};

export const mutations: MutationTree<State> = {
    [types.UPDATE_STATUS](state, status: boolean): void {
        state.status = status;
    },
    [types.UPDATE_ARCHIVELINK](state, url: string): void {
        state.archiveLink = url;
    },
    [types.UPDATE_APPXLINK](state, url: string): void {
        state.appXLink = url;
    }
};
<|MERGE_RESOLUTION|>--- conflicted
+++ resolved
@@ -35,17 +35,16 @@
     version: string | null;
 }
 
-<<<<<<< HEAD
+export interface AndroidParams {
+    package_name: string | null;
+}
+
 export interface TeamsParams {
     packageName: string | null;
     description: string | null;
     privacyUrl: string | null;
     termsUrl: string | null;
     appImageFile: File | null;
-=======
-export interface AndroidParams {
-    package_name: string | null;
->>>>>>> 3e3b1918
 }
 
 export const state = (): State => ({
