import colorConverter from '~/utils/color-converter';
import { Icon, RelatedApplication, CodeError } from '~/store/modules/generator';

export const helpers = {
  MEMBER_PREFIX: 'mjs_',
  COLOR_OPTIONS: {
    none: 'none',
    transparent: 'transparent',
    pick: 'pick',
  },

  async isValidUrl(siteUrl: string): Promise<any> {
    /*try {
      return await fetch(siteUrl, {
        mode: 'no-cors'
      });

      // return /^(http|https):\/\/[^ "]+$/.test(siteUrl);
    }
    catch(err) {
      console.error('error in helper', err, err.message);
      return err;
    }*/

    try {
      return await fetch(siteUrl, {
        mode: 'no-cors',
        credentials: 'include',
      });
    } catch (err) {
      return err;
    }
  },

  async isValidScreenshotUrl(siteUrl: string): Promise<any> {
    console.log('SiteURL', siteUrl);
    try {
      var response = await fetch(siteUrl, {
        mode: 'no-cors',
        credentials: 'include',
      });
      if (response.status > 400) return false;
      else return true;
    } catch (err) {
      return false;
    }
  },
  getImageIconSize(aSrc: string): Promise<{ width: number; height: number }> {
    return new Promise((resolve) => {
      if (typeof document === 'undefined') {
        resolve({ width: -1, height: -1 });
      }

      let tmpImg = document.createElement('img');
      tmpImg.onload = () => {
        resolve({
          width: tmpImg.width,
          height: tmpImg.height,
        });
      };

      tmpImg.src = aSrc;
    });
  },

  prepareIconsUrls(icons: Icon[], baseUrl: string) {
    return icons.map((icon) => {
      if (!icon.src.includes('http') && !icon.src.includes('data:image')) {
        const pathArray = baseUrl.split('/');
        const protocol = pathArray[0];
        const host = pathArray[2];
        let pathsNumber = pathArray.length;
        let additionnalPath = '';
        // Images are not directly stored at the root level
        if (pathsNumber > 3) {
<<<<<<< HEAD
          // Removing possible filename at the end of the URL or # or duplication on the path if the icon src already has it
          var index = 1;
          for (let i = 3; i < pathArray.length; i++) {
            if(pathArray[pathArray.length - index].indexOf('.') !== -1 || pathArray[pathArray.length - index].indexOf('#') !== -1 
            || pathArray[pathArray.length - index] === icon.src.split('/')[1]) {
              pathsNumber--;
              index++;
            }
=======
          // Removing possible filename at the end of the URL or #
          if (
            pathArray[pathArray.length - 1].indexOf('.') !== -1 ||
            pathArray[pathArray.length - 1].indexOf('#') !== -1
          ) {
            pathsNumber--;
>>>>>>> b8c308f2
          }

          for (let i = 3; i < pathsNumber; i++) {
            additionnalPath += '/' + pathArray[i];
          }
        }
        baseUrl = protocol + '//' + host + additionnalPath;

        //Avoid duplication of forward slash on the path
        if(icon.src.startsWith('/')) {
          icon.src = new URL(baseUrl + icon.src).href;
        }
        else {
          icon.src = new URL(baseUrl + '/' +  icon.src).href;
        }

        //remove posible trailing/leading slashes
        icon.src = `${icon.src.replace(/^\/+/g, '')}`;
      }
      return icon;
    });
  },

  async getImageDataURI(file: File): Promise<string> {
    return new Promise<string>((resolve) => {
      const reader = new FileReader();

      reader.onload = (aImg: any) => {
        const result: string = aImg.target.result;
        resolve(result);
      };

      reader.readAsDataURL(file);
    });
  },

  hasRelatedApplicationErrors(app: RelatedApplication): string | undefined {
    if (!app.platform) {
      return 'error.enter_platform';
    }

    if (!app.url && !app.id) {
      return 'error.enter_url';
    }

    const urlRegExpr = /[-a-zA-Z0-9@:%_\+.~#?&//=]{2,256}\.?[a-z]{2,4}\b(\/[-a-zA-Z0-9@:%_\+.~#?&//=]*)?/gi;
    if (app.url && !urlRegExpr.test(app.url)) {
      return 'error.enter_valid_url';
    }

    return;
  },

  fixColorFromServer(color: string): string {
    if (!color) {
      return '';
    }

    return '#' + colorConverter.toHexadecimal(color).slice(4, 10);
  },

  sumIssues(errors: CodeError[] | null): number {
    if (!errors) {
      return 0;
    }

    let total = 0;
    errors.forEach((error) => {
      if (error.issues && error.issues.length) {
        total += error.issues.length;
      }
    });

    return total;
  },
};<|MERGE_RESOLUTION|>--- conflicted
+++ resolved
@@ -73,7 +73,6 @@
         let additionnalPath = '';
         // Images are not directly stored at the root level
         if (pathsNumber > 3) {
-<<<<<<< HEAD
           // Removing possible filename at the end of the URL or # or duplication on the path if the icon src already has it
           var index = 1;
           for (let i = 3; i < pathArray.length; i++) {
@@ -82,14 +81,6 @@
               pathsNumber--;
               index++;
             }
-=======
-          // Removing possible filename at the end of the URL or #
-          if (
-            pathArray[pathArray.length - 1].indexOf('.') !== -1 ||
-            pathArray[pathArray.length - 1].indexOf('#') !== -1
-          ) {
-            pathsNumber--;
->>>>>>> b8c308f2
           }
 
           for (let i = 3; i < pathsNumber; i++) {
