--- conflicted
+++ resolved
@@ -43,11 +43,9 @@
   background: var(--primary-background-color);
   padding: 0;
   margin: 0;
-<<<<<<< HEAD
   background: var(--primary-background-color);
 
   overflow-x: hidden;
-=======
 }
 
 p,
@@ -96,8 +94,7 @@
 }
 
 small {
-  font-size: 0.8rem;
->>>>>>> 184ac038
+  font-size: 0.8rem
 }
 
 fast-design-system-provider {
@@ -107,13 +104,7 @@
   --neutral-fill-input-rest: white;
   --neutral-fill-input-hover: white;
   --neutral-fill-stealth-rest: #e5e5e5;
-<<<<<<< HEAD
-
   --neutral-fill-rest: #292C3A;
   --neutral-fill-active: #09090a;
-
-=======
-  --neutral-fill-active: #5d5db9;
->>>>>>> 184ac038
   --neutral-fill-input-active: #e5e5e5;
 }