{
  "compilerOptions": {
    "target": "es2017",
    "module": "es2020",
    "moduleResolution": "node",
    "lib": ["esnext.array", "esnext", "es2017", "dom"],
<<<<<<< HEAD
    "strict": true,
    "noUnusedLocals": true,
    "noUnusedParameters": true,
    "noImplicitReturns": true,
=======
    "forceConsistentCasingInFileNames": true,
    "noUnusedLocals": true,
    "noUnusedParameters": true,
>>>>>>> 288b1043
    "noFallthroughCasesInSwitch": true,
    "noImplicitReturns": true,
    "noImplicitAny": true,
    "noImplicitThis": true,
    "noUncheckedIndexedAccess": true,
    "strict": true,
    "strictPropertyInitialization": true,
    "strictFunctionTypes": true,
    "strictNullChecks": true,
    "allowUnusedLabels": false,
    "preserveWatchOutput": true,
    "outDir": "./dist/",
    // Only necessary because @types/uglify-js can't find types for source-map
    "skipLibCheck": true,
    "experimentalDecorators": true,
    "allowSyntheticDefaultImports": true,
    "plugins": [
      {
        "name": "ts-lit-plugin",
        "rules": {
          "no-complex-attribute-binding": "error",
          "no-expressionless-property-binding": "error",
          "no-incompatible-property-type": "error",
          "no-incompatible-type-binding": "error",
          "no-invalid-attribute-name": "error",
          "no-invalid-boolean-binding": "error",
          "no-invalid-css": "off",
          "no-invalid-directive-binding": "error",
          "no-invalid-tag-name": "error",
          "no-missing-import": "off",
          "no-noncallable-event-binding": "error",
          "no-nullable-attribute-binding": "off",
          "no-unclosed-tag": "error",
          "no-unknown-attribute": "off",
          "no-unknown-event": "off",
          "no-unknown-property": "error",
          "no-unknown-property-converter": "error",
          "no-unknown-slot": "off",
          "no-unknown-tag-name": "error"
        }
      }
    ]
  },
  "include": ["pwabuilder-sw.ts"],
  "exclude": ["node_modules", "**/*.spec.ts", "build/pwabuilder-sw.js"]
}<|MERGE_RESOLUTION|>--- conflicted
+++ resolved
@@ -4,16 +4,9 @@
     "module": "es2020",
     "moduleResolution": "node",
     "lib": ["esnext.array", "esnext", "es2017", "dom"],
-<<<<<<< HEAD
-    "strict": true,
-    "noUnusedLocals": true,
-    "noUnusedParameters": true,
-    "noImplicitReturns": true,
-=======
     "forceConsistentCasingInFileNames": true,
     "noUnusedLocals": true,
     "noUnusedParameters": true,
->>>>>>> 288b1043
     "noFallthroughCasesInSwitch": true,
     "noImplicitReturns": true,
     "noImplicitAny": true,
