<template>
  <main id="publishMain">
    <HubHeader></HubHeader>

    <div
      v-if="openAndroid || openWindows || openTeams || showBackground"
      class="has-acrylic-40 is-dark"
      id="modalBackground"
    ></div>

    <!-- appx modal -->
    <Modal
      id="appxModal"
      :title="$t('publish.generate_appx')"
      ref="appxModal"
      @modalSubmit="onSubmitAppxModal"
      @cancel="onCancelAppxModal"
      v-on:modalOpened="modalOpened()"
      v-on:modalClosed="modalClosed()"
      v-if="appxForm"
    >
      <div id="topLabelBox" slot="extraP">
        <label id="topLabel">
          {{ $t("publish.enter_your") }}
          <a
            href="https://developer.microsoft.com/en-us/windows"
            target="_blank"
            >{{ $t("publish.dev_center") }}</a
          >
          {{ $t("publish.publisher_details") }}
        </label>
      </div>

      <section id="appxModalBody">
        <div>
          <label>{{ $t("publish.label_publisher") }}</label>
        </div>

        <input
          class="l-generator-input l-generator-input--largest"
          :placeholder="$t('publish.placeholder_publisher')"
          type="text"
          v-model="appxForm.publisher"
          requied
        />

        <div class="form-item">
          <label>{{ $t("publish.label_identity") }}</label>
          <label>{{ $t("publish.label_publisher_id") }}</label>
        </div>

        <input
          class="l-generator-input l-generator-input--largest"
          :placeholder="$t('publish.placeholder_identity')"
          type="text"
          v-model="appxForm.publisher_id"
          requied
        />

        <div class="form-item">
          <label>{{ $t("publish.label_package") }}</label>
        </div>
        <input
          class="l-generator-input l-generator-input--largest"
          :placeholder="$t('publish.placeholder_package')"
          type="text"
          v-model="appxForm.package"
          requied
        />

        <div class="form-item">
          <label>{{ $t("publish.label_version") }}</label>
        </div>
        <input
          class="l-generator-input l-generator-input--largest"
          :placeholder="$t('publish.placeholder_version')"
          type="text"
          v-model="appxForm.version"
          requied
        />

        <p class="l-generator-error" v-if="appxError">
          <span class="icon-exclamation"></span>
          {{ $t(appxError) }}
        </p>
      </section>
    </Modal>

  <Modal
    :title="$t('publish.package_name')"
    :button_name="$t('modal.done')"
    ref="androidPWAModal"
    @modalSubmit="onDoneAndroidPWAModal"
    @cancel="onCancelAndroidPWAModal"
    v-on:modalOpened="modalOpened()"
    v-on:modalClosed="androidModalClosed()"
    v-if="androidForm"
    >
      <div id="topLabelBox" slot="extraP">
        <label id="topLabel">
          {{ $t("publish.package_name_detail") }}
        </label>
      </div>

      <section id="#androidModalBody">
        <div>
          <label>{{ $t("publish.label_package_name") }}</label>
        </div>

        <input
          class="l-generator-input l-generator-input--largest"
          :placeholder="$t('publish.placeholder_package_name')"
          type="text"
          v-model="androidForm.package_name"
          requied
        />
        <p class="l-generator-error" v-if="androidPWAError">
          <span class="icon-exclamation"></span>
          {{ $t(androidPWAError) }}
        </p>
      </section>
    </Modal>

    <div v-if="openAndroid" ref="androidModal" id="androidPlatModal">
      <button @click="closeAndroidModal()" id="closeAndroidPlatButton">
        <i class="fas fa-times"></i>
      </button>

      <section id="androidModalBody">
        <div>
          <p id="androidModalP">
            Download your
            <a
              href="https://developers.google.com/web/updates/2019/08/twas-quickstart"
              >PWA package</a
            >
            for Google Play
          </p>

          <a
            href="https://developers.google.com/web/updates/2019/02/using-twa#establish_an_association_from_the_website_to_the_app"
            id="androidModalSubText"
          >
            Your download will contain instructions for how to submit your app
            to the Google Play store
            <i class="fas fa-external-link-alt"></i>
          </a>
          <p v-if="this.androidForm.package_name">
            <span>Package Name: </span>   {{ $t(this.androidForm.package_name) }}
          </p>
        </div>

        <div id="androidModalButtonSection">
          <Download
            :showMessage="true"
            :packageName="this.androidForm.package_name"
            id="androidDownloadButton"
            platform="androidTWA"
            message="Download"
          />
          <button
            id="androidDownloadButton"
            @click="openAndroidOptionModal();"
          >
            Options
          </button>
        </div>

        <div id="extraSection">
          <p>
            Your PWA will be a Trusted Web Activity.
            <Download
              :showMessage="true"
              id="legacyDownloadButton"
              class="webviewButton"
              platform="android"
              message="Use a legacy webview instead (not recommended)"
            />
          </p>
        </div>
      </section>
    </div>

    <div v-if="openWindows" ref="windowsModal" id="androidPlatModal">
      <button @click="closeAndroidModal()" id="closeAndroidPlatButton">
        <i class="fas fa-times"></i>
      </button>

      <section id="androidModalBody">
        <div>
          <p id="androidModalP">
            You'll get a side-loadable version of your PWA (requires Win10 in
            dev mode) to test your PWA right away. The Generate Appx button can
            be used to generate a PWA package to submit to the Microsoft Store.
          </p>
        </div>

        <div id="androidModalButtonSection">
          <Download
            id="androidDownloadButton"
            platform="windows10"
            :message="$t('publish.download')"
            :showMessage="true"
          />
          <button
            id="androidDownloadButton"
            @click="
              openAppXModal();
              $awa({
                referrerUri: 'https://www.pwabuilder.com/publish/windows10-appx'
              });
            "
          >
            Generate
          </button>
        </div>
      </section>
    </div>

    <div v-if="openTeams" ref="teamsModal" id="teamsModal" class="platModal">
      <button @click="closeTeamsModal()" class="closeModalPlatButton">
        <i class="fas fa-times"></i>
      </button>
      <section class="platModalBody platModalForm">
        <div class="platModalField">
          <label for="package-name">
            <h4>Package name</h4>
          </label>
          <input
            type="text"
            name="package-name"
            placeholder="packagename"
            v-model="teamsForm.packageName"
          />
        </div>
        <div class="platModalField">
          <label for="description">
            <h4>Short app description</h4>
            <p>Describe your app in 200 charactes or less</p>
          </label>
          <textarea
            name="description"
            v-model="teamsForm.description"
          >
          </textarea>
        </div>
        <div class="platModalField">
          <label for="privacy">
            <h4>Privacy URL</h4>
          </label>
          <input
            name="privacy"
            type="text"
            placeholder="www.somewebsite/privacy"
            v-model="teamsForm.privacyUrl"
          />
        </div>
        <div class="platModalField">
          <label for="terms">
            <h4>Terms of Use URL</h4>
          </label>
          <input
            names="terms"
            type="text"
            placeholder="www.somewebsite/termsofuse"
            v-model="teamsForm.termsUrl"
          />
        </div>

        <div class="platModalField file-chooser">
          <label for="upload-image">
            <h4>App Image</h4>
            <p>TODO: Description of the type of image needed</p>
          </label>
          <button id="uploadIconImage" name="upload-image" @click="clickUploadFileInput()">Choose File</button>
          <input id="upload-file-input"
            name="upload-image"
            type="file"
            accept="image/jpeg image/png image/svg+xml"
            @change="handleUploadIcon()"
          />
          <p class="file-description">{{ this.teamsForm.appImageFile ? this.teamsForm.appImageFile.name : "No file chosen" }}</p>
        </div>
        <div class="platModalButtonSection">
          <Download
            class="platModalDownloadButton"
            platform="msteams"
            :parameters="[JSON.stringify(this.teamsForm)]"
            :message="$t('publish.download')"
            :showMessage="true"
          />
        </div>
      </section>
    </div>

    <section id="publishSideBySide">
      <section id="publishLeftSide">
        <div id="introContainer">
          <h2>Everything you need to make your PWA</h2>

          <p>
            If you haven’t already, download the content below and publish it to
            your website. Making these changes to your website is all you need
            to become a PWA. You may also want to publish your PWAs to the
            different app markets, you will find the packages for each of these
            on the right.
          </p>

          <!--<div id="publishActionsContainer">-->
          <!--<button id="downloadAllButton">Download your PWA files</button>-->
          <!--<Download id="downloadAllButton" platform="web" message="Download your PWA files"/>-->
          <!--</div>-->

          <!--temp impl for demo-->
        </div>
      </section>

      <section id="publishRightSide">
        <div id="platformsListContainer">
          <ul>
            <div
              @mouseover="platCardHover($event)"
              @mouseleave="platCardUnHover($event)"
              id="pwaMainCard"
              class="pwaCard"
            >
              <div class="pwaCardHeaderBlock">
                <div class="pwaCardIconBlock">
                  <img id="pwaIcon" src="~/assets/images/pwaLogo.svg" />
                  <h2>Progressive Web App</h2>
                </div>
              </div>

              <p>
                If you haven’t already, download these files and publish it to
                your website. Making these changes to your website is all you
                need to become a PWA.
              </p>

              <section class="platformDownloadBar">
                <Download
                  class="platformDownloadButton"
                  platform="web"
                  message="Download your PWA files"
                />
              </section>
            </div>

            <!-- Microsoft Teams Integration -->
            <div
              @mouseover="platCardHover($event)"
              @mouseleave="platCardUnHover($event)"
              id="pwaTeamsCard"
              class="pwaCard"
            >
              <div class="pwaCardHeaderBlock">
                <div class="pwaCardIconBlock">
                  <img id="teamsIconImg" src="~/assets/images/teams-icon.png" />
                  <h2>Microsoft Teams</h2>
                </div>
              </div>

              <p>
                Submit your PWA for further engagement on Microsoft Teams.
              </p>

              <section class="platformDownloadBar">
                <button
                  class="platformDownloadButton"
                  @click="openTeamsModal()"
                >
                  <i class="fas fa-long-arrow-alt-down"></i>
                </button>
              </section>
            </div>

            <div
              @mouseover="platCardHover($event)"
              @mouseleave="platCardUnHover($event)"
              id="pwaAndroidCard"
              class="pwaCard"
            >
              <div class="pwaCardHeaderBlock">
                <i id="platformIcon" class="fab fa-android"></i>
                <h2>Android</h2>
              </div>

              <p>
                PWAs are available through the browser on Android, however your
                PWA can also be submitted to the play store by submitting the
                package you get below.
              </p>

              <section class="platformDownloadBar">
                <button
                  class="platformDownloadButton"
                  @click="openAndroidModal()"
                >
                  <i class="fas fa-long-arrow-alt-down"></i>
                </button>
              </section>
            </div>

            <!--samsung platform-->
            <div
              @mouseover="platCardHover($event)"
              @mouseleave="platCardUnHover($event)"
              id="pwaSamsungCard"
              class="pwaCard"
            >
              <div class="pwaCardHeaderBlock">
                <svg
                  width="89"
                  height="30"
                  viewBox="0 0 89 30"
                  fill="none"
                  xmlns="http://www.w3.org/2000/svg"
                >
                  <path
                    d="M88.5919 7.15122C87.3559 0.0897582 66.5652 -2.11414 42.1107 2.2037C31.8699 4.04778 22.6001 6.74643 15.3609 9.75992C16.4644 9.8049 17.3031 10.0298 17.7887 10.5695C18.186 10.9743 18.3625 11.514 18.3625 12.1887V12.9083H15.9789V12.2787C15.9789 11.7839 15.6699 11.4241 15.1402 11.4241C14.6988 11.4241 14.3898 11.649 14.3015 12.0538C14.2574 12.1887 14.2574 12.3686 14.3015 12.5485C14.5663 13.628 18.0977 14.2577 18.4949 16.2367C18.5391 16.5065 18.6274 17.0463 18.4949 17.8109C18.2742 19.3851 16.9058 20.0148 15.1402 20.0148C12.7124 20.0148 11.6971 18.8454 11.6971 17.2262V16.4616H14.2574V17.4061C14.2574 17.9458 14.6546 18.2607 15.1402 18.2607C15.6257 18.2607 15.9347 18.0358 16.023 17.631C16.0672 17.4511 16.1113 17.1812 16.023 16.9563C15.5375 15.7419 12.2268 15.1572 11.8296 13.2232C11.7413 12.7734 11.7413 12.4136 11.7854 11.9188C11.8296 11.649 11.9178 11.4241 12.0061 11.2442C4.10478 15.0223 -0.574232 19.2052 0.0437503 22.8484C1.27972 29.9098 22.0704 32.1137 46.4807 27.7509C57.2072 25.8619 66.8742 22.9833 74.2458 19.7899C74.1575 19.7899 74.0251 19.7899 73.9368 19.7899C72.2594 19.7899 70.7586 19.1602 70.6262 17.4061C70.5821 17.0912 70.5821 16.9563 70.5821 16.7764V12.7734C70.5821 12.5935 70.5821 12.2787 70.6262 12.1437C70.8028 10.4796 72.127 9.75992 73.9368 9.75992C75.3494 9.75992 77.0709 10.1647 77.2475 12.1437C77.2916 12.4136 77.2916 12.6385 77.2475 12.7284V13.0883H74.8197V12.5935C74.8197 12.5935 74.8197 12.3686 74.7755 12.2337C74.7314 12.0538 74.5548 11.559 73.8927 11.559C73.2306 11.559 73.054 12.0088 73.0098 12.2337C72.9657 12.3236 72.9657 12.5035 72.9657 12.6835V17.0463C72.9657 17.1812 72.9657 17.3161 72.9657 17.4061C72.9657 17.496 73.0981 18.0808 73.8927 18.0808C74.6872 18.0808 74.8197 17.496 74.8197 17.4061C74.8197 17.2712 74.8638 17.1362 74.8638 17.0463V15.6969H73.8927V14.2577H77.2475V16.8214C77.2475 17.0013 77.2475 17.1362 77.2033 17.4511C77.1592 17.9008 77.0267 18.3056 76.806 18.6205C84.6632 14.8424 89.1657 10.7044 88.5919 7.15122ZM25.2045 19.655L23.9685 11.1542H23.9244L22.6884 19.655H20.084L21.8056 10.0748H26.0432L27.7647 19.655H25.2045ZM37.6083 19.655L37.5641 11.3341H37.52L36.0192 19.655H33.5914L32.0906 11.3341H32.0464L32.0023 19.655H29.5745L29.7952 10.0748H33.6797L34.8274 17.1812H34.8715L36.0192 10.0748H39.9036L40.1243 19.655H37.6083ZM48.9527 17.7659C48.6878 19.61 46.9222 19.9248 45.642 19.9248C43.5674 19.9248 42.2431 19.0253 42.2431 17.1362V16.3716H44.8034V17.3161C44.8034 17.8109 45.1565 18.1257 45.6862 18.1257C46.1717 18.1257 46.4807 17.9458 46.569 17.496C46.6132 17.3161 46.6132 17.0463 46.569 16.8214C46.0835 15.607 42.817 15.0223 42.4197 13.0883C42.3314 12.6385 42.3314 12.2787 42.3756 11.8289C42.6404 10.0748 44.3178 9.71494 45.642 9.71494C46.8339 9.71494 47.7167 9.98481 48.2023 10.5245C48.5995 10.9293 48.7761 11.4691 48.7761 12.1437V12.8184H46.3925V12.1887C46.3925 11.649 46.0835 11.3791 45.5538 11.3791C45.1123 11.3791 44.8034 11.604 44.7151 12.0088C44.7151 12.0987 44.6709 12.2787 44.7151 12.5035C44.9799 13.583 48.5113 14.2127 48.8644 16.1917C48.9968 16.4616 49.041 17.0013 48.9527 17.7659ZM57.7369 16.9113C57.7369 17.0912 57.7369 17.4511 57.6927 17.541C57.5603 19.1152 56.4567 19.9248 54.4262 19.9248C52.3957 19.9248 51.2922 19.1152 51.1156 17.541C51.1156 17.4511 51.0715 17.0912 51.0715 16.9113V10.0298H53.4993V17.0912C53.4993 17.2712 53.4993 17.3611 53.4993 17.4511C53.5434 17.631 53.6758 18.1257 54.3821 18.1257C55.0442 18.1257 55.2208 17.631 55.2649 17.4511C55.2649 17.3611 55.2649 17.2262 55.2649 17.0912V10.0298H57.6927C57.7369 10.0298 57.7369 16.9113 57.7369 16.9113ZM68.1984 19.52H64.7995L62.5483 11.9188H62.5042L62.6366 19.52H60.2971V10.0298H63.8284L65.9472 17.3161H65.9913L65.8589 10.0298H68.2426V19.52H68.1984Z"
                    fill="#3C3C3C"
                  />
                </svg>

                <h2>Samsung</h2>
              </div>

              <p>
                PWAs are available through the browser on Samsung devices,
                however your PWA can also be submitted to the Galaxy store by
                submitting the package you get below.
              </p>

              <section class="platformDownloadBar">
                <Download
                  class="platformDownloadButton"
                  platform="samsung"
                  message="Download"
                />
              </section>
            </div>

            <div
              id="pwaWindowsCard"
              class="pwaCard"
              @mouseover="platCardHover($event)"
              @mouseleave="platCardUnHover($event)"
            >
              <div class="pwaCardHeaderBlock">
                <i id="platformIcon" class="fab fa-windows"></i>
                <h2>Windows</h2>
              </div>

              <p>
                You'll get a side-loadable version of your PWA (requires Win10
                in dev mode) to test your PWA right away. To generate an AppX
                PWA package and submit to the Microsoft Store, click here
              </p>

              <section class="platformDownloadBar">
                <button
                  class="platformDownloadButton"
                  @click="openWindowsModal()"
                >
                  <i class="fas fa-long-arrow-alt-down"></i>
                </button>
              </section>
            </div>

            <div
              @mouseover="platCardHover($event)"
              @mouseleave="platCardUnHover($event)"
              id="pwaMacosCard"
              class="pwaCard"
            >
              <div class="pwaCardHeaderBlock">
                <i id="platformIcon" class="fab fa-apple"></i>
                <h2>MacOS</h2>
              </div>

              <p>
                You can use Xcode to build this package to produce an app that
                runs on MacOS.
              </p>

              <section class="platformDownloadBar">
                <Download
                  class="platformDownloadButton"
                  platform="macos"
                  message="Download"
                />
              </section>
            </div>
          </ul>
        </div>
      </section>
    </section>

    <section id="bottomSection">
      <div id="coolPWAs">
        <h2>Scope out rad PWAs</h2>

        <p>
          Pinterest, Spotify, and more built some PWAs and they are like whoa!
          Check them out by clicking on the image or logos. Love doing PWAs?
          Submit your own!
        </p>

        <div id="iconGrid">
          <div>
            <i id="platformIcon" class="fab fa-pinterest"></i>
          </div>
          <div>
            <i id="platformIcon" class="fab fa-spotify"></i>
          </div>
          <div>
            <i id="platformIcon" class="fab fa-microsoft"></i>
          </div>
        </div>
      </div>

      <div id="bottomImageSection">
        <span>I will hold things</span>
      </div>
    </section>

    <footer>
      <p>
        PWA Builder was founded by Microsoft as a community guided, open source
        project to help move PWA adoption forward.
        <a href="https://privacy.microsoft.com/en-us/privacystatement"
          >Our Privacy Statement</a
        >
      </p>
    </footer>
  </main>
</template>

<script lang="ts">
import Vue from "vue";
import Component from "nuxt-class-component";
import { Action, State, namespace } from "vuex-class";

import GeneratorMenu from "~/components/GeneratorMenu.vue";
import StartOver from "~/components/StartOver.vue";
import Download from "~/components/Download.vue";
import Modal from "~/components/Modal.vue";
import PublishCard from "~/components/PublishCard.vue";
import Toolbar from "~/components/Toolbar.vue";
import HubHeader from "~/components/HubHeader.vue";

import * as publish from "~/store/modules/publish";
import { name as generatorName, Icon, Manifest } from "~/store/modules/generator";

const PublishState = namespace(publish.name, State);
const PublishAction = namespace(publish.name, Action);
const GeneratorState = namespace(generatorName, State);
const GeneratorAction = namespace(generatorName, Action);

@Component({
  components: {
    GeneratorMenu,
    Download,
    StartOver,
    Modal,
    PublishCard,
    Toolbar,
    HubHeader
  }
})
export default class extends Vue {
  public appxForm: publish.AppxParams = {
    publisher: null,
    publisher_id: null,
    package: null,
    version: null
  };

<<<<<<< HEAD
  public teamsForm: publish.TeamsParams = {
    packageName: null,
    description: null,
    privacyUrl: null,
    termsUrl: null,
    appImageFile: null
=======
  public androidForm: publish.AndroidParams = {
    package_name: null
>>>>>>> 3e3b1918
  };

  // Set default web checked items
  public files: any[] = [
    "manifest",
    "serviceWorkers",
    "apiSamples",
    "windows10Package"
  ];

  @GeneratorState manifest: Manifest;
  @GeneratorState icons: Icon[];
  @GeneratorAction uploadIcon;
  @GeneratorAction generateMissingImages;
  @GeneratorAction updateManifest;

  // @PublishState status: boolean;
  @PublishState status = true;
  @PublishState appXLink: string;

  @PublishAction updateStatus;
  @PublishAction buildAppx;

  public appxError: string | null = null;
  public androidPWAError: string | null = null;
  public modalStatus = false;
  public openAndroid: boolean = false;
  public openWindows: boolean = false;
  public openTeams: boolean = false;
  public showBackground: boolean = false;

  public samsungDevice: boolean = false;
  public androidDevice: boolean = false;
  public iphoneDevice: boolean = false;
  public pcDevice: boolean = true;
  public macDevice: boolean = false;
  public teamsDevice: boolean = false;

  public created(): void {
    this.updateStatus();
  }

  public mounted(): void {
    const overrideValues = {
      uri: window.location.href,
      pageName: "publishPage",
      pageHeight: window.innerHeight
    };

    this.$awa(overrideValues);
  }

  platCardHover(ev) {
    if (ev.target) {
      const parent = ev.target.children[2];

      let targetButton: HTMLButtonElement | null = null;

      if (parent) {
        targetButton = ev.target.children[2].children[0];
      }

      if (targetButton) {
        targetButton.classList.add("platformDownloadButtonHover");
      }
    }
  }

  platCardUnHover(ev) {
    const targetButton: HTMLButtonElement = ev.target.children[2].children[0];

    if (targetButton) {
      targetButton.classList.remove("platformDownloadButtonHover");
    }
  }

  public goToHome(): void {
    this.$router.push({
      path: this.$i18n.path("")
    });
  }

  public openAppXModal(): void {
    this.openWindows = false;
    (this.$refs.appxModal as Modal).show();
  }

  public openAndroidOptionModal(): void {
    this.openAndroid = false;
    (this.$refs.androidPWAModal as Modal).show();
  }

  public openAndroidModal(): void {
    this.openAndroid = true;
  }

  public closeAndroidModal(): void {
    this.openAndroid = false;
    this.openWindows = false;
  }

  public openWindowsModal(): void {
    this.openWindows = true;
  }

  public openTeamsModal(): void {
    this.openTeams = true;
  }

  public closeWindowsModal(): void {
    this.openWindows = false;
  }

  public closeTeamsModal(): void {
    this.openTeams = false;
  }

  public clickUploadFileInput(): void {
    const el = document.getElementById("upload-file-input");
    if (el) {
      el.click();
    }
  }

  public async handleUploadIcon(): Promise<void> {
    const el = <HTMLInputElement> document.getElementById("upload-file-input");
    if (el && el.files) {
      this.teamsForm.appImageFile = el.files[0];
    }

    await this.generateMissingImages(this.teamsForm.appImageFile);
    await this.uploadIcon(this.teamsForm.appImageFile);
    this.updateManifest(this.manifest);
  }

  public async onSubmitAppxModal(): Promise<void> {
    const $appxModal = this.$refs.appxModal as Modal;
    $appxModal.showLoading();

    try {
      await this.buildAppx(this.appxForm);

      if (this.appXLink) {
        window.location.href = this.appXLink;

        $appxModal.hideLoading();

        (this.$refs.appxModal as Modal).hide();
      }
    } catch (e) {
      this.appxError = e;
      $appxModal.hideLoading();
    }
  }

  public async onDoneAndroidPWAModal(): Promise<void> {
    try {
      if(!this.androidForm.package_name) {
        throw 'error.package_name_required'; 
      }
      var KeyWordFound = this.containsKeyWord()
      if(KeyWordFound.length > 0) {
        this.androidPWAError = this.ConstructErrorMessage(KeyWordFound); 
      }
      else {
        (this.$refs.androidPWAModal as Modal).hide();
        this.openAndroid = true;
        this.androidPWAError = null;
      }
    } catch (e) {
      this.androidPWAError = e;
    }
  }

  public containsKeyWord()
  {
      const package_name = this.androidForm.package_name.split(".");
      const keywords = ["abstract","assert","boolean","break","byte","case","catch","char","class","const","continue","default","do","double","else","enum","extends","final","finally","float","for","goto","if","implements","import","instanceof","int","interface","long","native","new","package","private","protected","public","return","short","static","strictfp","super","switch","synchronized","this","throw","throws","transient","try","void","volatile","while"];
      var result = keywords.filter(function(item){ return package_name.indexOf(item) > -1});   
      return result;  
  }

  public ConstructErrorMessage(list)
  {
    if(list.length === 1) {
      return `Invalid package name. "${list[0]}" is a keyword.`;
    }
    else {
      return `Invalid package name. "${list.slice(0, list.length - 1).join(", ")} and ${list[list.length - 1]}" are keywords`;
    }
  }
  
  public onCancelAppxModal(): void {
    this.appxForm = {
      publisher: null,
      publisher_id: null,
      package: null,
      version: null
    };
  }

  public onCancelAndroidPWAModal() {
    this.androidForm = { package_name: null };
    this.androidPWAError = null;
    (this.$refs.androidPWAModal as Modal).hide();
    this.openAndroid = true;
  }

  public modalOpened() {
    window.scrollTo(0, 0);

    this.modalStatus = true;
    this.showBackground = true;
  }

  public modalClosed() {
    this.modalStatus = false;
    this.showBackground = false;
  }

  public androidModalClosed() {
    this.modalStatus = false;
    this.showBackground = false;
    this.openAndroid = true;
  }
}

Vue.prototype.$awa = function(config) {
  if (awa) {
    awa.ct.capturePageView(config);
  }

  return;
};

declare var awa: any;
</script>

<style lang="scss">
/* stylelint-disable */

@import "~assets/scss/base/variables";

#devicePreviews {
  height: 504px;
}

#desktopDevicePreview {
  display: flex;
  justify-content: center;
  align-items: center;

  svg {
    width: 24em;
  }
}

#mobileDevicePreview {
  display: flex;
  justify-content: center;
  align-items: center;
  height: 28em;

  svg {
    width: 18em;
    height: 53em;
  }

  img {
    height: 20em;
  }
}

@keyframes publishfadein {
  from {
    opacity: 0;
    transform: translateY(-50px);
  }

  to {
    opacity: 1;
    transform: translateY(0);
  }
}

footer {
  display: flex;
  justify-content: center;
  padding-left: 10px;
  padding-right: 10px;
  font-size: 12px;
  color: rgba(60, 60, 60, 0.5);
  background: white;
}

footer p {
  text-align: center;
  font-style: normal;
  font-weight: normal;
  font-size: 12px;
  line-height: 18px;
  color: #707070;
}

footer a {
  color: #707070;
  text-decoration: underline;
}

#pwaIcon {
  height: 22px;
  margin-right: 10px;
}

#teamsIconImg {
  height: 40px;
  width: 42px;
}

@media (max-height: 700px) {
  #scorepublishSideBySide header {
    top: 51px;
  }
}

#publishMain {
}

#modalBackground {
  position: fixed;
  top: 0;
  bottom: 0;
  left: 0;
  right: 0;
  z-index: 98999;
  will-change: opacity;
}

#appxModal .modal {
  top: 8em;
  right: 10em;
  bottom: 8em;
  left: 10em;
}

@keyframes opened {
  from {
    opacity: 0;
  }

  to {
    opacity: 0.7;
  }
}

#appxModalBody {
  input {
    padding: initial;
  }

  div {
    margin-top: 40px;

    #topLabel {
      font-weight: initial;
    }

    label {
      font-weight: bold;
      margin-bottom: 20px;
      display: block;
    }
  }
}

#publishSideBySide {
  display: flex;
  background: linear-gradient(-32deg, #9337d8, #1fc2c8);

  #publishLeftSide {
    height: 100%;
    flex: 1;

    display: flex;
    justify-content: center;
    align-self: center;
    align-items: center;

    header {
      display: flex;
      align-items: center;
      padding-left: 159px;
      margin-top: 32px;

      #headerText {
        font-size: 28px;
        font-weight: normal;
      }

      #logo {
        background: lightgrey;
        border-radius: 50%;
        width: 48px;
        height: 48px;
        margin-right: 12px;
      }
    }

    #introContainer {
      color: white;
      margin-left: 20px;
      margin-right: 20px;

      h2 {
        font-family: sans-serif;
        font-weight: 600;
        font-size: 24px;
      }

      p {
        font-size: 18px;
      }

      #publishActionsContainer {
        display: flex;
        width: 100%;

        button {
          border: none;
          width: 264px;
          border-radius: 20px;
          font-size: 18px;
          font-weight: bold;
          padding-top: 9px;
          padding-bottom: 11px;
        }

        #downloadAllButton {
          margin-right: 11px;
          background: $color-button-primary-purple-variant;
          color: white;
          width: 264px;
          border-radius: 20px;
          font-size: 18px;
          padding-top: 9px;
          padding-bottom: 11px;
          font-weight: bold;
          display: flex;
          justify-content: center;
        }

        #downloadAllButton:hover {
          cursor: pointer;
        }
      }
    }
  }

  #publishRightSide {
    height: 100%;
    flex: 2;
    display: flex;
    flex-direction: column;
    background: white;
    align-items: center;
    justify-content: center;
    padding-bottom: 100px;

    #platformsListContainer {
      padding-top: 20px;
      padding-right: 20px;
      padding-left: 20px;
      color: white;

      ul {
        list-style: none;
        padding: 0;
        margin: 0;

        display: grid;
        // flex-direction: column;
        // flex-wrap: wrap;

        .pwaCard {
          background: #f0f0f0;
          border-radius: 4px;
          color: #3c3c3c;
          padding-left: 24px;
          padding-right: 24px;
          padding-top: 20px;
          padding-bottom: 40px;
          margin: 10px;
          position: relative;
          transition: box-shadow 0.3s;

          .pwaCardHeaderBlock {
            display: flex;
            align-items: center;
          }

          .pwaCardHeaderBlock h2 {
            font-style: normal;
            font-weight: bold;
            font-size: 16px;
            line-height: 24px;
            color: rgba(60, 60, 60, 0.6);
          }

          .platformDownloadBar {
            position: absolute;
            bottom: 20px;
            right: 20px;
            height: 30px;
          }

          .pwaCardIconBlock {
            display: flex;
            align-items: center;
          }

          .platformDownloadButton {
            border-radius: 50%;
            width: 30px;
            height: 30px;
            border: none;
            background: rgba(60, 60, 60, 0.1);
          }

          .platformDownloadButtonHover {
            border-radius: 50%;
            width: 30px;
            height: 30px;
            border: none;
            background-image: linear-gradient(to right, #1fc2c8, #9337d8 116%);
            color: white;
          }

          #platformIcon {
            font-size: 32px;
            margin-right: 10px;
          }

          p {
            font-style: normal;
            font-weight: normal;
            font-size: 14px;
            line-height: 21px;
            margin-top: 15px;
          }
        }

        .pwaCard:hover {
          box-shadow: 0 1px 8px 4px #9a989869;
        }

        #pwaMainCard {
          grid-column-start: span 2;
        }

        #pwaTeamsCard {
          grid-column-start: span 2;
        }

        // #pwaWindowsCard {
        //   #platformIcon {
        //     margin-right: 42px;
        //   }

        //   .pwaCardHeaderBlock {
        //     margin-right: 100px;
        //   }

        //   h2 {
        //     margin-right: -96px;
        //   }
        // }

        #windowsListItem {
          height: 100px;
        }

        li {
          display: flex;
          height: 84px;
          margin-bottom: 30px;

          span {
            margin-left: 19px;
            font-size: 14px;
            font-weight: normal;
            width: 476px;
          }

          #platformButtonBlock {
            display: flex;
            flex-direction: column;
            align-items: center;

            #platformIcon {
              font-size: 44px;
            }
          }
        }
      }
    }
  }
}

#topLabelBox {
  margin-bottom: 1em;
}

#bottomSection {
  display: none;

  #coolPWAs {
    padding-left: 10em;
    flex: 1;

    h2 {
      font-size: 36px;
      font-weight: bold;
    }

    p {
      width: 392px;
      font-size: 18px;
    }

    #iconGrid {
      display: grid;
      grid-template-columns: auto auto auto;
      width: 392px;
      margin-top: 36px;

      svg {
        font-size: 64px;
      }
    }
  }

  #bottomImageSection {
    flex: 1;
  }
}

#androidModalBody #extraSection p {
  color: grey;
  font-size: 10px;
}

#androidModalBody #extraSection #legacyDownloadButton {
  color: grey;
  font-size: 10px;
  background: transparent;
}

#androidModalBody {
  width: 34em;
  background: white;
  display: flex;
  flex-direction: column;
  align-items: center;
  padding-left: 60px;
  padding-right: 60px;
  border-radius: 12px;
  text-align: center;
}

#closeAndroidPlatButton {
  top: 10px;
  border: none;
  float: right;
  height: 32px;
  background: #3c3c3c;
  color: white;
  border-radius: 50%;
  width: 32px;
  margin-top: 10px;
  margin-right: 10px;
  right: 10px;
  position: absolute;
  font-size: 14px;
}

#androidModalP {
  font-family: sans-serif;
  font-style: normal;
  font-weight: 600;
  font-size: 16px;
  line-height: 24px;
  letter-spacing: -0.02em;
  margin-top: 40px;
}

#androidModalP a {
  color: #9337d8;
}

#androidModalBody #androidModalSubText {
  color: #3c3c3c;
  display: block;
  margin-bottom: 2em;
  font-style: normal;
  font-weight: normal;
  font-size: 14px;
  line-height: 21px;
}

#androidModalButtonSection {
  display: flex;
  justify-content: space-around;
  width: 80%;
  margin-top: 1em;
  margin-bottom: 20px;
}

#androidDownloadButton {
  background: #9337d8;
  color: white;
  font-size: 14px;
  border-radius: 20px;
  width: 150px;
  height: 40px;
  padding-left: 20px;
  padding-right: 20px;
  font-family: sans-serif;
  font-style: normal;
  font-weight: 600;
  display: flex;
  justify-content: center;
  align-items: center;
  border: none;
}

#androidDownloadButton #colorSpinner {
  margin-top: 4px;
  margin-left: 4px;
}

#androidDownloadButton.webviewButton {
  width: 183px;
  background: #3c3c3c;
}

#androidDownloadButton:hover {
  cursor: pointer;
}

#androidPlatModal {
  background: transparent;
  position: fixed;
  width: 100%;
  height: 100%;
  display: flex;
  justify-content: center;
  align-items: center;
  z-index: 99999;
  animation-name: opened;
  animation-duration: 250ms;
  border-radius: 4px;
  will-change: opacity transform;
}


.platModalBody #extraSection p {
  color: grey;
  font-size: 10px;
}

.platModalBody #extraSection #legacyDownloadButton {
  color: grey;
  font-size: 10px;
  background: transparent;
}

.platModalBody {
  width: 34em;
  background: white;
  display: flex;
  flex-direction: column;
  align-items: center;
  padding-left: 60px;
  padding-right: 60px;
  border-radius: 12px;
  text-align: center;
}

.platModalForm {
  height: 80%;
  padding-top: 8px;
  overflow: scroll;
  justify-content: space-evenly;
  align-content: space-between;

  .platModalField {
    width: 100%;
    text-align: left;
    flex: 0 0;

    label {
      h4 {
        font-size: 16px;
        line-height: 19px;

        color: #000000;
      }

      p {
        margin: 8px 0;
        font-size: 14px;
        line-height: 16px;
        color: #808080;
      }

      margin-bottom: 16px;
    }

    input, textarea {
      width: 100%;
      border-color: #f4f4f4;

      &:focus {
        border-color: #9337d8;
        outline: none;
      }
    }

    input {
      height: 35px;
      padding: 8px 8px 8px 0;
      border-width: 0 0 1px;
    }

    textarea {
      height: 120px;
      resize: none;
    }

    &.file-chooser {
      #uploadIconImage {
        font-size: 14px;
        line-height: 16px;
        text-align: center;
        display: inline-block;
        padding: 8px 32px;
        color: #000000;
        border: 1px solid #3C3D3E;

        &:focus {
          border-color: #9337d8;
        }
      }

      #upload-file-input {
        display: none;
      }

      .file-description {
        display: inline-block;
        margin-left: 14px;
        font-size: 14px;
        line-height: 16px;
        color: #808080;
      }
    }
  }
}

.closeModalPlatButton {
  top: 10px;
  border: none;
  float: right;
  height: 32px;
  background: #3c3c3c;
  color: white;
  border-radius: 50%;
  width: 32px;
  margin-top: 10px;
  margin-right: 10px;
  right: 10px;
  position: absolute;
  font-size: 14px;
}

.platModalP {
  font-family: sans-serif;
  font-style: normal;
  font-weight: 600;
  font-size: 16px;
  line-height: 24px;
  letter-spacing: -0.02em;
  margin-top: 40px;
}

.platModalP a {
  color: #9337d8;
}

.platModalBody .platModalSubText {
  color: #3c3c3c;
  display: block;
  margin-bottom: 2em;
  font-style: normal;
  font-weight: normal;
  font-size: 14px;
  line-height: 21px;
}

.platModalButtonSection {
  display: flex;
  justify-content: space-around;
  width: 80%;
  margin-top: 1em;
  margin-bottom: 20px;
}

.platModalDownloadButton {
  background: #9337d8;
  color: white;
  font-size: 14px;
  border-radius: 20px;
  width: 150px;
  height: 40px;
  padding-left: 20px;
  padding-right: 20px;
  font-family: sans-serif;
  font-style: normal;
  font-weight: 600;
  display: flex;
  justify-content: center;
  align-items: center;
  border: none;
}

.platModalDownloadButton #colorSpinner {
  margin-top: 4px;
  margin-left: 4px;
}

.platModalDownloadButton.webviewButton {
  width: 183px;
  background: #3c3c3c;
}

.platModalDownloadButton:hover {
  cursor: pointer;
}

.platModal {
  background: transparent;
  position: fixed;
  width: 100%;
  height: 100%;
  display: flex;
  justify-content: center;
  align-items: center;
  z-index: 99999;
  animation-name: opened;
  animation-duration: 250ms;
  border-radius: 4px;
  will-change: opacity transform;
}

@keyframes opened {
  from {
    transform: scale(0.4, 0.4);
    opacity: 0.4;
  }

  to {
    transform: scale(1, 1);
    opacity: 1;
  }
}

.modalBackground {
  position: fixed;
  top: 0;
  left: 0;
  right: 0;
  bottom: 0;
  background: grey;
  opacity: 0.8;
  z-index: 98999;
}

@media (min-width: 1200px) {
  #publishMain {
    height: 100vh;
  }

  #publishSideBySide {
    height: 100vh;
  }
}

@media (max-width: 920px) {
  #publishSideBySide {
    flex-direction: column;
  }

  #publishSideBySide #publishLeftSide #introContainer {
    margin-top: 20px;
    margin-left: 30px;
    margin-right: 30px;
  }
}

@media (max-width: 550px) {
  #publishSideBySide #publishRightSide #platformsListContainer ul {
    display: flex;
    flex-direction: column;
  }
}
</style><|MERGE_RESOLUTION|>--- conflicted
+++ resolved
@@ -576,18 +576,17 @@
     version: null
   };
 
-<<<<<<< HEAD
+  public androidForm: publish.AndroidParams = {
+    package_name: null
+  };
+
   public teamsForm: publish.TeamsParams = {
     packageName: null,
     description: null,
     privacyUrl: null,
     termsUrl: null,
     appImageFile: null
-=======
-  public androidForm: publish.AndroidParams = {
-    package_name: null
->>>>>>> 3e3b1918
-  };
+  }
 
   // Set default web checked items
   public files: any[] = [
@@ -745,11 +744,11 @@
   public async onDoneAndroidPWAModal(): Promise<void> {
     try {
       if(!this.androidForm.package_name) {
-        throw 'error.package_name_required'; 
+        throw 'error.package_name_required';
       }
       var KeyWordFound = this.containsKeyWord()
       if(KeyWordFound.length > 0) {
-        this.androidPWAError = this.ConstructErrorMessage(KeyWordFound); 
+        this.androidPWAError = this.ConstructErrorMessage(KeyWordFound);
       }
       else {
         (this.$refs.androidPWAModal as Modal).hide();
@@ -765,8 +764,8 @@
   {
       const package_name = this.androidForm.package_name.split(".");
       const keywords = ["abstract","assert","boolean","break","byte","case","catch","char","class","const","continue","default","do","double","else","enum","extends","final","finally","float","for","goto","if","implements","import","instanceof","int","interface","long","native","new","package","private","protected","public","return","short","static","strictfp","super","switch","synchronized","this","throw","throws","transient","try","void","volatile","while"];
-      var result = keywords.filter(function(item){ return package_name.indexOf(item) > -1});   
-      return result;  
+      var result = keywords.filter(function(item){ return package_name.indexOf(item) > -1});
+      return result;
   }
 
   public ConstructErrorMessage(list)
@@ -778,7 +777,7 @@
       return `Invalid package name. "${list.slice(0, list.length - 1).join(", ")} and ${list[list.length - 1]}" are keywords`;
     }
   }
-  
+
   public onCancelAppxModal(): void {
     this.appxForm = {
       publisher: null,
