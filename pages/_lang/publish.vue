<template>
  <main id="publishMain">
    <HubHeader></HubHeader>

    <div
      v-if="openAndroid || openWindows || openTeams || showBackground"
      class="has-acrylic-40 is-dark"
      id="modalBackground"
    ></div>

    <!-- appx modal -->
    <Modal
      id="appxModal"
      :title="$t('publish.generate_appx')"
      ref="appxModal"
      @modalSubmit="onSubmitAppxModal"
      @cancel="onCancelAppxModal"
      v-on:modalOpened="modalOpened()"
      v-on:modalClosed="modalClosed()"
      v-if="appxForm"
    >
      <div id="topLabelBox" slot="extraP">
        <label id="topLabel">
          {{ $t("publish.enter_your") }}
          <a
            href="https://developer.microsoft.com/en-us/windows"
            target="_blank"
            >{{ $t("publish.dev_center") }}</a
          >
          {{ $t("publish.publisher_details") }}
        </label>
      </div>

      <section id="appxModalBody">
        <div>
          <label>{{ $t("publish.label_publisher") }}</label>
        </div>

        <input
          class="l-generator-input l-generator-input--largest"
          :placeholder="$t('publish.placeholder_publisher')"
          type="text"
          v-model="appxForm.publisher"
          requied
        />

        <div class="form-item">
          <label>{{ $t("publish.label_identity") }}</label>
          <label>{{ $t("publish.label_publisher_id") }}</label>
        </div>

        <input
          class="l-generator-input l-generator-input--largest"
          :placeholder="$t('publish.placeholder_identity')"
          type="text"
          v-model="appxForm.publisher_id"
          requied
        />

        <div class="form-item">
          <label>{{ $t("publish.label_package") }}</label>
        </div>
        <input
          class="l-generator-input l-generator-input--largest"
          :placeholder="$t('publish.placeholder_package')"
          type="text"
          v-model="appxForm.package"
          requied
        />

        <div class="form-item">
          <label>{{ $t("publish.label_version") }}</label>
        </div>
        <input
          class="l-generator-input l-generator-input--largest"
          :placeholder="$t('publish.placeholder_version')"
          type="text"
          v-model="appxForm.version"
          requied
        />

        <p class="l-generator-error" v-if="appxError">
          <span class="icon-exclamation"></span>
          {{ $t(appxError) }}
        </p>
      </section>
    </Modal>

    <Modal
      :title="$t('publish.package_name')"
      :button_name="$t('modal.done')"
      ref="androidPWAModal"
      @modalSubmit="androidOptionsModalSubmitted"
      @cancel="androidOptionsModalCancelled"
      v-on:modalOpened="modalOpened()"
      v-on:modalClosed="androidModalClosed()"
      v-if="androidForm"
    >
      <div id="topLabelBox" slot="extraP">
        <label id="topLabel">
          {{ $t("publish.package_name_detail") }}
        </label>
        <p class="l-generator-error" v-if="androidPWAError">
          <i class="fas fa-exclamation-circle"></i>
          {{ $t(androidPWAError) }}
        </p>
      </div>

      <section id="androidModalBody" class="androidOptionsModalBody">

        <form style="width: 100%">
          <div class="row">
            <div class="col-lg-6 col-md-12">
              
              <div class="form-group">
                <label for="packageIdInput">
                  {{ $t("publish.label_package_name") }}
                  <i class="fas fa-info-circle" title="The unique identifier of your app. It should contain only letters, numbers, and periods. Example: com.companyname.appname" aria-label="The unique identifier of your app. It should contain only letters, numbers, and periods. Example: com.companyname.appname" role="definition"></i>
                </label>
                <input class="form-control" :placeholder="$t('publish.placeholder_package_name')" type="text" required v-model="androidForm.packageId" />
              </div>

              <div class="row">
                <div class="col-lg-6 col-md-12">
                  <div class="form-group">
                    <label for="appNameInput">App name</label>
                    <input type="text" class="form-control" id="appNameInput" placeholder="My Awesome PWA" required v-model="androidForm.name" />
                  </div>
                </div>

                <div class="col-lg-6 col-md-12">
                  <div class="form-group">
                    <label for="appLauncherNameInput">
                      Launcher name
                      <i class="fas fa-info-circle" title="The app name used on the Android launch screen. Typically, this is the short name of the app." aria-label="The app name used on the Android launch screen. Typically, this is the short name of the app." role="definition"></i>
                    </label>
                    <input type="text" class="form-control" id="appLauncherNameInput" placeholder="Awesome PWA" required v-model="androidForm.launcherName" />
                  </div>
                </div>
              </div>


              <div class="row">
                <div class="col-lg-6 col-md-12">
                  <div class="form-group">
                    <label for="appVersionInput">
                      App version
                      <i class="fas fa-info-circle" title="The version of your app displayed to users. This is a string, typically in the form of '1.0.0.0'. Maps to android:versionName." aria-label="" role="definition"></i>
                    </label>
                    <input type="text" class="form-control" id="appVersionInput" placeholder="1.0.0.0" required v-model="androidForm.appVersion" />
                  </div>
                </div>

                <div class="col-lg-6 col-md-12">
                  <div class="form-group">
                    <label for="appVersionCodeInput">
                      <a href="https://developer.android.com/studio/publish/versioning#appversioning" target="_blank" rel="noopener">App version code</a>
                      <i class="fas fa-info-circle" title="A positive integer used as an internal version number. This is not shown to users. Android uses this value to protect against downgrades. Maps to android:versionCode." aria-label="A positive integer used as an internal version number. This is not shown to users. Android uses this value to protect against downgrades. Maps to android:versionCode." role="definition" style="margin-left: 5px;"></i>
                    </label>
                    <input type="number" min="1" max="2100000000" class="form-control" id="appVersionCodeInput" placeholder="1" required v-model="androidForm.appVersionCode" />
                  </div>
                </div>
              </div>

              <div class="form-group">
                <label for="hostInput">Host</label>
                <input type="url" class="form-control" id="hostInput" placeholder="https://mysite.com" required v-model="androidForm.host" />
              </div>

              <div class="form-group">
                <label for="startUrlInput">
                  Start URL
                  <i class="fas fa-info-circle" title="The start path for the TWA. Must be relative to the Host URL. You can specify '/' if you don't have a start URL different from Host." aria-label="The start path for the TWA. Must be relative to the Host URL." role="definition"></i>
                </label>
                <input type="url" class="form-control" id="startUrlInput" placeholder="/index.html" required v-model="androidForm.startUrl" />
              </div>

              <div class="form-group">
                <label for="manifestUrlInput">Manifest URL</label>
                <input type="url" class="form-control" id="manifestUrlInput" placeholder="https://mysite.com/manifest.json" required v-model="androidForm.webManifestUrl" />
              </div>
              <div class="row">
                <div class="col-lg-4 col-md-12">
                  <div class="form-group">
                    <label for="themeColorInput">
                      Status bar color 
                      <i class="fas fa-info-circle" title="Also known as the theme color, this is the color of the Android status bar in your app. Note: the status bar will be hidden if Display Mode is set to fullscreen." aria-label="Also known as the theme color, this is the color of the Android status bar in your app. Note: the status bar will be hidden if Display Mode is set to fullscreen." role="definition"></i>
                    </label>
                    <input type="color" class="form-control" id="themeColorInput" v-model="androidForm.themeColor" />
                  </div>
                </div>

                <div class="col-lg-4 col-md-12">
                  <div class="form-group">
                    <label for="navigationColorInput">
                      Nav bar color
                      <i class="fas fa-info-circle" title="The color of the Android navigation bar in your app. Note: the navigation bar will be hidden if Display Mode is set to fullscreen." aria-label="The color of the Android navigation bar in your app. Note: the navigation bar will be hidden if Display Mode is set to fullscreen." role="definition"></i>
                    </label>
                    <input type="color" class="form-control" id="navigationColorInput" v-model="androidForm.navigationColor" />
                  </div>
                </div>

                <div class="col-lg-4 col-md-12">
                  <div class="form-group">
                    <label for="bgColorInput">
                      Splash color 
                      <i class="fas fa-info-circle" title="Also known as background color, this is the color of the splash screen for your app." aria-label="Also known as background color, this is the color of the splash screen for your app." role="definition"></i>
                    </label>
                    <input type="color" class="form-control" id="bgColorInput" v-model="androidForm.backgroundColor" />
                  </div>
                </div>
              </div>

            </div>
            <div class="col-lg-6 col-md-12">
              
              <div class="form-group">
                <label for="iconUrlInput">Icon URL</label>
                <input type="url" class="form-control" id="iconUrlInput" placeholder="https://myawesomepwa.com/512x512.png" v-model="androidForm.iconUrl" />
              </div>

              <div class="form-group">
                <label for="maskIconUrlInput">
                  <a href="https://web.dev/maskable-icon" title="Read more about maskable icons" target="_blank" rel="noopener" aria-label="Read more about maskable icons">Maskable icon</a> URL
                  <i class="fas fa-info-circle" title="The URL to an icon with a minimum safe zone of trimmable padding, enabling rounded icons on certain Android platforms. Optional." aria-label="The URL to an icon with a minimum safe zone of trimmable padding, enabling rounded icons on certain Android platforms. Optional." role="definition"></i>
                </label>
                <input type="url" class="form-control" id="maskIconUrlInput" placeholder="https://myawesomepwa.com/512x512-maskable.png" v-model="androidForm.maskableIconUrl" />
              </div>

              <div class="form-group">
                <label for="monochromeIconUrlInput">
                  <a href="https://w3c.github.io/manifest/#monochrome-icons-and-solid-fills" target="_blank" rel="noopener">Monochrome icon</a> URL
                  <i class="fas fa-info-circle" title="The URL to an icon containing only white and black colors, enabling Android to fill the icon with user-specified color or gradient depending on theme, color mode, or contrast settings. Optional." aria-label="The URL to an icon containing only white and black colors, enabling Android to fill the icon with user-specified color or gradient depending on theme, color mode, or contrast settings. Optional." role="definition"></i>
                </label>
                <input type="url" class="form-control" id="monochromeIconUrlInput" placeholder="https://myawesomepwa.com/512x512-monochrome.png" v-model="androidForm.monochromeIconurl" />
              </div>

              <div class="form-group">
                <label for="splashFadeoutInput">Splash screen fade out duration (ms)</label>
                <input type="number" class="form-control" id="splashFadeoutInput" placeholder="300" v-model="androidForm.splashScreenFadeOutDuration" />
              </div>

              <div class="form-group">
                <label>Fallback behavior</label>
                <div class="form-check">
                  <input class="form-check-input" type="radio" name="fallbackType" id="fallbackCustomTabsInput" value="customtabs" v-model="androidForm.fallbackType">
                  <label class="form-check-label" for="fallbackCustomTabsInput">
                    Custom Tabs
                    <i class="fas fa-info-circle" title="Use Chrome Custom Tabs as a fallback for your PWA when the full trusted web activity (TWA) experience is unavailable." aria-label="When trusted web activity (TWA) is unavailable, use Chrome Custom Tabs as a fallback for your PWA." role="definition"></i>
                  </label>
                </div>
                <div class="form-check">
                  <input class="form-check-input" type="radio" name="fallbackType" id="fallbackWebViewInput" value="webview" v-model="androidForm.fallbackType">
                  <label class="form-check-label" for="fallbackWebViewInput">
                    Web View
                    <i class="fas fa-info-circle" title="Use a web view as the fallback for your PWA when the full trusted web activity (TWA) experience is unavailable." aria-label="When trusted web activity (TWA) is unavailable, use a web view as the fallback for your PWA." role="definition"></i>
                  </label>
                </div>
              </div>

              <div class="form-group">
                <label>Display mode</label>
                <div class="form-check">
                  <input class="form-check-input" type="radio" name="displayMode" id="standaloneDisplayModeInput" value="standalone" v-model="androidForm.display">
                  <label class="form-check-label" for="standaloneDisplayModeInput">
                    Standalone
                    <i class="fas fa-info-circle" title="Your PWA will use the whole screen but keep the Android status bar and navigation bar." aria-label="Your PWA will use the whole screen but keep the Android status bar and navigation bar." role="definition"></i>
                  </label>
                </div>
                <div class="form-check">
                  <input class="form-check-input" type="radio" name="displayMode" id="fullscreenDisplayModeInput" value="fullscreen" v-model="androidForm.display">
                  <label class="form-check-label" for="fullscreenDisplayModeInput">
                    Fullscreen
                    <i class="fas fa-info-circle" title="Your PWA will use the whole screen and remove the Android status bar and navigation bar. Suitable for immersive experiences such as games or media apps." aria-label="Your PWA will use the whole screen and remove the Android status bar and navigation bar. Suitable for immersive experiences such as games or media apps." role="definition"></i>
                  </label>
                </div>
              </div>

              <div class="form-group">
                <label>Notifications</label>
                <div class="form-check">
                  <input class="form-check-input" type="checkbox" id="enableNotificationsInput" v-model="androidForm.enableNotifications">
                  <label class="form-check-label" for="enableNotificationsInput">
                    Enable
                    <i class="fas fa-info-circle" title="Whether to enable Push Notification Delegation. If enabled, your PWA can send push notifications without browser permission prompts." aria-label="" role="definition"></i>
                  </label>
                </div>
              </div>

              <div class="form-group">
                <label for="iconUrlInput">Signing key</label>
                <div class="form-check">
                  <input class="form-check-input" type="radio" name="signingInput" id="generateSigningKeyInput" value="new" v-model="androidForm.signingMode">
                  <label class="form-check-label" for="generateSigningKeyInput">
                    Create new
                    <i class="fas fa-info-circle" title="PWABuilder will generate a new signing key for you and sign your APK with it. Your download will contain the new signing key and passwords." aria-label="PWABuilder will generate a new signing key for you and sign your APK with it. Your download will contain the new signing key and passwords." role="definition"></i>
                  </label>
                </div>
                <div class="form-check">
                  <input class="form-check-input" type="radio" name="signingInput" id="unsignedInput" value="none" v-model="androidForm.signingMode">
                  <label class="form-check-label" for="unsignedInput">
                    None
                    <i class="fas fa-info-circle" title="PWABuilder will generate an unsigned APK. Google Play Store will sign your package. This is Google's recommended approach." aria-label="PWABuilder will generate an unsigned APK. Google Play Store will sign your package. This is Google's recommended approach." role="definition"></i>
                  </label>
                </div>
                <div class="form-check">
                  <input class="form-check-input" type="radio" name="signingInput" id="useMySigningInput" value="mine" v-model="androidForm.signingMode">
                  <label class="form-check-label" for="useMySigningInput">
                    Use mine 
                    <i class="fas fa-info-circle" title="Upload your existing signing key. Use this option if you already have a signing key and you want to publish a new version of an existing app in Google Play." aria-label="Upload your existing signing key. Use this option if you already have a signing key and you want to publish a new version of an existing app in Google Play." role="definition"></i>
                  </label>
                </div>
              </div>

              <div v-if="androidForm.signingMode === 'mine' || androidForm.signingMode === 'new'" style="margin-left: 15px;">
                <div class="form-group" v-if="androidForm.signingMode === 'mine'">
                  <label for="signingKeyInput">Key file</label>
                  <input type="file" class="form-control" id="signingKeyInput" @change="androidSigningKeyUploaded" accept=".keystore" required style="border: none;" />
                </div>

                <div class="form-group">
                  <label for="signingKeyAliasInput">Key alias</label>
                  <input type="text" class="form-control" id="signingKeyAliasInput" placeholder="my-key-alias" required v-model="androidForm.signing.alias" />
                </div>

                <div class="form-group">
                  <label for="signingKeyFullNameInput">Key full name</label>
                  <input type="text" class="form-control" id="signingKeyFullNameInput" required placeholder="John Doe" v-model="androidForm.signing.fullName" />
                </div>

                <div class="form-group">
                  <label for="signingKeyOrgInput">Key organization</label>
                  <input type="text" class="form-control" id="signingKeyOrgInput" required placeholder="My Company" v-model="androidForm.signing.organization" />
                </div>

                <div class="form-group">
                  <label for="signingKeyOrgUnitInput">Key organizational unit</label>
                  <input type="text" class="form-control" id="signingKeyOrgUnitInput" required placeholder="Engineering Department" v-model="androidForm.signing.organizationalUnit" />
                </div>

                <div class="form-group">
                  <label for="signingKeyOrgInput">
                    Key country code
                    <i class="fas fa-info-circle" title="The 2 letter country code to list on the signing key" aria-label="The 2 letter country code to list on the signing key" role="definition"></i>
                  </label>
                  <input type="text" class="form-control" id="signingKeyOrgInput" required placeholder="US" v-model="androidForm.signing.countryCode" />
                </div>

                <div class="form-group">
                  <label for="signingKeyPasswordInput">Key password</label>
                  <input type="password" class="form-control" id="signingKeyPasswordInput" required v-model="androidForm.signing.keyPassword" />
                </div>

                <div class="form-group">
                  <label for="signingKeyStorePasswordInput">Key store password</label>
                  <input type="password" class="form-control" id="signingKeyStorePasswordInput" required v-model="androidForm.signing.storePassword" />
                </div>
              </div>
              
            </div>
          </div>
        </form>

      </section>
    </Modal>

    <div v-if="openAndroid" ref="androidModal" id="androidPlatModal">
      <button @click="closeAndroidModal()" id="closeAndroidPlatButton">
        <i class="fas fa-times"></i>
      </button>

      <section id="androidModalBody">
        <div>
          <p id="androidModalP">
            Download your
            <a
              href="https://developers.google.com/web/updates/2019/08/twas-quickstart"
              >PWA package</a
            >
            for Google Play
          </p>

          <a
            href="https://developers.google.com/web/updates/2019/02/using-twa#establish_an_association_from_the_website_to_the_app"
            id="androidModalSubText"
          >
            Your download will contain instructions for how to submit your app
            to the Google Play store
            <i class="fas fa-external-link-alt"></i>
          </a>

          <p v-if="this.androidForm.package_name">
            <span>Package Name: </span> {{ $t(this.androidForm.package_name) }}
          </p>
        </div>

        <div id="androidModalButtonSection">
          <Download
            :showMessage="true"
            :androidOptions="this.androidForm"
            id="androidDownloadButton"
            class="androidDownloadButton"
            platform="androidTWA"
            message="Download"
          />
          <button
            class="androidDownloadButton"
            @click="openAndroidOptionModal()"
          >
            Options
          </button>
        </div>

        <div id="extraSection">
          <p>
            Your PWA will be a Trusted Web Activity.
            <Download
              :showMessage="true"
              id="legacyDownloadButton"
              class="webviewButton"
              platform="android"
              message="Use a legacy webview instead (not recommended)"
            />
          </p>
        </div>
      </section>
    </div>

    <div v-if="openWindows" ref="windowsModal" id="androidPlatModal">
      <button @click="closeAndroidModal()" id="closeAndroidPlatButton">
        <i class="fas fa-times"></i>
      </button>

      <section id="androidModalBody">
        <div>
          <p id="androidModalP">
            You'll get a side-loadable version of your PWA (requires Win10 in
            dev mode) to test your PWA right away. The Generate Appx button can
            be used to generate a PWA package to submit to the Microsoft Store.
          </p>
        </div>

        <div id="androidModalButtonSection">
          <Download
            class="androidDownloadButton"
            platform="windows10"
            :message="$t('publish.download')"
            :showMessage="true"
          />
          <button
            class="androidDownloadButton"
            @click="
              openAppXModal();
              $awa({
                referrerUri:
                  'https://www.pwabuilder.com/publish/windows10-appx',
              });
            "
          >
            Generate
          </button>
        </div>
      </section>
    </div>

    <div v-if="openTeams" ref="teamsModal" id="teamsModal" class="platModal">
      <button @click="closeTeamsModal()" class="closeModalPlatButton">
        <i class="fas fa-times"></i>
      </button>
      <section class="platModalBody platModalForm">
        <div class="platModalField">
          <label for="package-name">
            <h4>Publisher Name</h4>
          </label>
          <input
            type="text"
            name="package-name"
            placeholder="Publisher Name"
            v-model="teamsForm.publisherName"
            @change="validateTeamsForm()"
          />
        </div>
        <div class="platModalField">
          <label for="short-description">
            <h4>Short app description</h4>
            <p>Describe your app in 80 characters or less</p>
          </label>
          <textarea
            name="short-description"
            class="short"
            :class="{
              error:
                teamsForm.shortDescription !== null &&
                teamsForm.shortDescription.length > 80,
            }"
            v-model="teamsForm.shortDescription"
            @change="validateTeamsForm()"
          >
          </textarea>
        </div>
        <div class="platModalField">
          <label for="long-description">
            <h4>Long app description</h4>
            <p>Describe your app in 4000 characters or less</p>
          </label>
          <textarea
            name="long-description"
            :class="{
              error:
                teamsForm.longDescription !== null &&
                teamsForm.longDescription.length > 4000,
            }"
            v-model="teamsForm.longDescription"
            @change="validateTeamsForm()"
          >
          </textarea>
        </div>
        <div class="platModalField">
          <label for="privacy">
            <h4>Privacy URL</h4>
          </label>
          <input
            name="privacy"
            type="text"
            placeholder="www.somewebsite/privacy"
            v-model="teamsForm.privacyUrl"
            @change="validateTeamsForm()"
          />
        </div>
        <div class="platModalField">
          <label for="terms">
            <h4>Terms of Use URL</h4>
          </label>
          <input
            names="terms"
            type="text"
            placeholder="www.somewebsite/termsofuse"
            v-model="teamsForm.termsOfUseUrl"
            @change="validateTeamsForm()"
          />
        </div>

        <div class="platModalField file-chooser">
          <label for="upload-image-color">
            <h4>App Image</h4>
            <p>
              The image needs to be 192x192, a solid background color,
              preferably the same as your w3c manifest background color.
            </p>
          </label>
          <button
            id="uploadIconImage-color"
            name="upload-image-color"
            @click="clickUploadColorFileInput()"
          >
            Choose File
          </button>
          <input
            id="upload-file-input-color"
            name="upload-image-color"
            type="file"
            accept="image/jpeg image/png image/svg+xml"
            @change="handleUploadColorIcon()"
          />
          <Loading
            :active="true"
            class="image-upload-loader"
            v-show="this.uploadColorLoaderActive"
          />
          <p class="file-description" v-show="!this.uploadColorLoaderActive">
            {{
              this.teamsForm.colorImageFile
                ? this.teamsForm.colorImageFile.name
                : "No file chosen"
            }}
          </p>
        </div>

        <div class="platModalField file-chooser">
          <label for="upload-image-outline">
            <h4>Teams Silhouette (optional)</h4>
            <p>
              This image needs to be 32x32, the background transparent, and the
              silhouette of your app icon in white.
            </p>
          </label>
          <button
            id="uploadIconImage-outline"
            name="upload-image-outline"
            @click="clickUploadOutlineFileInput()"
          >
            Choose File
          </button>
          <input
            id="upload-file-input-outline"
            name="upload-image-outline"
            type="file"
            accept="image/jpeg image/png image/svg+xml"
            @change="handleUploadOutlineIcon()"
          />
          <Loading
            :active="true"
            class="image-upload-loader"
            v-show="this.uploadOutlineLoaderActive"
          />
          <p class="file-description" v-show="!this.uploadOutlineLoaderActive">
            {{
              this.teamsForm.outlineImageFile
                ? this.teamsForm.outlineImageFile.name
                : "No file chosen"
            }}
          </p>
        </div>

        <div class="platModalButtonSection">
          <Download
            class="platModalDownloadButton"
            platform="msteams"
            :packageName="this.teamsForm.publisherName"
            :parameters="[JSON.stringify(this.teamsForm)]"
            :message="$t('publish.download')"
            :showMessage="true"
          />
        </div>
      </section>
    </div>

    <section id="publishSideBySide">
      <section id="publishLeftSide">
        <div id="introContainer">
          <h2>Everything you need to make your PWA</h2>

          <p>
            If you haven’t already, download the content below and publish it to
            your website. Making these changes to your website is all you need
            to become a PWA. You may also want to publish your PWAs to the
            different app markets, you will find the packages for each of these
            on the right.
          </p>

          <!--<div id="publishActionsContainer">-->
          <!--<button id="downloadAllButton">Download your PWA files</button>-->
          <!--<Download id="downloadAllButton" platform="web" message="Download your PWA files"/>-->
          <!--</div>-->

          <!--temp impl for demo-->
        </div>
      </section>

      <section id="publishRightSide">
        <div id="platformsListContainer" v-if="manifest">
          <ul>
            <div
              @mouseover="platCardHover($event)"
              @mouseleave="platCardUnHover($event)"
              id="pwaMainCard"
              class="pwaCard"
            >
              <div class="pwaCardHeaderBlock">
                <div class="pwaCardIconBlock">
                  <img
                    class="pwaIcon"
                    src="~/assets/images/pwaLogo.svg"
                    alt="PWA Logo"
                  />
                  <h2>Progressive Web App</h2>
                </div>
              </div>

              <p>
                If you haven’t already, download these files and publish it to
                your website. Making these changes to your website is all you
                need to become a PWA.
              </p>

              <section class="platformDownloadBar">
                <Download
                  class="platformDownloadButton"
                  platform="web"
                  message="Download your PWA files"
                  aria-label="Download your PWA files"
                />
              </section>
            </div>

<<<<<<< HEAD
            <!-- Microsoft Teams Integration -->
            <div
              @mouseover="platCardHover($event)"
              @mouseleave="platCardUnHover($event)"
              id="pwaTeamsCard"
              class="pwaCard"
            >
              <div class="pwaCardHeaderBlock">
                <div class="pwaCardIconBlock">
                  <img
                    id="teamsIconImg"
                    src="~/assets/images/teams-icon.png"
                    alt="Teams Logo"
                  />
                  <h2>Microsoft Teams</h2>
                </div>
              </div>

              <p>
                Submit your PWA for further engagement on Microsoft Teams.
              </p>

              <section class="platformDownloadBar">
                <button
                  class="platformDownloadButton"
                  @click="openTeamsModal()"
                  aria-label="Open Teams Modal"
                >
                  <i
                    class="fas fa-long-arrow-alt-down"
                    aria-label="Open Teams Icon"
                  ></i>
                </button>
              </section>
            </div>

=======
>>>>>>> 6f301730
            <div
              @mouseover="platCardHover($event)"
              @mouseleave="platCardUnHover($event)"
              id="pwaAndroidCard"
              class="pwaCard"
            >
              <div class="pwaCardHeaderBlock">
                <i
                  class="fab fa-android platformIcon"
                  aria-label="Android Icon"
                ></i>
                <h2>Android</h2>
              </div>

              <p>
                PWAs are available through the browser on Android, however your
                PWA can also be submitted to the play store by submitting the
                package you get below.
              </p>

              <section class="platformDownloadBar">
                <button
                  class="platformDownloadButton"
                  @click="openAndroidModal()"
                  aria-label="Open Android Modal"
                >
                  <i
                    class="fas fa-long-arrow-alt-down"
                    aria-label="Open Android Icon"
                  ></i>
                </button>
              </section>
            </div>

            <!--samsung platform-->
            <div
              @mouseover="platCardHover($event)"
              @mouseleave="platCardUnHover($event)"
              id="pwaSamsungCard"
              class="pwaCard"
            >
              <div class="pwaCardHeaderBlock">
                <svg
                  width="89"
                  height="30"
                  viewBox="0 0 89 30"
                  fill="none"
                  xmlns="http://www.w3.org/2000/svg"
                  aria-label="Samsung Icon"
                >
                  <path
                    d="M88.5919 7.15122C87.3559 0.0897582 66.5652 -2.11414 42.1107 2.2037C31.8699 4.04778 22.6001 6.74643 15.3609 9.75992C16.4644 9.8049 17.3031 10.0298 17.7887 10.5695C18.186 10.9743 18.3625 11.514 18.3625 12.1887V12.9083H15.9789V12.2787C15.9789 11.7839 15.6699 11.4241 15.1402 11.4241C14.6988 11.4241 14.3898 11.649 14.3015 12.0538C14.2574 12.1887 14.2574 12.3686 14.3015 12.5485C14.5663 13.628 18.0977 14.2577 18.4949 16.2367C18.5391 16.5065 18.6274 17.0463 18.4949 17.8109C18.2742 19.3851 16.9058 20.0148 15.1402 20.0148C12.7124 20.0148 11.6971 18.8454 11.6971 17.2262V16.4616H14.2574V17.4061C14.2574 17.9458 14.6546 18.2607 15.1402 18.2607C15.6257 18.2607 15.9347 18.0358 16.023 17.631C16.0672 17.4511 16.1113 17.1812 16.023 16.9563C15.5375 15.7419 12.2268 15.1572 11.8296 13.2232C11.7413 12.7734 11.7413 12.4136 11.7854 11.9188C11.8296 11.649 11.9178 11.4241 12.0061 11.2442C4.10478 15.0223 -0.574232 19.2052 0.0437503 22.8484C1.27972 29.9098 22.0704 32.1137 46.4807 27.7509C57.2072 25.8619 66.8742 22.9833 74.2458 19.7899C74.1575 19.7899 74.0251 19.7899 73.9368 19.7899C72.2594 19.7899 70.7586 19.1602 70.6262 17.4061C70.5821 17.0912 70.5821 16.9563 70.5821 16.7764V12.7734C70.5821 12.5935 70.5821 12.2787 70.6262 12.1437C70.8028 10.4796 72.127 9.75992 73.9368 9.75992C75.3494 9.75992 77.0709 10.1647 77.2475 12.1437C77.2916 12.4136 77.2916 12.6385 77.2475 12.7284V13.0883H74.8197V12.5935C74.8197 12.5935 74.8197 12.3686 74.7755 12.2337C74.7314 12.0538 74.5548 11.559 73.8927 11.559C73.2306 11.559 73.054 12.0088 73.0098 12.2337C72.9657 12.3236 72.9657 12.5035 72.9657 12.6835V17.0463C72.9657 17.1812 72.9657 17.3161 72.9657 17.4061C72.9657 17.496 73.0981 18.0808 73.8927 18.0808C74.6872 18.0808 74.8197 17.496 74.8197 17.4061C74.8197 17.2712 74.8638 17.1362 74.8638 17.0463V15.6969H73.8927V14.2577H77.2475V16.8214C77.2475 17.0013 77.2475 17.1362 77.2033 17.4511C77.1592 17.9008 77.0267 18.3056 76.806 18.6205C84.6632 14.8424 89.1657 10.7044 88.5919 7.15122ZM25.2045 19.655L23.9685 11.1542H23.9244L22.6884 19.655H20.084L21.8056 10.0748H26.0432L27.7647 19.655H25.2045ZM37.6083 19.655L37.5641 11.3341H37.52L36.0192 19.655H33.5914L32.0906 11.3341H32.0464L32.0023 19.655H29.5745L29.7952 10.0748H33.6797L34.8274 17.1812H34.8715L36.0192 10.0748H39.9036L40.1243 19.655H37.6083ZM48.9527 17.7659C48.6878 19.61 46.9222 19.9248 45.642 19.9248C43.5674 19.9248 42.2431 19.0253 42.2431 17.1362V16.3716H44.8034V17.3161C44.8034 17.8109 45.1565 18.1257 45.6862 18.1257C46.1717 18.1257 46.4807 17.9458 46.569 17.496C46.6132 17.3161 46.6132 17.0463 46.569 16.8214C46.0835 15.607 42.817 15.0223 42.4197 13.0883C42.3314 12.6385 42.3314 12.2787 42.3756 11.8289C42.6404 10.0748 44.3178 9.71494 45.642 9.71494C46.8339 9.71494 47.7167 9.98481 48.2023 10.5245C48.5995 10.9293 48.7761 11.4691 48.7761 12.1437V12.8184H46.3925V12.1887C46.3925 11.649 46.0835 11.3791 45.5538 11.3791C45.1123 11.3791 44.8034 11.604 44.7151 12.0088C44.7151 12.0987 44.6709 12.2787 44.7151 12.5035C44.9799 13.583 48.5113 14.2127 48.8644 16.1917C48.9968 16.4616 49.041 17.0013 48.9527 17.7659ZM57.7369 16.9113C57.7369 17.0912 57.7369 17.4511 57.6927 17.541C57.5603 19.1152 56.4567 19.9248 54.4262 19.9248C52.3957 19.9248 51.2922 19.1152 51.1156 17.541C51.1156 17.4511 51.0715 17.0912 51.0715 16.9113V10.0298H53.4993V17.0912C53.4993 17.2712 53.4993 17.3611 53.4993 17.4511C53.5434 17.631 53.6758 18.1257 54.3821 18.1257C55.0442 18.1257 55.2208 17.631 55.2649 17.4511C55.2649 17.3611 55.2649 17.2262 55.2649 17.0912V10.0298H57.6927C57.7369 10.0298 57.7369 16.9113 57.7369 16.9113ZM68.1984 19.52H64.7995L62.5483 11.9188H62.5042L62.6366 19.52H60.2971V10.0298H63.8284L65.9472 17.3161H65.9913L65.8589 10.0298H68.2426V19.52H68.1984Z"
                    fill="#3C3C3C"
                  />
                </svg>

                <h2>Samsung</h2>
              </div>

              <p>
                PWAs are available through the browser on Samsung devices,
                however your PWA can also be submitted to the Galaxy store by
                submitting the package you get below.
              </p>

              <section class="platformDownloadBar">
                <Download
                  class="platformDownloadButton"
                  platform="samsung"
                  message="Download"
                  aria-label="Download Samsung Package"
                />
              </section>
            </div>

            <div
              id="pwaWindowsCard"
              class="pwaCard"
              @mouseover="platCardHover($event)"
              @mouseleave="platCardUnHover($event)"
            >
              <div class="pwaCardHeaderBlock">
                <i
                  class="fab fa-windows platformIcon"
                  aria-label="Windows Icon"
                ></i>
                <h2>Windows</h2>
              </div>

              <p>
                You'll get a side-loadable version of your PWA (requires Win10
                in dev mode) to test your PWA right away. To generate an AppX
                PWA package and submit to the Microsoft Store, click here
              </p>

              <section class="platformDownloadBar">
                <button
                  class="platformDownloadButton"
                  @click="openWindowsModal()"
                  aria-label="Open Windows Modal"
                >
                  <i
                    class="fas fa-long-arrow-alt-down"
                    aria-label="Open Windows Icon"
                  ></i>
                </button>
              </section>
            </div>

            <div
              @mouseover="platCardHover($event)"
              @mouseleave="platCardUnHover($event)"
              id="pwaMacosCard"
              class="pwaCard"
            >
              <div class="pwaCardHeaderBlock">
                <i
                  class="fab fa-apple platformIcon"
                  aria-label="Apple Icon"
                ></i>
                <h2>MacOS</h2>
              </div>

              <p>
                You can use Xcode to build this package to produce an app that
                runs on MacOS.
              </p>

              <section class="platformDownloadBar">
                <Download
                  class="platformDownloadButton"
                  platform="macos"
                  message="Download"
                  aria-label="Download"
                />
              </section>
            </div>
          </ul>
        </div>
        <div id="skeletonSpan" v-if="!manifest">
          <ul>
            <li>
              <span class="skeletonSpan"></span>
            </li> 
            <li>
              <span class="skeletonSpan"></span>
            </li>
            <li>
              <span class="skeletonSpan"></span>
            </li>
            <li>
              <span class="skeletonSpan"></span>
            </li>
          </ul>
        </div>
      </section>
    </section>

    <section id="bottomSection">
      <div id="coolPWAs">
        <h2>Scope out rad PWAs</h2>

        <p>
          Pinterest, Spotify, and more built some PWAs and they are like whoa!
          Check them out by clicking on the image or logos. Love doing PWAs?
          Submit your own!
        </p>

        <div id="iconGrid">
          <div>
            <i class="fab fa-pinterest platformIcon"></i>
          </div>
          <div>
            <i class="fab fa-spotify platformIcon"></i>
          </div>
          <div>
            <i class="fab fa-microsoft platformIcon"></i>
          </div>
        </div>
      </div>

      <div id="bottomImageSection">
        <span>I will hold things</span>
      </div>
    </section>

    <footer>
      <p>
        PWA Builder was founded by Microsoft as a community guided, open source
        project to help move PWA adoption forward.
        <a href="https://privacy.microsoft.com/en-us/privacystatement"
          >Our Privacy Statement</a
        >
      </p>
    </footer>
  </main>
</template>

<script lang="ts">
import Vue from "vue";
import Component from "nuxt-class-component";
import { Action, State, namespace } from "vuex-class";
import GeneratorMenu from "~/components/GeneratorMenu.vue";
import StartOver from "~/components/StartOver.vue";
import Download from "~/components/Download.vue";
import Loading from "~/components/Loading.vue";
import Modal from "~/components/Modal.vue";
import PublishCard from "~/components/PublishCard.vue";
import Toolbar from "~/components/Toolbar.vue";
import HubHeader from "~/components/HubHeader.vue";
import * as publish from "~/store/modules/publish";
import { name as generatorName, Icon,Manifest, } from "~/store/modules/generator";
import { validateAndroidOptions, generatePackageId } from "~/utils/android-utils";

const PublishState = namespace(publish.name, State);
const PublishAction = namespace(publish.name, Action);
const GeneratorState = namespace(generatorName, State);
const GeneratorAction = namespace(generatorName, Action);

@Component({
  components: {
    GeneratorMenu,
    Loading,
    Download,
    StartOver,
    Modal,
    PublishCard,
    Toolbar,
    HubHeader,
  },
})
export default class extends Vue {
  public appxForm: publish.AppxParams = {
    publisher: null,
    publisher_id: null,
    package: null,
    version: null,
  };

  

  // Set default web checked items
  public files: any[] = [
    "manifest",
    "serviceWorkers",
    "apiSamples",
    "windows10Package",
  ];

  @GeneratorState manifest: Manifest;
  @GeneratorState manifestUrl: string;
  @GeneratorState icons: Icon[];
  @GeneratorAction uploadIcon;
  @GeneratorAction generateMissingImages;
  @GeneratorAction updateManifest;
  @GeneratorAction updateLinkFromStorage;
  @GeneratorAction getManifestInformation;

  @PublishState appXLink: string;
  @PublishState downloadDisabled: boolean;

  @PublishAction updateStatus;
  @PublishAction buildAppx;
  @PublishAction disableDownloadButton;
  @PublishAction enableDownloadButton;

  public appxError: string | null = null;
  public androidPWAError: string | null = null;
  public modalStatus = false;
  public openAndroid: boolean = false;
  public openWindows: boolean = false;
  public openTeams: boolean = false;
  public showBackground: boolean = false;

  public samsungDevice: boolean = false;
  public androidDevice: boolean = false;
  public iphoneDevice: boolean = false;
  public pcDevice: boolean = true;
  public macDevice: boolean = false;
  public teamsDevice: boolean = false;

  public uploadColorLoaderActive: boolean = false;
  public uploadOutlineLoaderActive: boolean = false;
  public androidForm: publish.AndroidApkOptions | null = null;
  public androidFormCopyForCancellation: publish.AndroidApkOptions | null = null;
  public teamsForm: publish.TeamsParams | null = null;

  private readonly maxKeyFileSizeInBytes = 2097152; // 2MB. Typically, Android keystore files are ~3KB.

  public created(): void {
    this.updateStatus();
    this.androidForm = this.createAndroidParamsFromManifest();
  }

  createAndroidParamsFromManifest(): publish.AndroidApkOptions {
    const pwaUrl = this.manifest.url;
    if (!pwaUrl) {
      throw new Error("Can't find the current URL");
    }

    const appName = (this.manifest.short_name || this.manifest.name || "mypwa");
    const packageName = generatePackageId(new URL(pwaUrl).hostname);

    // Use standalone display mode unless the manifest has fullscreen specified.
    const display = this.manifest.display === "fullscreen" ?  "fullscreen" : "standalone";

    // StartUrl must be relative to the host.
    // We make sure it is below.
    let relativeStartUrl: string;
    if (!this.manifest.start_url || this.manifest.start_url === "/") {
      // First, if we don't have a start_url in the manifest, or it's just "/",
      // then we can just use that.
      relativeStartUrl = "/";
    } else {
      // The start_url in the manifest is either a relative or absolute path.
      // Ensure it's a path relative to the root.
      const absoluteStartUrl = new URL(this.manifest.start_url, pwaUrl);
      relativeStartUrl = absoluteStartUrl.pathname + (absoluteStartUrl.search || "");
    }

    const icon = 
      this.findSuitableIcon(this.manifest.icons || [], "any", 512, 512, true) ||
      this.findSuitableIcon(this.manifest.icons || [], "any", 192, 192, true) ||
      this.findSuitableIcon(this.manifest.icons || [], "any", 0, 0, true); // If we can't find a suitably large icon, punt to any available icon
    const maskableIcon = 
      this.findSuitableIcon(this.manifest.icons || [], "maskable", 512, 512, true) ||
      this.findSuitableIcon(this.manifest.icons || [], "maskable", 192, 192, true) ||
      null;
    const monochromeIcon = 
      this.findSuitableIcon(this.manifest.icons || [], "monochrome", 512, 512, true) ||
      this.findSuitableIcon(this.manifest.icons || [], "monochrome", 192, 192, true) ||
      null;

    return {
      packageId: packageName,
      name: appName,
      launcherName: this.manifest.short_name || appName, // launcher name should be the short name. If none is available, fallback to the full app name.
      appVersion: "1.0.0.0",
      appVersionCode: 1,
      display: display,
      host: pwaUrl,
      startUrl: relativeStartUrl,
      webManifestUrl: this.manifestUrl,
      themeColor: this.manifest.theme_color || "#FFFFFF",
      navigationColor: this.manifest.theme_color || this.manifest.background_color || "000000",
      backgroundColor: this.manifest.background_color || this.manifest.theme_color || "#FFFFFF",
      iconUrl: icon ? icon.src : "",
      maskableIconUrl: maskableIcon ? maskableIcon.src : "",
      monochromeIconUrl: monochromeIcon ? monochromeIcon.src : "",
      signingMode: "none",
      signing: {
        file: null,
        alias: "",
        fullName: "",
        organization: "",
        organizationalUnit: "",
        countryCode: "",
        keyPassword: "",
        storePassword: ""
      },
      shortcuts: this.manifest.shortcuts || [],
      fallbackType: "customtabs",
      splashScreenFadeOutDuration: 300,
      enableNotifications: false
    };
  }

  public mounted(): void {
    const overrideValues = {
      uri: window.location.href,
      pageName: "publishPage",
      pageHeight: window.innerHeight,
    };

    if (this.manifest && this.manifest.description && this.teamsForm) {
      if (this.manifest.description.length > 80) {
        this.teamsForm.longDescription = this.manifest.description;
      } else {
        this.teamsForm.shortDescription = this.manifest.description;
      }
    }

    if (!this.manifest) {
      const currentURL = sessionStorage.getItem('currentURL');
      if (currentURL) {
        try {
          this.updateLinkFromStorage(currentURL);
          this.getManifestInformation();
          this.enableDownloadButton();
        } catch (err) {
          console.error(err);
        }
      } else {
        this.disableDownloadButton();
      }
    } else {
      this.enableDownloadButton();
    }

    this.$awa(overrideValues);
  }

  /**
   * Called when the user uploads their Android keystore signing file.
   */
  androidSigningKeyUploaded(event: InputEvent) {
    if (!this.androidForm || !this.androidForm.signing) {
      return;
    }

    const signing = this.androidForm.signing;
    const filePicker = event.target as HTMLInputElement;
    if (filePicker && filePicker.files && filePicker.files.length > 0) {
      const keyFile = filePicker.files[0];

      // Make sure it's a reasonable size.
      if (keyFile.size > this.maxKeyFileSizeInBytes) {
        console.error("Keystore file is too large.", {maxSize: this.maxKeyFileSizeInBytes, fileSize: keyFile.size});
        this.androidForm.signingMode = "none";
      }
      
      // Read it in as a Uint8Array and store it in our signing object.
      const fileReader = new FileReader();
      fileReader.onload = () => signing.file = fileReader.result as string;
      fileReader.onerror = progressEvent => { 
        console.error("Unable to read keystore file", fileReader.error, progressEvent);
        signing.file = null; 
        if (this.androidForm) {
          this.androidForm.signingMode = "none";
        }
      };
      
      fileReader.readAsDataURL(keyFile);
    }
  }

  /**
   * Finds an icon matching the specified purpose and desired dimensions.
   */
  findSuitableIcon(icons: Icon[], purpose: "any" | "maskable" | "monochrome", desiredWidth: number, desiredHeight: number, allowLarger: boolean): Icon | null {
    if (icons.length === 0) {
      return null;
    }

    const desiredSize = `${desiredWidth}x${desiredHeight}`;
    const iconHasPurpose = (i: Icon) => (i.purpose || "any")
      .split(" ")
      .some(p => p === purpose);
    const iconHasSize = (i: Icon) => (i.sizes || "0x0")
      .split(" ")
      .some(size => size === desiredSize);
    const iconIsEmbedded = (i: Icon) => i.src.includes("data:image");
    
    // See if we have an exact match for size and purpose.
    const exactMatch = icons.find(i => iconHasPurpose(i) && iconHasSize(i) && !iconIsEmbedded(i));
    if (exactMatch) {
      return exactMatch;
    }

    // Find a larger one if we're able.
    if (allowLarger) {
      const getIconDimensions = (i: Icon) => (i.sizes || "0x0")
        .split(" ")
        .map(size => {
          const dimensions = size.split("x");
          return {
            width: Number.parseInt(dimensions[0] || "0"),
            height: Number.parseInt(dimensions[1] || "0")
          }
        });
      const iconIsLarger = (i: Icon) => getIconDimensions(i).some(dimensions => dimensions.width >= desiredWidth && dimensions.height >= desiredHeight);
      const largerIcon = icons
        .find(i => iconHasPurpose(i) && iconIsLarger(i) && !iconIsEmbedded(i));
      return largerIcon || null;
    }

    return null;
  }

  platCardHover(ev) {
    if (ev.target) {
      const parent = ev.target.children[2];

      let targetButton: HTMLButtonElement | null = null;

      if (parent) {
        targetButton = ev.target.children[2].children[0];
      }

      if (targetButton) {
        targetButton.classList.add("platformDownloadButtonHover");
      }
    }
  }

  platCardUnHover(ev) {
    const targetButton: HTMLButtonElement = ev.target.children[2].children[0];

    if (targetButton) {
      targetButton.classList.remove("platformDownloadButtonHover");
    }
  }

  public goToHome(): void {
    this.$router.push({
      path: this.$i18n.path(""),
    });
  }

  public openAppXModal(): void {
    this.openWindows = false;
    (this.$refs.appxModal as Modal).show();
  }

  public openAndroidOptionModal(): void {
    this.openAndroid = false;

    // Create a copy of the Android form. If the user cancels the dialog, we'll revert back to this copy.
    if (this.androidForm) {
      this.androidFormCopyForCancellation = {...this.androidForm};
      if (this.androidForm.signing) {
        this.androidFormCopyForCancellation.signing = {...this.androidForm.signing};
      }
    }

    (this.$refs.androidPWAModal as Modal).show();
  }

  public openAndroidModal(): void {
    this.openAndroid = true;
  }

  public closeAndroidModal(): void {
    this.openAndroid = false;
    this.openWindows = false;
  }

  public openWindowsModal(): void {
    this.openWindows = true;
  }

  public openTeamsModal(): void {
    this.openTeams = true;
    this.disableDownloadButton();
  }

  public closeWindowsModal(): void {
    this.openWindows = false;
  }

  public closeTeamsModal(): void {
    this.openTeams = false;

    this.teamsForm = {
      publisherName: null,
      shortDescription: null,
      longDescription: null,
      privacyUrl: null,
      termsOfUseUrl: null,
      colorImageFile: null,
      outlineImageFile: null,
    };

    if (this.manifest && this.manifest.description) {
      if (this.manifest.description.length > 80) {
        this.teamsForm.longDescription = this.manifest.description;
      } else {
        this.teamsForm.shortDescription = this.manifest.description;
      }
    }

    this.enableDownloadButton();
  }

  public async handleUploadColorIcon(): Promise<void> {
    if (!this.teamsForm) {
      return;
    }

    this.uploadColorLoaderActive = true;
    const el = <HTMLInputElement>(
      document.getElementById("upload-file-input-color")
    );
    if (el && el.files) {
      this.teamsForm.colorImageFile = el.files[0];
    }

    await this.uploadIcon(this.teamsForm.colorImageFile);
    await this.updateManifest(this.manifest);
    this.validateTeamsForm();
    this.uploadColorLoaderActive = false;
  }

  public clickUploadColorFileInput(): void {
    const el = document.getElementById("upload-file-input-color");
    if (el) {
      el.click();
    }
  }

  public async handleUploadOutlineIcon(): Promise<void> {
    if (!this.teamsForm) {
      return;
    }

    this.uploadOutlineLoaderActive = true;
    const el = <HTMLInputElement>(
      document.getElementById("upload-file-input-outline")
    );
    if (el && el.files) {
      this.teamsForm.outlineImageFile = el.files[0];
    }

    await this.uploadIcon(this.teamsForm.outlineImageFile);
    await this.updateManifest(this.manifest);
    this.validateTeamsForm();
    this.uploadOutlineLoaderActive = false;
  }

  public clickUploadOutlineFileInput(): void {
    const el = document.getElementById("upload-file-input-outline");
    if (el) {
      el.click();
    }
  }

  public validateTeamsForm(): void {
    if (!this.teamsForm) {
      return;
    }

    const buttonDisabled = this.downloadDisabled;
    const formFilled =
      typeof this.teamsForm.publisherName === "string" &&
      typeof this.teamsForm.shortDescription === "string" &&
      typeof this.teamsForm.longDescription === "string" &&
      typeof this.teamsForm.privacyUrl === "string" &&
      typeof this.teamsForm.termsOfUseUrl === "string" &&
      this.teamsForm.colorImageFile !== null;

    if (buttonDisabled && formFilled) {
      this.enableDownloadButton();
    } else if (!buttonDisabled && !formFilled) {
      this.disableDownloadButton();
    }
  }

  public async onSubmitAppxModal(): Promise<void> {
    const $appxModal = this.$refs.appxModal as Modal;
    $appxModal.showLoading();

    try {
      await this.buildAppx(this.appxForm);

      if (this.appXLink) {
        window.location.href = this.appXLink;

        $appxModal.hideLoading();

        (this.$refs.appxModal as Modal).hide();
      }
    } catch (e) {
      this.appxError = e;
      $appxModal.hideLoading();
    }
  }

  public async androidOptionsModalSubmitted(): Promise<void> {
    if (!this.androidForm) {
      return;
    }

    const validationErrors = validateAndroidOptions(this.androidForm);
    if (validationErrors.length > 0) {
      this.androidPWAError = validationErrors.map(e => e.error).join(", ");
      return;
    }

    (this.$refs.androidPWAModal as Modal).hide();
    this.openAndroid = true;
    this.androidPWAError = null;
  }

  public androidOptionsModalCancelled() {
    this.androidForm = this.androidFormCopyForCancellation || this.createAndroidParamsFromManifest();
    this.androidPWAError = null;
    (this.$refs.androidPWAModal as Modal).hide();
    this.openAndroid = true;
  }

  public ConstructErrorMessage(list) {
    if (list.length === 1) {
      return `Invalid package name. "${list[0]}" is a keyword.`;
    } else {
      return `Invalid package name. "${list
        .slice(0, list.length - 1)
        .join(", ")} and ${list[list.length - 1]}" are keywords`;
    }
  }

  public onCancelAppxModal(): void {
    this.appxForm = {
      publisher: null,
      publisher_id: null,
      package: null,
      version: null,
    };
  }

  public modalOpened() {
    window.scrollTo(0, 0);

    this.modalStatus = true;
    this.showBackground = true;
  }

  public modalClosed() {
    this.modalStatus = false;
    this.showBackground = false;
  }

  public androidModalClosed() {
    this.modalStatus = false;
    this.showBackground = false;
    this.openAndroid = true;
  }
}

Vue.prototype.$awa = function(config) {
  if (awa) {
    awa.ct.capturePageView(config);
  }

  return;
};

declare var awa: any;
</script>

<style lang="scss">
/* stylelint-disable */

@import "~assets/scss/base/variables";

#skeletonSpan {
  width: 30em;
  justify-content: center;

  ul {
    flex-grow: 2;
    list-style: none;
    padding: 0;
    margin: 0;
    margin-bottom: 42px;

    li {
      font-size: 14px;
      font-weight: bold;
      padding: 0.5em;
      padding-left: 0;
      display: flex;
      flex-direction: row;
      align-items: center;
      justify-content: space-between;
      margin-bottom: 5px;
      color: #3c3c3c span {
        font-style: normal;
        font-weight: normal;
        font-size: 14px;
        line-height: 18px;
        color: #3c3c3c;
      }
    }
  }

  .skeletonSpan {
    background: linear-gradient(
      to right,
      rgba(140, 140, 140, 0.8),
      rgba(140, 140, 140, 0.18),
      rgba(140, 140, 140, 0.33)
    );
    background-size: 800px 104px;
    animation-duration: 1s;
    animation-fill-mode: forwards;
    animation-iteration-count: infinite;
    animation-name: shimmer;
    animation-timing-function: linear;
    height: 1em;
    width: 100%;
  }

  @keyframes shimmer {
    0% {
      background-position: -468px 0;
    }

    100% {
      background-position: 468px 0;
    }
  }
}

#devicePreviews {
  height: 504px;
}

#desktopDevicePreview {
  display: flex;
  justify-content: center;
  align-items: center;

  svg {
    width: 24em;
  }
}

#mobileDevicePreview {
  display: flex;
  justify-content: center;
  align-items: center;
  height: 28em;

  svg {
    width: 18em;
    height: 53em;
  }

  img {
    height: 20em;
  }
}

@keyframes publishfadein {
  from {
    opacity: 0;
    transform: translateY(-50px);
  }

  to {
    opacity: 1;
    transform: translateY(0);
  }
}

footer {
  display: flex;
  justify-content: center;
  padding-left: 10px;
  padding-right: 10px;
  font-size: 12px;
  color: rgba(60, 60, 60, 0.5);
  background: white;
}

footer p {
  text-align: center;
  font-style: normal;
  font-weight: normal;
  font-size: 12px;
  line-height: 18px;
  color: #707070;
}

footer a {
  color: #707070;
  text-decoration: underline;
}

.pwaIcon {
  height: 22px;
  margin-right: 10px;
}

#teamsIconImg {
  height: 40px;
  width: 42px;
}

@media (max-height: 700px) {
  #scorepublishSideBySide header {
    top: 51px;
  }
}

#modalBackground {
  position: fixed;
  top: 0;
  bottom: 0;
  left: 0;
  right: 0;
  z-index: 98999;
  will-change: opacity;
}

#appxModal .modal {
  @media (max-width: 640px) {
    .modal-box {
      width: 100%;

      .closeButtonDiv {
        margin-top: 20px;
      }
    }
  }
}

@keyframes opened {
  from {
    opacity: 0;
  }

  to {
    opacity: 0.7;
  }
}

#appxModalBody {
  input {
    padding: initial;
  }

  div {
    margin-top: 40px;

    #topLabel {
      font-weight: initial;
    }

    label {
      font-weight: bold;
      margin-bottom: 20px;
      display: block;
    }
  }
}

#publishSideBySide {
  display: flex;
  background: linear-gradient(-32deg, #9337d8, #1fc2c8);

  #publishLeftSide {
    height: 100%;
    flex: 1;

    display: flex;
    justify-content: center;
    align-self: center;
    align-items: center;

    header {
      display: flex;
      align-items: center;
      padding-left: 159px;
      margin-top: 32px;

      #headerText {
        font-size: 28px;
        font-weight: normal;
      }

      #logo {
        background: lightgrey;
        border-radius: 50%;
        width: 48px;
        height: 48px;
        margin-right: 12px;
      }
    }

    #introContainer {
      color: white;
      margin-left: 20px;
      margin-right: 20px;

      h2 {
        font-family: sans-serif;
        font-weight: 600;
        font-size: 24px;
      }

      p {
        font-size: 18px;
      }

      #publishActionsContainer {
        display: flex;
        width: 100%;

        button {
          border: none;
          width: 264px;
          border-radius: 20px;
          font-size: 18px;
          font-weight: bold;
          padding-top: 9px;
          padding-bottom: 11px;
        }

        #downloadAllButton {
          margin-right: 11px;
          background: $color-button-primary-purple-variant;
          color: white;
          width: 264px;
          border-radius: 20px;
          font-size: 18px;
          padding-top: 9px;
          padding-bottom: 11px;
          font-weight: bold;
          display: flex;
          justify-content: center;
        }

        #downloadAllButton:hover {
          cursor: pointer;
        }
      }
    }
  }

  #publishRightSide {
    height: 100%;
    flex: 2;
    display: flex;
    flex-direction: column;
    background: white;
    align-items: center;
    justify-content: center;
    padding-bottom: 100px;

    #platformsListContainer {
      padding-top: 20px;
      padding-right: 20px;
      padding-left: 20px;
      color: white;

      ul {
        list-style: none;
        padding: 0;
        margin: 0;

        display: grid;
        // flex-direction: column;
        // flex-wrap: wrap;

        .pwaCard {
          background: #f0f0f0;
          border-radius: 4px;
          color: #3c3c3c;
          padding-left: 24px;
          padding-right: 24px;
          padding-top: 20px;
          padding-bottom: 40px;
          margin: 10px;
          position: relative;
          transition: box-shadow 0.3s;

          .pwaCardHeaderBlock {
            display: flex;
            align-items: center;
          }

          .pwaCardHeaderBlock h2 {
            font-style: normal;
            font-weight: bold;
            font-size: 16px;
            line-height: 24px;
            color: rgba(60, 60, 60, 0.9);
          }

          .platformDownloadBar {
            position: absolute;
            bottom: 20px;
            right: 20px;
            height: 30px;
          }

          .pwaCardIconBlock {
            display: flex;
            align-items: center;
          }

          .platformDownloadButton {
            border-radius: 50%;
            width: 30px;
            height: 30px;
            border: none;
            background: rgba(60, 60, 60, 0.1);
          }

          .platformDownloadButtonHover {
            border-radius: 50%;
            width: 30px;
            height: 30px;
            border: none;
            background-image: linear-gradient(to right, #1fc2c8, #9337d8 116%);
            color: white;
          }

          .platformIcon {
            font-size: 32px;
            margin-right: 10px;
          }

          p {
            font-style: normal;
            font-weight: normal;
            font-size: 14px;
            line-height: 21px;
            margin-top: 15px;
          }
        }

        .pwaCard:hover {
          box-shadow: 0 1px 8px 4px #9a989869;
        }

        #pwaMainCard {
          grid-column-start: span 2;
        }

        #pwaTeamsCard {
          grid-column-start: span 2;
        }

        // #pwaWindowsCard {
        //   #platformIcon {
        //     margin-right: 42px;
        //   }

        //   .pwaCardHeaderBlock {
        //     margin-right: 100px;
        //   }

        //   h2 {
        //     margin-right: -96px;
        //   }
        // }

        #windowsListItem {
          height: 100px;
        }

        li {
          display: flex;
          height: 84px;
          margin-bottom: 30px;

          span {
            margin-left: 19px;
            font-size: 14px;
            font-weight: normal;
            width: 476px;
          }

          #platformButtonBlock {
            display: flex;
            flex-direction: column;
            align-items: center;

            .platformIcon {
              font-size: 44px;
            }
          }
        }
      }
    }
  }
}

#topLabelBox {
  margin-bottom: 1em;
}

#bottomSection {
  display: none;

  #coolPWAs {
    padding-left: 10em;
    flex: 1;

    h2 {
      font-size: 36px;
      font-weight: bold;
    }

    p {
      width: 392px;
      font-size: 18px;
    }

    #iconGrid {
      display: grid;
      grid-template-columns: auto auto auto;
      width: 392px;
      margin-top: 36px;

      svg {
        font-size: 64px;
      }
    }
  }

  #bottomImageSection {
    flex: 1;
  }
}

#androidModalBody #extraSection p {
  color: grey;
  font-size: 10px;
}

#androidModalBody #extraSection #legacyDownloadButton {
  color: grey;
  font-size: 10px;
  background: transparent;
  padding-left: 0;
  border: none;
}

#androidModalBody {
  width: 34em;
  background: white;
  display: flex;
  flex-direction: column;
  align-items: center;
  padding-left: 60px;
  padding-right: 60px;
  border-radius: 12px;
}


#androidModalBody.androidOptionsModalBody {
  width: 100%;
  align-items: start;
  padding-left: 0;
  max-height: 500px;
  overflow: auto;
}

/* On smaller screens, reduce the padding on modals */
@media(max-width: $media-screen-m) {
  #androidModalBody.androidOptionsModalBody {
    padding-left: 10px;
    padding-right: 10px;
  }
}

#androidModalBody.androidOptionsModalBody input {
  margin-bottom: 12px;
  border-color: #00000075;
}

#androidModalBody.androidOptionsModalBody label {
  display: block;
  margin-bottom: 10px;
}

#androidModalBody.androidOptionsModalBody + .modal-buttons {
  margin-top: 2em;
  margin-bottom: 2em;
}

#androidModalBody.androidOptionsModalBody .fa-info-circle {
  color: $color-muted;
}

#closeAndroidPlatButton {
  top: 10px;
  border: none;
  float: right;
  height: 32px;
  background: #3c3c3c;
  color: white;
  border-radius: 50%;
  width: 32px;
  margin-top: 10px;
  margin-right: 10px;
  right: 10px;
  position: absolute;
  font-size: 14px;
}

#androidModalP {
  font-family: sans-serif;
  font-style: normal;
  font-weight: 600;
  font-size: 16px;
  line-height: 24px;
  letter-spacing: -0.02em;
  margin-top: 40px;
}

#androidModalP a {
  color: #9337d8;
}

#androidModalBody #androidModalSubText {
  color: #3c3c3c;
  display: block;
  margin-bottom: 2em;
  font-style: normal;
  font-weight: normal;
  font-size: 14px;
  line-height: 21px;
}

#androidModalButtonSection {
  display: flex;
  justify-content: space-around;
  width: 80%;
  margin-top: 1em;
  margin-bottom: 20px;
}

.androidDownloadButton {
  background: #9337d8;
  color: white;
  font-size: 14px;
  border-radius: 20px;
  width: 150px;
  height: 40px;
  padding-left: 20px;
  padding-right: 20px;
  font-family: sans-serif;
  font-style: normal;
  font-weight: 600;
  display: flex;
  justify-content: center;
  align-items: center;
  border: none;
}

.androidDownloadButton #colorSpinner {
  margin-top: 4px;
}

.androidDownloadButton.webviewButton {
  width: 183px;
  background: #3c3c3c;
}

.androidDownloadButton:hover {
  cursor: pointer;
}

#androidPlatModal {
  background: transparent;
  position: fixed;
  width: 100%;
  height: 100%;
  display: flex;
  justify-content: center;
  align-items: center;
  z-index: 99999;
  animation-name: opened;
  animation-duration: 250ms;
  border-radius: 4px;
  will-change: opacity transform;
}

.platModalBody #extraSection p {
  color: grey;
  font-size: 10px;
}

.platModalBody #extraSection #legacyDownloadButton {
  color: grey;
  font-size: 10px;
  background: transparent;
}

.platModalBody {
  font-family: "Segoe UI", Tahoma, Geneva, Verdana, sans-serif;
  width: 34em;
  background: white;
  display: flex;
  flex-direction: column;
  align-items: center;
  padding-left: 60px;
  padding-right: 60px;
  border-radius: 12px;
  text-align: center;
}

.platModalForm {
  max-height: 800px;
  padding: 36px 60px;
  overflow: scroll;
  justify-content: space-between;
  align-content: space-between;

  .platModalField {
    width: 100%;
    text-align: left;
    flex: 0 0;

    &:not(:first-child) {
      margin-top: 14px;
    }

    label {
      h4 {
        font-size: 16px;
        line-height: 19px;

        color: #000000;
      }

      p {
        margin: 8px 0;
        font-size: 14px;
        line-height: 16px;
        color: #808080;
      }

      margin-bottom: 16px;
    }

    input,
    textarea {
      width: 100%;
      font-size: 14px;
      border-color: #f4f4f4;

      &:focus {
        border-color: #9337d8;
        outline: none;
      }

      &.error {
        border-color: #a80000;
      }
    }

    input {
      height: 35px;
      padding: 8px 8px 8px 0;
      border-width: 0 0 1px;
    }

    textarea {
      height: 120px;
      resize: none;

      &.short {
        height: 40px;
      }
    }

    .image-upload-loader {
      display: inline-block;
      margin-left: 8px;
      vertical-align: middle;
    }

    &.file-chooser {
      #uploadIconImage-color,
      #uploadIconImage-outline {
        font-size: 14px;
        line-height: 16px;
        text-align: center;
        display: inline-block;
        padding: 8px 32px;
        color: #000000;
        border: 1px solid #3c3d3e;

        &:focus {
          border-color: #9337d8;
        }
      }

      #upload-file-input-color,
      #upload-file-input-outline {
        display: none;
      }

      .file-description {
        display: inline-block;
        margin-left: 14px;
        font-size: 14px;
        line-height: 16px;
        color: #808080;
      }
    }
  }
}

.closeModalPlatButton {
  top: 10px;
  border: none;
  float: right;
  height: 32px;
  background: #3c3c3c;
  color: white;
  border-radius: 50%;
  width: 32px;
  margin-top: 10px;
  margin-right: 10px;
  right: 10px;
  position: absolute;
  font-size: 14px;
}

.platModalP {
  font-family: sans-serif;
  font-style: normal;
  font-weight: 600;
  font-size: 16px;
  line-height: 24px;
  letter-spacing: -0.02em;
  margin-top: 40px;
}

.platModalP a {
  color: #9337d8;
}

.platModalBody .platModalSubText {
  color: #3c3c3c;
  display: block;
  margin-bottom: 2em;
  font-style: normal;
  font-weight: normal;
  font-size: 14px;
  line-height: 21px;
}

.platModalButtonSection {
  display: flex;
  justify-content: space-around;
  width: 80%;
  margin-top: 1em;
  margin-bottom: 20px;
}

.platModalDownloadButton {
  background: #9337d8;
  color: white;
  font-size: 14px;
  border-radius: 20px;
  width: 150px;
  height: 40px;
  padding-left: 20px;
  padding-right: 20px;
  font-family: sans-serif;
  font-style: normal;
  font-weight: 600;
  display: flex;
  justify-content: center;
  align-items: center;
  border: none;
}

.platModalDownloadButton #colorSpinner {
  height: 32px;
  margin-top: 4px !important;
}

.platModalDownloadButton.webviewButton {
  width: 183px;
  background: #3c3c3c;
}

.platModalDownloadButton:hover {
  cursor: pointer;
}

.platModal {
  background: transparent;
  position: fixed;
  width: 100%;
  height: 100%;
  display: flex;
  justify-content: center;
  align-items: center;
  z-index: 99999;
  animation-name: opened;
  animation-duration: 250ms;
  border-radius: 4px;
  will-change: opacity transform;
}

#teamsModal {
  align-items: baseline;
}

@keyframes opened {
  from {
    transform: scale(0.4, 0.4);
    opacity: 0.4;
  }

  to {
    transform: scale(1, 1);
    opacity: 1;
  }
}

.modalBackground {
  position: fixed;
  top: 0;
  left: 0;
  right: 0;
  bottom: 0;
  background: grey;
  opacity: 0.8;
  z-index: 98999;
}

@media (min-width: 1200px) {
  #publishMain {
    height: 100vh;
  }

  #publishSideBySide {
    height: 100vh;
  }
}

@media (max-width: 920px) {
  #publishSideBySide {
    flex-direction: column;
  }

  #publishSideBySide #publishLeftSide #introContainer {
    margin-top: 20px;
    margin-left: 30px;
    margin-right: 30px;
  }
}

@media (max-width: 550px) {
  #publishSideBySide #publishRightSide #platformsListContainer ul {
    display: flex;
    flex-direction: column;
  }
}
</style><|MERGE_RESOLUTION|>--- conflicted
+++ resolved
@@ -683,45 +683,6 @@
               </section>
             </div>
 
-<<<<<<< HEAD
-            <!-- Microsoft Teams Integration -->
-            <div
-              @mouseover="platCardHover($event)"
-              @mouseleave="platCardUnHover($event)"
-              id="pwaTeamsCard"
-              class="pwaCard"
-            >
-              <div class="pwaCardHeaderBlock">
-                <div class="pwaCardIconBlock">
-                  <img
-                    id="teamsIconImg"
-                    src="~/assets/images/teams-icon.png"
-                    alt="Teams Logo"
-                  />
-                  <h2>Microsoft Teams</h2>
-                </div>
-              </div>
-
-              <p>
-                Submit your PWA for further engagement on Microsoft Teams.
-              </p>
-
-              <section class="platformDownloadBar">
-                <button
-                  class="platformDownloadButton"
-                  @click="openTeamsModal()"
-                  aria-label="Open Teams Modal"
-                >
-                  <i
-                    class="fas fa-long-arrow-alt-down"
-                    aria-label="Open Teams Icon"
-                  ></i>
-                </button>
-              </section>
-            </div>
-
-=======
->>>>>>> 6f301730
             <div
               @mouseover="platCardHover($event)"
               @mouseleave="platCardUnHover($event)"
