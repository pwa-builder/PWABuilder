--- conflicted
+++ resolved
@@ -102,13 +102,9 @@
         </label>
       </div>
 
-<<<<<<< HEAD
       <section id="androidModalBody" class="androidOptionsModalBody">
 
         <!-- package name -->
-=======
-      <section id="#androidModalBody">
->>>>>>> 4ada7b97
         <div>
           <label>{{ $t("publish.label_package_name") }}</label>
         </div>
@@ -118,7 +114,6 @@
           :placeholder="$t('publish.placeholder_package_name')"
           type="text"
           v-model="androidForm.package_name"
-<<<<<<< HEAD
           required
         />
 
@@ -221,12 +216,6 @@
           required
         />
 
-
-
-=======
-          requied
-        />
->>>>>>> 4ada7b97
         <p class="l-generator-error" v-if="androidPWAError">
           <span class="icon-exclamation"></span>
           {{ $t(androidPWAError) }}
@@ -258,10 +247,7 @@
             to the Google Play store
             <i class="fas fa-external-link-alt"></i>
           </a>
-<<<<<<< HEAD
-
-=======
->>>>>>> 4ada7b97
+
           <p v-if="this.androidForm.package_name">
             <span>Package Name: </span>   {{ $t(this.androidForm.package_name) }}
           </p>
@@ -270,7 +256,6 @@
         <div id="androidModalButtonSection">
           <Download
             :showMessage="true"
-<<<<<<< HEAD
             :fileName="this.androidForm.package_name"
             :apkKey="this.androidForm.android_key"
             :keyName="this.androidForm.android_keyname"
@@ -281,19 +266,13 @@
             :keyPass="this.androidForm.android_keypass"
             :keyStorePass="this.androidForm.android_keystorepass"
             id="androidDownloadButton"
-=======
             :packageName="this.androidForm.package_name"
             class="androidDownloadButton"
->>>>>>> 4ada7b97
             platform="androidTWA"
             message="Download"
           />
           <button
-<<<<<<< HEAD
-            id="androidDownloadButton"
-=======
             class="androidDownloadButton"
->>>>>>> 4ada7b97
             @click="openAndroidOptionModal();"
           >
             Options
@@ -758,7 +737,6 @@
   };
 
   public androidForm: publish.AndroidParams = {
-<<<<<<< HEAD
     package_name: null,
     android_key: null,
     keyorg: null,
@@ -767,21 +745,6 @@
     keycode: null
   };
 
-=======
-    package_name: null
-  };
-
-  public teamsForm: publish.TeamsParams = {
-    publisherName: null,
-    shortDescription: null,
-    longDescription: null,
-    privacyUrl: null,
-    termsOfUseUrl: null,
-    colorImageFile: null,
-    outlineImageFile: null
-  }
-
->>>>>>> 4ada7b97
   // Set default web checked items
   public files: any[] = [
     "manifest",
@@ -1016,10 +979,6 @@
 
   public async onDoneAndroidPWAModal(): Promise<void> {
     try {
-<<<<<<< HEAD
-      (this.$refs.androidPWAModal as Modal).hide();
-      this.openAndroid = true;
-=======
       if(!this.androidForm.package_name) {
         throw 'error.package_name_required';
       }
@@ -1032,14 +991,10 @@
         this.openAndroid = true;
         this.androidPWAError = null;
       }
->>>>>>> 4ada7b97
     } catch (e) {
       this.androidPWAError = e;
     }
   }
-<<<<<<< HEAD
-  
-=======
 
   public containsKeyWord()
   {
@@ -1059,7 +1014,6 @@
     }
   }
 
->>>>>>> 4ada7b97
   public onCancelAppxModal(): void {
     this.appxForm = {
       publisher: null,
@@ -1070,12 +1024,8 @@
   }
 
   public onCancelAndroidPWAModal() {
-<<<<<<< HEAD
-    this.androidForm = { package_name: null, android_key: null, keyorg: null, keyorgunit: null, keycode: null, keyname: null };
-=======
     this.androidForm = { package_name: null };
     this.androidPWAError = null;
->>>>>>> 4ada7b97
     (this.$refs.androidPWAModal as Modal).hide();
     this.openAndroid = true;
   }
@@ -1195,9 +1145,6 @@
   #scorepublishSideBySide header {
     top: 51px;
   }
-}
-
-#publishMain {
 }
 
 #modalBackground {
