--- conflicted
+++ resolved
@@ -141,17 +141,11 @@
         <p>But PWABuilder can help! Tap Upgrade to PWA below to see what your missing and get started!</p>
 
         <p>
-<<<<<<< HEAD
           Also, if you want to build a PWA from scratch,
           <a
             href="https://github.com/pwa-builder/pwa-starter"
           >tap here</a> to get started with the
           PWABuilder pwa-starter!
-=======
-          We have taken a look at how well your website supports PWA features
-          and provided simple tools to help you fill in the gaps. When you’re
-          ready, click “Package My PWA” to finish up.
->>>>>>> 2b5077f3
         </p>
 
         <div id="attachSectionActions">
@@ -161,11 +155,7 @@
 
       <div v-if="gotURL && overallScore >= 80 && requiredMet" id="attachSection">
         <div id="attachHeader">
-<<<<<<< HEAD
           <h2>Your app is a PWA!</h2>
-=======
-          <h2>Store Ready!</h2>
->>>>>>> 2b5077f3
 
           <button id="attachShare" aria-label="Share Report" @click="shareReport">
             <i class="fas fa-share-alt"></i>
@@ -173,7 +163,6 @@
         </div>
 
         <p>
-<<<<<<< HEAD
           Congrats, your PWA meets the requirements for
           <a
             href="Browser Install in supported browsers"
@@ -220,8 +209,6 @@
         </div>
 
         <p>
-=======
->>>>>>> 2b5077f3
           Congrats! Tap "Package My PWA" to package your PWA for the app stores
           or tap "Feature Store" to check out the latest web components from the PWABuilder team to improve your PWA even further!
         </p>
@@ -629,17 +616,11 @@
   }
 
   public manifestTestDone(ev) {
-<<<<<<< HEAD
-    console.log(ev);
     const newScore = this.overallScore + ev.score;
     this.overallScore = newScore;
 
     this.requiredMet = ev.required;
     this.recommendedMet = ev.recommended;
-=======
-    const newScore = this.overallScore + ev.score;
-    this.overallScore = newScore;
->>>>>>> 2b5077f3
   }
 
   public swTestDone(ev) {
