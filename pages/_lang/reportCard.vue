<template>
  <div id="hubContainer" :class="{ backgroundReport: gotURL, backgroundIndex: !gotURL }">
    <HubHeader
      v-on:reset="reset()"
      :score="overallScore"
      :showSubHeader="gotURL"
      :expanded="!gotURL"
    ></HubHeader>

    <ion-toast-controller></ion-toast-controller>

    <div v-if="gotURL && overallScore < 80" id="reportShareButtonContainer">
      <button @click="shareReport">
        <i class="fas fa-share-alt"></i>
        Share your Results
      </button>
    </div>

    <main>
      <div v-if="!gotURL" id="inputSection">
        <div id="topHalfHome">
          <h1 id="topHalfHeader">Quickly and easily turn your website into an app!</h1>

          <p>
            It's super easy to get started. Just enter the URL of your website
            below
          </p>

          <div v-if="this.error" id="urlErr">{{ $t(this.error) }}</div>

          <form
            @submit.prevent="checkUrlAndGenerate"
            @keydown.enter.prevent="checkUrlAndGenerate"
            :class="{ formErr: error != null }"
          >
            <input
              id="getStartedInput"
              :aria-label="$t('generator.url')"
              :placeholder="$t('generator.placeholder_url')"
              name="siteUrl"
              type="text"
              ref="url"
              v-model="url$"
              autofocus
              autocomplete="off"
            />

            <button :class="{ btnErr: error != null }" id="getStartedButton">
              <div :class="{ btnErrText: error != null }">{{ $t("generator.start") }}</div>
            </button>
          </form>
        </div>

        <div id="bottomHalfHome">
          <!--<div id="expertModeBlock">
            <button @click="skipCheckUrl()" id="expertModeButton">Expert Mode</button>
            <p>Already have a PWA? Skip ahead!</p>
          </div>-->

          <div id="starterSection">
            <h3>...Or, dont even have a website yet?</h3>
            <p>Get started from scratch with our <a href="https://github.com/pwa-builder/pwa-starter">PWA Starter!</a></p>

            <div id="starterActions">
              <button @click="downloadStarter">Download and Get Started!</button>
            </div>
          </div>
        </div>
        <footer>
          <p>
            PWA Builder was founded by Microsoft as a community guided, open
            source project to help move PWA adoption forward.
            <a
              href="https://privacy.microsoft.com/en-us/privacystatement"
            >Our Privacy Statement</a>
          </p>
        </footer>
      </div>

      <div v-if="gotURL && overallScore < 80" id="infoSection">
        <h2>Hub</h2>

        <p>
          We have taken a look at how well your website supports PWA features
          and provided simple tools to help you fill in the gaps. When you’re
          ready, click “build my PWA” to finish up.
        </p>
      </div>

      <div v-if="gotURL && overallScore >= 80" id="attachSection">
        <div id="attachHeader">
          <h2>Nice job!</h2>

          <button id="attachShare" @click="shareReport">
            <i class="fas fa-share-alt"></i>
          </button>
        </div>

        <p>
          Ready to build your PWA? Tap "Build My PWA" to package your PWA for the app stores
          or tap "Feature Store" to check out the latest web components from the PWABuilder team to improve your PWA even further!
        </p>

        <div id="attachSectionActions">
          <nuxt-link
            @click="$awa( { 'referrerUri': 'https://www.pwabuilder.com/publishFromHome' });"
            id="buildLink"
            to="/publish"
          >Build My PWA</nuxt-link>
          <nuxt-link
            @click="$awa( { 'referrerUri': 'https://www.pwabuilder.com/featuresFromHome' });"
            id="featuresLink"
            to="/features"
          >Feature Store</nuxt-link>
        </div>
      </div>

      <ScoreCard
        v-if="gotURL"
        v-on:manifestTestDone="manifestTestDone($event)"
        :url="url"
        category="Manifest"
        class="firstCard"
      ></ScoreCard>
      <ScoreCard
        v-if="gotURL"
        v-on:serviceWorkerTestDone="swTestDone($event)"
        :url="url"
        category="Service Worker"
        class="scoreCard"
      ></ScoreCard>
      <ScoreCard
        v-if="gotURL"
        v-on:securityTestDone="securityTestDone($event)"
        :url="url"
        category="Security"
        class="scoreCard"
      ></ScoreCard>

      <div id="toolkitSection" v-if="topSamples.length > 0">
        <h2>Add features to my PWA...</h2>
      </div>

      <FeatureCard
        class="topFeatures"
        v-if="topSamples.length > 0"
        v-for="(sample, index) in topSamples"
        :class="{ firstFeature: index === 0 }"
        :sample="sample"
        :key="sample.id"
        :showAddButton="true"
      >
        <i slot="iconSlot" class="fas fa-rocket"></i>
      </FeatureCard>

      <div id="moreFeaturesBlock" v-if="topSamples.length > 0">
        <nuxt-link to="/features">View More</nuxt-link>
      </div>

      <div v-if="shared" id="shareToast">URL copied for sharing</div>
    </main>
    <footer v-if="gotURL" id="hubFooter">
      <p>
        PWA Builder was founded by Microsoft as a community guided, open source
        project to help move PWA adoption forward.
        <a
          href="https://privacy.microsoft.com/en-us/privacystatement#maincookiessimilartechnologiesmodule"
        >Our Privacy Statement</a>
      </p>
    </footer>
  </div>
</template>

<script lang="ts">
import Vue from "vue";
import Component from "nuxt-class-component";
import { Action, State, namespace } from "vuex-class";

import HubHeader from "~/components/HubHeader.vue";
import ScoreCard from "~/components/ScoreCard.vue";
import FeatureCard from "~/components/FeatureCard.vue";

import * as generator from "~/store/modules/generator";

const GeneratorState = namespace(generator.name, State);
const GeneratorAction = namespace(generator.name, Action);

import * as windowsStore from "~/store/modules/windows";

const WindowsState = namespace(windowsStore.name, State);
const WindowsAction = namespace(windowsStore.name, Action);

@Component({
  components: {
    HubHeader,
    ScoreCard,
    FeatureCard
  }
})
export default class extends Vue {
  @GeneratorState url: string;
  @GeneratorState manifest: any;

  @GeneratorAction updateLink;
  @GeneratorAction getManifestInformation;

  @WindowsState sample: windowsStore.Sample;
  @WindowsState samples: windowsStore.Sample[];

  @WindowsAction getSamples;

  public gotURL = false;
  public url$: string | null = null;
  public error: string | null = null;
  public overallScore: number = 0;
  public topSamples: Array<any> = [];
  public cleanedURL: string | null = null;
  public shared: boolean = false;

  public async created() {
    this.url$ = this.url;

    if (this.url$ || this.url) {
      this.gotURL = true;
      this.getTopSamples();
    } else {
      if (window && window.location.search) {
        this.processQueryString();
      }
    }
  }

  public mounted() {
    if (this.url) {
      sessionStorage.setItem("currentURL", this.url);
    }

    if ((window as any).CSS && (window as any).CSS.registerProperty) {
      try {
        (CSS as any).registerProperty({
          name: "--color-stop-hub",
          syntax: "<color>",
          inherits: false,
          initialValue: "transparent"
        });

        (CSS as any).registerProperty({
          name: "--color-start-hub",
          syntax: "<color>",
          inherits: false,
          initialValue: "transparent"
        });
      } catch (err) {
        console.error(err);
      }
    }

    const overrideValues = {
      behavior: 0,
      uri: window.location.href,
      pageName: "homePage",
      pageHeight: window.innerHeight
    };

    this.$awa(overrideValues);
    window.addEventListener("popstate", this.backAndForth);
  }

  beforeDestroy() {
    (<any>window).removeEventListener("popstate", this.backAndForth);
  }

  public async backAndForth(e) {
    e.preventDefault();
    if (window.location.href === `${window.location.origin}/`) {
      this.reset();
    } else if (window.location.pathname === "/") {
      this.processQueryString();
    }
  }

  public async shareReport() {
    if ((navigator as any).share) {
      try {
        await (navigator as any).share({
          title: "PWABuilder results",
          text: "Check out how good my PWA did!",
          url: `${location.href}?url=${this.url}`
        });
      } catch (err) {
        // fallback to legacy share if ^ fails
        if ((navigator as any).clipboard) {
          try {
            await (navigator as any).clipboard.writeText(
              `${location.href}?url=${this.url}`
            );
            this.showToast();
          } catch (err) {
            console.error(err);
          }
        } else {
          window.open(`${location.href}?url=${this.url}`, "__blank");
        }
      }
    } else {
      if ((navigator as any).clipboard) {
        try {
          await (navigator as any).clipboard.writeText(
            `${location.href}?url=${this.url}`
          );
          this.showToast();
        } catch (err) {
          console.error(err);
        }
      } else {
        window.open(`${location.href}?url=${this.url}`, "__blank");
      }
    }
  }

  public async downloadStarter() {
    const response = await fetch('/data/pwa-starter-master.zip');
    const data = await response.blob();
    const url = URL.createObjectURL(data);
    
    const anchor = document.createElement("a");
    anchor.href = url
    anchor.download = "pwa-starter.zip";
    anchor.click();

    window.URL.revokeObjectURL(url);

    const overrideValues = {
      behavior: 0,
      uri: window.location.href,
      pageName: "downloadedStarter",
      pageHeight: window.innerHeight
    };

    this.$awa(overrideValues);

    this.$router.push('/features?from=starter');
  }

  async showToast() {
    const toastCtrl = document.querySelector("ion-toast-controller");
    await (toastCtrl as any).componentOnReady();

    const toast = await (toastCtrl as any).create({
      duration: 2300,
      message: "URL copied for sharing"
    });

    await toast.present();
  }

  public async checkUrlAndGenerate() {
    this.error = null;
    try {
      if (
        window &&
        !window.location.search &&
        (this.url$ !== null || this.url$ !== undefined)
      ) {
        this.$router.push({ name: "index", query: { url: this.url$ } });
      } else {
        this.url$ = this.cleanedURL;
      }

      await this.updateLink(this.url$);
      this.url$ = this.url;

      if (this.url) {
        sessionStorage.setItem("currentURL", this.url);
      }

      this.gotURL = true;

      this.getTopSamples();
    } catch (err) {
      console.error("url error", err);

      this.url$ = this.url;

      if (err.message) {
        this.error = err.message;
      } else {
        // No error message
        // so just show error directly
        this.error = err;
      }

      this.gotURL = true;
    }
  }

  public async processQueryString() {
    const url = window.location.search.split("=")[1];
    this.cleanedURL = decodeURIComponent(url);
    this.url = this.cleanedURL;
    this.checkUrlAndGenerate();
  }

  public async getTopSamples() {
    await this.getSamples();
    const cleanedSamples = this.samples.slice(0, 4);

    this.topSamples = cleanedSamples;
  }

  public securityTestDone(ev) {
    this.overallScore = this.overallScore + ev.score;
  }

  public manifestTestDone(ev) {
    this.overallScore = this.overallScore + ev.score;
  }

  public swTestDone(ev) {
    this.overallScore = this.overallScore + ev.score;
  }

  public reset() {
    this.gotURL = false;
    this.overallScore = 0;
    this.topSamples = [];
  }

  public skipCheckUrl(): void {
    this.$router.push({
      name: "features"
    });
  }
}

Vue.prototype.$awa = function(config) {
  awa.ct.capturePageView(config);
  return;
};

declare var awa: any;
</script>

<style lang="scss" scoped>
/* stylelint-disable */
@import "~assets/scss/base/variables";

#attachSection {
  grid-column: 3 / span 8;
  background: white;
  padding: 20px;
  border-radius: 4px;
  margin-bottom: 2em;
  margin-top: 4em;
  min-height: 12em;

  animation-name: fadein;
  animation-duration: 300ms;
}

#attachSectionActions {
  height: 3em;
  display: flex;
  align-items: center;
  justify-content: flex-end;
}

#attachSectionActions #buildLink {
  justify-content: center;
  padding-left: 20px;
  padding-right: 20px;
  font-family: sans-serif;
  font-style: normal;
  font-weight: 600;
  font-size: 14px;
  line-height: 21px;
  display: flex;
  align-items: center;
  text-align: center;
  background: linear-gradient(to right, #1fc2c8, #9337d8 116%);
  color: white;
  border-radius: 20px;
  height: 40px;
}

#attachSectionActions #featuresLink {
  justify-content: center;
  padding-left: 20px;
  padding-right: 20px;
  font-family: sans-serif;
  font-style: normal;
  font-weight: 600;
  font-size: 14px;
  line-height: 21px;
  display: flex;
  align-items: center;
  text-align: center;
  background: black;
  color: white;
  border-radius: 20px;
  height: 40px;
  margin-left: 12px;
}

#attachSection #attachHeader {
  display: flex;
  justify-content: space-between;
  align-items: center;
}

#attachShare {
  border-radius: 50%;
  width: 2.4em;
  height: 2.4em;
  display: flex;
  justify-content: center;
  align-items: center;
}

#shareToast {
  position: absolute;
  bottom: 16px;
  right: 16px;
  background: #3c3c3c;
  color: white;
  padding: 1em;
  font-size: 14px;
  font-weight: bold;
  border-radius: 4px;
  padding-left: 1.4em;
  padding-right: 1.4em;
  animation-name: fadein;
  animation-duration: 0.3s;
}

@keyframes fadein {
  from {
    opacity: 0;
  }

  to {
    opacity: 1;
  }
}

#hubFooter {
  display: flex;
  justify-content: center;
  padding-left: 16em;
  padding-right: 16em;
  font-size: 12px;
  color: rgba(60, 60, 60, 0.5);
}

#hubFooter p {
  text-align: center;
  font-style: normal;
  font-weight: normal;
  font-size: 12px;
  line-height: 18px;
  color: #707070;
}

#hubFooter a {
  color: #707070;
  text-decoration: underline;
}

#hubContainer {
  height: 100%;
}

#reportShareButtonContainer {
  width: 100%;
  display: flex;
  justify-content: flex-end;
  padding-right: 9em;
  position: relative;
  top: 9em;
}

#reportShareButtonContainer button {
  background: #3c3c3c87;
  width: 188px;
  font-family: sans-serif;
  font-style: normal;
  font-weight: 600;
  font-size: 14px;
  height: 44px;
  border-radius: 20px;
  border: none;
  margin-top: 24px;
  display: flex;
  justify-content: space-around;
  align-items: center;
  color: white;
  cursor: pointer;
}

@media (max-width: 1281px) {
  #reportShareButtonContainer {
    padding-right: 3em;
  }
}

@media (max-width: 905px) {
  #reportShareButtonContainer {
    top: 0em;
  }
}

.backgroundIndex {
  @include backgroundLeftPoint(26%, 20vh);
}

.backgroundReport {
  @include backgroundRightPoint(80%, 37vh);
}

#bottomWrapper {
  color: white;
}

#bottomWrapper,
#toolkitWrapper {
  animation-name: slideup;
  animation-duration: 300ms;
  grid-column: 1 / span 12;
}

main {
  @include grid;

  margin-bottom: 2em;
}

h2 {
  margin-top: 0em;
  margin-bottom: 17px;

  font-family: sans-serif;
  font-style: normal;
  font-weight: 600;
  font-size: 24px;
  line-height: 54px;
  letter-spacing: -0.02em;
  height: 36px;
}

#topHalfHeader {
  font-weight: bold;
}

#inputSection {
  grid-column: 1 / span 12;
  max-width: 800px;

  color: white;

  display: grid;
  grid-template-rows: 70% 30%;

  #topHalfHome {
    grid-row: 1;

    margin-top: 68px;

    form {
      display: flex;

      &.formErr {
        animation: shake 0.2s ease-in-out 0s 2;
      }
    }

    input {
      background: transparent;

      padding-top: 13px;
      padding-bottom: 12px;
      border: none;
      border-bottom: solid 1px rgba(255, 255, 255, 0.4);
      margin-right: 0.3em;
      margin-top: 20px;
      outline: none;

      font-style: normal;
      font-weight: normal;
      font-size: 16px;
      line-height: 33px;
      color: rgba(255, 255, 255, 0.7);

      &::placeholder {
        color: white;
      }

      &:hover,
      &:focus {
        border-bottom: solid 1px white;
        color: white !important;
      }
    }

    #getStartedButton {
      border: none;
      border-radius: 22px;
      background: linear-gradient(to right, white, rgba(255, 255, 255, 0.7));
      color: #3c3c3c;
      align-self: flex-end;
      display: flex;
      flex-direction: row;
      justify-content: center;

      height: 40px;
      padding-left: 20px;
      padding-right: 20px;
      font-family: sans-serif;
      font-style: normal;
      font-weight: 600;
      font-size: 14px;
      line-height: 21px;
      display: flex;
      align-items: center;
      text-align: center;
    }
  }

  @media (max-height: 375px) {
    #topHalfHome {
      margin-top: 24px;
    }
  }

  @media (max-height: 320px) {
    #topHalfHome {
      margin-top: 4px;
    }
  }

  @media (max-width: 425px) {
    #topHalfHome {
      padding-left: 25px;
      padding-right: 25px;
    }
  }

  footer {
    position: absolute;
    bottom: 10px;
    margin-right: 32px;
    color: rgba(60, 60, 60, 0.6);
    background: transparent;

    p {
      text-align: center;
      font-size: 12px;
      line-height: 18px;
    }

    a {
      box-shadow: none;
      color: inherit;
      text-decoration: underline;
    }
  }

  @media (max-width: 425px) {
    footer {
      margin-right: initial;
      margin-left: initial;
    }
    footer p {
      width: 75%;
      margin-bottom: 0px;
    }
  }

  #bottomHalfHome {
    grid-row: 2;

    #starterSection {
      background: white;
      color: black;
      padding: 1.4em;
      border-radius: 6px;
      width: 24em;

<<<<<<< HEAD
      h3 {
        font-weight: bold;
        font-size: 20px;
=======
    #expertModeBlock {
      display: flex;
      justify-content: center;
      align-items: center;
      flex-direction: column;
      margin-top: 180px;
      margin-right: 3em;

      #expertModeButton {
        --color-stop-hub: #1fc2c8;
        --color-start-hub: #9337d8;

        width: 136px;
        font-weight: 500;
        font-size: 14px;
        font-family: "sans-serif", sans-serif;
        border: none;
        border-radius: 22px;
        padding-top: 9px;
        padding-bottom: 11px;
        background-image: linear-gradient(
          to right,
          var(--color-stop-hub),
          var(--color-start-hub)
        );
        color: white;
        height: 42px;

        transition: --color-stop-hub 0.3s, --color-start-hub 0.3s;
      }

      #expertModeButton:hover {
        --color-stop-hub: #9337d8;
        --color-start-hub: #1fc2c8;
>>>>>>> b8f7843f
      }

      #starterActions {
        display: flex;
        justify-content: flex-end;
        margin-top: 28px;

        button {
          border-radius: 20px;
          height: 40px;
          padding-left: 20px;
          padding-right: 20px;
          font-weight: 600;
          font-size: 14px;
          line-height: 21px;
          color: white;
          background: black;
        }
      }
    }

    @media (max-width: 425px) {
      #starterSection {
        display: none;
      }
    }
  }
}

@media (min-width: 1380px) {
  #inputSection {
    display: flex;
    align-items: center;
    max-width: 100vw;
    justify-content: space-between;
  }

  #starterSection {
    margin-top: 3em;
  }
}

@media (max-width: 425px) {
  #inputSection {
    display: initial;
  }

  main {
    display: initial;
  }

  #inputSection #bottomHalfHome {
    width: initial;
  }

  footer {
    display: flex;
    align-items: center;
    justify-content: center;
  }
}

#infoSection {
  grid-column: 1 / span 5;

  color: white;

  margin-bottom: 24px;

  @media (max-width: 900px) {
    grid-column: 1 / span 12;
  }
}

#scoreCard {
  margin-bottom: 20px;
}

@media (max-width: 425px) {
  #attachSection {
    margin-left: 25px;
    margin-right: 25px;
  }

  #infoSection {
    margin-left: 25px;
    margin-right: 25px;
  }

  #scoreCard {
    margin-left: 25px;
    margin-right: 25px;
    margin-bottom: 20px;
  }

  #toolkitSection {
    margin-left: 25px;
    margin-right: 25px;
  }

  .topFeatures {
    margin-left: 25px;
    margin-right: 25px;
  }

  #hubFooter {
    padding-left: 25px;
    padding-right: 25px;
    text-align: center;
    background: transparent;
  }

  #tabsBar {
    display: none;
  }

  #subHeader #scoreZone {
    display: flex;
    justify-content: space-around;
    height: 95%;
  }
}

#infoSection p {
  font-family: "Open Sans", sans-serif;
  font-style: normal;
  font-weight: normal;
  font-size: 16px;
  line-height: 28px;
}

.scoreCard {
  grid-column: span 4;

  @media (max-width: 900px) {
    grid-column: 1 / span 12;
  }
}

.firstCard {
  grid-column: 1 / span 4;

  @media (max-width: 900px) {
    grid-column: 1 / span 12;
  }
}

#toolkitSection {
  grid-column: 1 / span 5;

  margin-top: 76px;
  display: flex;
  align-items: center;

  a {
    margin-left: 10px;
    color: black;
    text-transform: uppercase;
    font-size: 12px;
    font-weight: bold;
    border-bottom: solid 2px;
  }

  a:hover {
    box-shadow: none;
  }
}

@media (max-height: 924px) {
  #toolkitSection {
    margin-top: 36px;
  }
}

.topFeatures {
  grid-column: span 3;

  margin-bottom: 2em;

  .card {
    height: 252px;
  }

  @media (max-width: 900px) {
    grid-column: span 6;
  }
}

.firstFeature {
  grid-column: 1 / span 3;

  @media (max-width: 900px) {
    grid-column: 1 / span 6;
  }
}

#moreFeaturesBlock {
  grid-column: 1 / span 12;

  width: 100%;
  display: flex;
  justify-content: center;
  align-items: center;

  a {
    background: rgba(60, 60, 60, 0.6);
    color: white;
    border-radius: 20px;
    height: 40px;
    display: flex;
    justify-content: center;
    align-items: center;
    padding-left: 20px;
    padding-right: 20px;
    font-family: sans-serif;
    font-style: normal;
    font-weight: 600;
    font-size: 14px;
    line-height: 21px;
  }
}

#urlErr {
  height: 1em;
  font-weight: 500;
  padding-top: 1em;
  padding-bottom: 1em;
}

.btnErr {
  width: 42px !important;
  padding: 0px !important;
}

.btnErrText {
  visibility: hidden;

  &:after {
    content: "!";
    color: red;
    font-weight: bold;
    display: block;
    position: relative;
    visibility: visible;
    top: -11px;
    left: 1px;
  }
}

@keyframes slideup {
  from {
    opacity: 0;
    transform: translateY(200px);
  }

  to {
    opacity: 1;
    transform: translateY(0);
  }
}

@keyframes shake {
  0% {
    margin-left: 0rem;
  }
  25% {
    margin-left: 0.5rem;
  }
  75% {
    margin-left: -0.5rem;
  }
  100% {
    margin-left: 0rem;
  }
}

.btnErr {
  width: 42px !important;
  padding: 0px !important;
}

.btnErrText {
  visibility: hidden;

  &:after {
    content: "!";
    color: red;
    font-weight: bold;
    display: block;
    position: relative;
    visibility: visible;
    top: -11px;
    left: 1px;
  }
}

@keyframes slideup {
  from {
    opacity: 0;
    transform: translateY(200px);
  }

  to {
    opacity: 1;
    transform: translateY(0);
  }
}

@keyframes shake {
  0% {
    margin-left: 0rem;
  }
  25% {
    margin-left: 0.5rem;
  }
  75% {
    margin-left: -0.5rem;
  }
  100% {
    margin-left: 0rem;
  }
}

@media (max-height: 600px) {
  .backgroundIndex {
    @include backgroundLeftPoint(30%, 0vh);
  }

  .backgroundReport {
    @include backgroundRightPoint(80%, 25vh);
  }

  footer {
    display: none;
  }
}

@media (max-height: 475px) {
  .backgroundReport {
    @include backgroundRightPoint(80%, 0vh);
  }
}
</style><|MERGE_RESOLUTION|>--- conflicted
+++ resolved
@@ -785,46 +785,9 @@
       border-radius: 6px;
       width: 24em;
 
-<<<<<<< HEAD
       h3 {
         font-weight: bold;
         font-size: 20px;
-=======
-    #expertModeBlock {
-      display: flex;
-      justify-content: center;
-      align-items: center;
-      flex-direction: column;
-      margin-top: 180px;
-      margin-right: 3em;
-
-      #expertModeButton {
-        --color-stop-hub: #1fc2c8;
-        --color-start-hub: #9337d8;
-
-        width: 136px;
-        font-weight: 500;
-        font-size: 14px;
-        font-family: "sans-serif", sans-serif;
-        border: none;
-        border-radius: 22px;
-        padding-top: 9px;
-        padding-bottom: 11px;
-        background-image: linear-gradient(
-          to right,
-          var(--color-stop-hub),
-          var(--color-start-hub)
-        );
-        color: white;
-        height: 42px;
-
-        transition: --color-stop-hub 0.3s, --color-start-hub 0.3s;
-      }
-
-      #expertModeButton:hover {
-        --color-stop-hub: #9337d8;
-        --color-start-hub: #1fc2c8;
->>>>>>> b8f7843f
       }
 
       #starterActions {
