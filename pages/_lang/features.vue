<template>
  <main>
    <HubHeader></HubHeader>

    <div v-if="modalStatus" id="modalBackground"></div>

    <section id="headerSection">
      <div>
        <h1 id="featurePageHeader">Features</h1>

        <p>Add that special something to supercharge your PWA. These cross-platform features can make your website work more like an app.</p>
      </div>
    </section>

    <div ref="scrollTarget" id="scrollTarget"></div>
    <div id="featureTabsBar" ref="featureTabsBar">
      <button v-bind:class="{ active: showAllSamplesBool }" @click="showAllSamples()">All</button>
      <button v-bind:class="{ active: showPWASamples }" @click="pwaSamples()">Device / PWA</button>
      <button v-bind:class="{ active: showGraphSamples }" @click="graphSamples()">Microsoft Graph</button>
      <button v-bind:class="{ active: showAuthSamples }" @click="showAuthSamplesMethod()">Authentication</button>
      <button v-bind:class="{ active: showEduSamples }" @click="showEduSamplesMethod()">Education</button>
      <button v-bind:class="{ active: showSamsungSamples }" @click="doSamsungSamples()">Samsung</button>
      <button v-bind:class="{ active: showTeamsSamples }" @click="doTeamsSamples()">Microsoft Teams</button>
    </div>

    <section id="fakeCardBlock" v-if="samples.length === 0">
      <div class="fakeCard">
        <Loading active></Loading>
      </div>
      <div class="fakeCard">
        <Loading active></Loading>
      </div>
      <div class="fakeCard">
        <Loading active></Loading>
      </div>
      <div class="fakeCard">
        <Loading active></Loading>
      </div>
      <div class="fakeCard">
        <Loading active></Loading>
      </div>
      <div class="fakeCard">
        <Loading active></Loading>
      </div>
      <div class="fakeCard">
        <Loading active></Loading>
      </div>
      <div class="fakeCard">
        <Loading active></Loading>
      </div>
      <div class="fakeCard">
        <Loading active></Loading>
      </div>
    </section>

    <section v-if="showAllSamplesBool" id="featureListBlock">
      <FeatureCard
        v-if="samples.length > 0 && !selectedSamples.includes(sample)"
        v-for="sample in samples"
        :sample="sample"
        :key="sample.id"
        v-on:removed="onRemoved"
        :showRemoveButton="false"
        :showAddButton="true"
        :wrapText="true"
      >
        <i slot="iconSlot" class="fas fa-rocket"></i>
      </FeatureCard>
    </section>

    <section v-if="showPWASamples" id="featureListBlock">
      <FeatureCard
        v-if="cleanedPWASamples.length > 0 && !selectedSamples.includes(sample)"
        v-for="sample in cleanedPWASamples"
        :sample="sample"
        :key="sample.id"
        v-on:removed="onRemoved"
        :showRemoveButton="false"
        :showAddButton="true"
        :wrapText="true"
      >
        <i slot="iconSlot" class="fas fa-rocket"></i>
      </FeatureCard>

      <FeatureCard
        v-if="selectedSamples.length > 0"
        v-for="sample in selectedSamples"
        :sample="sample"
        :key="sample.id"
        v-on:removed="onRemoved"
        :showRemoveButton="true"
        :showAddButton="true"
        :wrapText="true"
      >
        <i slot="iconSlot" class="fas fa-rocket"></i>
      </FeatureCard>
    </section>

    <section v-if="showTeamsSamples" id="featureListBlock">
      <FeatureCard
        v-if="sortedTeamsSamples.length > 0 && !selectedSamples.includes(sample)"
        v-for="sample in sortedTeamsSamples"
        :sample="sample"
        :key="sample.id"
        v-on:removed="onRemoved"
        :showRemoveButton="false"
        :showAddButton="true"
        :wrapText="true"
      >
        <i slot="iconSlot" class="fas fa-rocket"></i>
      </FeatureCard>
    </section>

    <section v-if="showAuthSamples" id="featureListBlock">
      <FeatureCard
        v-if="authSamples.length > 0 && !selectedSamples.includes(sample)"
        v-for="sample in authSamples"
        :sample="sample"
        :key="sample.id"
        v-on:removed="onRemoved"
        :showRemoveButton="false"
        :showAddButton="true"
        :wrapText="true"
      >
        <i slot="iconSlot" class="fas fa-rocket"></i>
      </FeatureCard>
    </section>

    <section v-if="showSamsungSamples" id="featureListBlock">
      <FeatureCard
        v-if="sortedSamsungSamples.length > 0 && !selectedSamples.includes(sample)"
        v-for="sample in sortedSamsungSamples"
        :sample="sample"
        :key="sample.id"
        v-on:removed="onRemoved"
        :showRemoveButton="false"
        :showAddButton="true"
        :wrapText="true"
      >
        <i slot="iconSlot" class="fas fa-rocket"></i>
      </FeatureCard>
    </section>

    <section v-if="showGraphSamples" id="featureListBlock">
      <FeatureCard
        v-if="sortedGraphSamples.length > 0 && !selectedSamples.includes(sample)"
        v-for="sample in sortedGraphSamples"
        :sample="sample"
        :key="sample.id"
        v-on:removed="onRemoved"
        :showRemoveButton="false"
        :showAddButton="true"
        :wrapText="true"
      >
        <i slot="iconSlot" class="fas fa-rocket"></i>
      </FeatureCard>
    </section>

    <section v-if="showEduSamples" id="featureListBlock">
      <FeatureCard
        v-if="eduSamples.length > 0 && !selectedSamples.includes(sample)"
        v-for="sample in eduSamples"
        :sample="sample"
        :key="sample.id"
        v-on:removed="onRemoved"
        :showRemoveButton="false"
        :showAddButton="true"
        :wrapText="true"
      >
        <i slot="iconSlot" class="fas fa-rocket"></i>
      </FeatureCard>
    </section>

    <section v-if="showBusSamples" id="featureListBlock">
      <FeatureCard
        v-if="busSamples.length > 0 && !selectedSamples.includes(sample)"
        v-for="sample in busSamples"
        :sample="sample"
        :key="sample.id"
        v-on:removed="onRemoved"
        :showRemoveButton="false"
        :showAddButton="true"
        :wrapText="true"
      >
        <i slot="iconSlot" class="fas fa-rocket"></i>
      </FeatureCard>
    </section>

    <!--<section class="toolkitBlock" id="headerSection">
      <div id="graphToolkitSection" ref="toolkitSection">
        <div>
          <div id="toolkitHeaderDiv">
            <h1 id="featurePageHeader">Microsoft Graph Toolkit</h1>
          </div>

          <p>The Microsoft Graph Toolkit is a collection of framework-agnostic web components and helpers for accessing and working with Microsoft Graph. All components can access Microsoft Graph without any customization required.</p>

          <div id="graphActions">
            <a
              id="graphStartedA"
              href="https://docs.microsoft.com/en-us/graph/toolkit/overview"
            >Get Started</a>

            <nuxt-link
              v-bind:to="`/feature/${'Microsoft Graph Authentication'}`"
              id="authStartedA"
            >Auth With Graph</nuxt-link>
            <nuxt-link
              v-bind:to="`/feature/${'Microsoft Graph Contacts API'}`"
              id="authStartedA"
            >Get Contacts</nuxt-link>
          </div>
        </div>
        <div>
          <h1 id="graphExampleHeader">Example</h1>

          <script async src="//jsfiddle.net/metulev/9phqxLd5/embed/html,result/"></script>
        </div>
      </div>
<<<<<<< HEAD
    </section>-->
=======
    </Modal>-->

    <footer>
      <p>
        PWA Builder was founded by Microsoft as a community guided, open source project to help move PWA adoption forward.
        <a
          href="https://privacy.microsoft.com/en-us/privacystatement"
        >Our Privacy Statement</a>
      </p>
    </footer>
>>>>>>> aceab951
  </main>
</template>

<script lang='ts'>
import Vue from "vue";
import Component from "nuxt-class-component";
import { Action, State, namespace } from "vuex-class";

import Loading from "~/components/Loading.vue";
import FeatureCard from "~/components/FeatureCard.vue";
import HubHeader from "~/components/HubHeader.vue";
// import CodeViewer from "~/components/CodeViewer.vue";

import * as windowsStore from "~/store/modules/windows";

const WindowsState = namespace(windowsStore.name, State);
const WindowsAction = namespace(windowsStore.name, Action);

@Component({
  components: {
    // Modal,
    Loading,
    FeatureCard,
    HubHeader
    // CodeViewer
  }
})
export default class extends Vue {
  error: any;
  hasNative = false;
  public viewerSize = "5rem";
  public viewerSizeBottom = "55rem";
  overallGrade: string | null = null;
  showPWASamples = false;
  showAuthSamples = false;
  showEduSamples = false;
  showBusSamples = false;
  showGraphSamples = false;
  showAllSamplesBool = true;
  showSamsungSamples = false;
  showTeamsSamples = false;

  currentPendingSample: windowsStore.Sample | null = null;

  selectedSamples: windowsStore.Sample[] = [];
  authSamples: any[] = [];
  cleanedPWASamples: any[] = [];
  eduSamples: any[] = [];
  busSamples: any[] = [];
  sortedGraphSamples: any[] = [];
  sortedSamsungSamples: any[] = [];
  sortedTeamsSamples: any[] = [];

  @WindowsState sample: windowsStore.Sample;
  @WindowsState samples: windowsStore.Sample[];

  @WindowsAction getSamples;
  @WindowsAction selectSample;

  modalStatus = false;

  async mounted() {
    console.log(this.samples.length);

    await this.getSamples();
    console.log("samples", this.samples);

    const score = sessionStorage.getItem("overallGrade");
    console.log(score);
    if (score) {
      this.overallGrade = score;
    }

    this.doInterObserve();
  }

  doInterObserve() {
    let observer = new IntersectionObserver((entries) => {
      if (entries[0].isIntersecting) {
        (this.$refs.featureTabsBar as HTMLElement).style.background = 'transparent';
      }
      else {
        (this.$refs.featureTabsBar as HTMLElement).style.background = '#36363633';
      }
    });

    observer.observe((this.$refs.scrollTarget as Element));
  }

  doTeamsSamples() {
    this.sortedTeamsSamples = this.samples.filter(sample => {
      if ((sample.title as string).toLowerCase().includes("teams")) {
        return sample;
      }
    });

    this.showPWASamples = false;
    this.showAuthSamples = false;
    this.showEduSamples = false;
    this.showBusSamples = false;
    this.showAllSamplesBool = false;
    this.showGraphSamples = false;
    this.showSamsungSamples = false;
    this.showTeamsSamples = true;
  }

  doSamsungSamples() {
    this.sortedSamsungSamples = this.samples.filter(sample => {
      if ((sample.title as string).toLowerCase().includes("samsung")) {
        return sample;
      }
    });

    this.showPWASamples = false;
    this.showAuthSamples = false;
    this.showEduSamples = false;
    this.showBusSamples = false;
    this.showAllSamplesBool = false;
    this.showGraphSamples = false;
    this.showSamsungSamples = true;
    this.showTeamsSamples = false;
  }

  pwaSamples() {
    this.cleanedPWASamples = this.samples.filter(sample => {
      if((sample.title as string).toLowerCase().includes("graph") === false) {
        return sample;
      }
    });

    this.showPWASamples = true;
    this.showAuthSamples = false;
    this.showEduSamples = false;
    this.showBusSamples = false;
    this.showAllSamplesBool = false;
    this.showGraphSamples = false;
    this.showSamsungSamples = false;
    this.showTeamsSamples = false;
  }

  graphSamples() {
    this.sortedGraphSamples = this.samples.filter(sample => {
      if ((sample.title as string).toLowerCase().includes("graph") === true || (sample.title as string).toLowerCase().includes("adaptive cards")) {
        return sample;
      }
    });

    this.showPWASamples = false;
    this.showAuthSamples = false;
    this.showEduSamples = false;
    this.showBusSamples = false;
    this.showAllSamplesBool = false;
    this.showGraphSamples = true;
    this.showSamsungSamples = false;
    this.showTeamsSamples = false;
  }

  showAllSamples() {
    this.showAllSamplesBool = true;

    this.showPWASamples = false;
    this.showAuthSamples = false;
    this.showEduSamples = false;
    this.showBusSamples = false;
    this.showGraphSamples = false;
    this.showSamsungSamples = false;
    this.showTeamsSamples = false;
  }

  showAuthSamplesMethod() {
    this.authSamples = this.samples.filter(sample =>
      (sample.title as string).toLowerCase().includes("authentication") || (sample.title as string).toLowerCase().includes("contacts")
      || (sample.title as string).toLowerCase().includes("people") || (sample.title as string).toLowerCase().includes("person")
    );

    this.showAuthSamples = true;
    this.showPWASamples = false;
    this.showEduSamples = false;
    this.showBusSamples = false;
    this.showAllSamplesBool = false;
    this.showGraphSamples = false;
    this.showSamsungSamples = false;
    this.showTeamsSamples = false;
  }

  showEduSamplesMethod() {
    this.eduSamples = this.samples.filter(sample => {
      if ((sample.title as string).toLowerCase().includes("graph") || (sample.title as string).toLowerCase().includes("midi")) {
        console.log(sample);
        return sample;
      }
    });

    this.showAuthSamples = false;
    this.showPWASamples = false;
    this.showEduSamples = true;
    this.showBusSamples = false;
    this.showAllSamplesBool = false;
    this.showGraphSamples = false;
    this.showSamsungSamples = false;
    this.showTeamsSamples = false;
  }

  showBusSamplesMethod() {
    this.busSamples = this.samples.filter(sample => {
      if ((sample.title as string).toLowerCase().includes("graph") ||
       (sample.title as string).toLowerCase().includes('install') ||
       (sample.title as string).toLowerCase().includes('clipboard')
      ) {
        console.log('sample', sample);
        return sample;
      }
    });

    this.showAuthSamples = false;
    this.showPWASamples = false;
    this.showEduSamples = false;
    this.showBusSamples = true;
    this.showAllSamplesBool = false;
    this.showGraphSamples = false;
    this.showSamsungSamples = false;
    this.showTeamsSamples = false;
  }

  scrollToToolkit() {
    (this.$refs.toolkitSection as Element).scrollIntoView({
      behavior: "smooth"
    });
  }

  async destroyed() {
    this.modalStatus = false;
  }

  // @ts-ignore TS6133 onSelected
  /* public async onSelected(sample: windowsStore.Sample) {
    try {
      await this.selectSample(sample);
      // this.selectedSamples.push(sample);
      this.currentPendingSample = sample;
      // this.currentPendingSample = sample;

      (this.$refs.addFeatureModal as Modal).show();
    } catch (e) {
      this.error = e;
    }
  }*/

  public async modalSelected() {
    try {
      console.log("sample selected");
      await this.selectSample(this.currentPendingSample);
      /*this.selectedSamples.push(this
        .currentPendingSample as windowsStore.Sample);*/

      // force a re-render
      // this.selectedSamples = this.selectedSamples;
      console.log(this.selectedSamples);
    } catch (e) {
      this.error = e;
    }
  }

  public clearSelected() {
    this.selectedSamples = [];
    this.currentPendingSample = null;
  }

  // @ts-ignore TS6133 onSelected
  public onRemoved(sample: windowsStore.Sample) {
    if (this.selectedSamples.indexOf(sample) != -1) {
      sample.usercode = null;

      // We're unchecking the last sample
      if (this.selectedSamples.length == 1) {
        this.hasNative = false;
      }
    } else {
      // We're adding a sample via checkbox
      this.hasNative = true;
    }
  }

  loadCode() {
    let index = this.selectedSamples.indexOf(this.sample);
    if (index != -1 && this.selectedSamples[index].usercode) {
      return this.selectedSamples[index].usercode;
    }

    return this.sample.snippet;
  }

  updateCode(ev) {
    // TODO: Need to pass this into bundle somehow in download method?
    this.sample.usercode = ev;
  }

  /*async addBundle() {
    try {
      console.log("sample selected", this.currentPendingSample);
      await this.selectSample(this.currentPendingSample);

      if (this.selectedSamples.indexOf(this.sample) == -1) {
        console.log("pushing", this.currentPendingSample);
        this.selectedSamples.push(this
          .currentPendingSample as windowsStore.Sample);
        console.log("selectedSamples", this.selectedSamples);
      }

      await this.download();

      this.hasNative = true;
      this.modalClosed();
      (this.$refs.addFeatureModal as Modal).hide();
    } catch (e) {
      this.modalClosed();
      (this.$refs.addFeatureModal as Modal).hide();
      this.error = e;
    }
  }*/

  async download(all = false) {
    let that = this;
    let items = Array<any>();
    let xhttp = new XMLHttpRequest();

    xhttp.onreadystatechange = function() {
      if (xhttp.readyState === 4 && xhttp.status === 200) {
        let fileName = all ? "codebundle.zip" : "sample.zip";
        that.saveAs(fileName, xhttp);
      }
    };

    xhttp.open("POST", `${process.env.apiUrl2}/api/winrt/generate`, true);
    xhttp.setRequestHeader("Content-Type", "application/json");
    xhttp.setRequestHeader("Access-Control-Allow-Origin", "*");
    xhttp.responseType = "blob";

    if (all) {
      for (let i = 0; i < this.selectedSamples.length; i++) {
        items.push(this.selectedSamples[i]);
      }
    } else {
      items.push(this.sample);
    }

    let results = this.outputProcessor(items);
    xhttp.send(JSON.stringify(results));
  }

  outputProcessor(items) {
    let results = Array<any>();

    for (let i = 0; i < items.length; i++) {
      let item = items[i];

      let newItem = {
        id: item.id,
        url: item.url,
        hash: item.hash,
        parms: Array<any>()
      };

      for (let j = 0; j < item.parms.length; j++) {
        newItem.parms.push({
          id: item.parms[j].id,
          defaultData: item.parms[j].default
        });
      }

      results.push(newItem);
    }

    return { controls: results };
  }

  saveAs(fileName, xhttp) {
    let a = document.createElement("a");
    a.href = window.URL.createObjectURL(xhttp.response);
    a.download = fileName;
    a.style.display = "none";
    document.body.appendChild(a);
    a.click();
  }

  public modalOpened() {
    console.log("modal opened");
    window.scrollTo(0, 0);
    this.modalStatus = true;
  }

  public modalClosed() {
    console.log("modal closed");
    this.modalStatus = false;
  }
}
</script>

<style lang="scss" scoped>
/* stylelint-disable */
@import "~assets/scss/base/variables";
@import "~assets/scss/base/animations";

<<<<<<< HEAD
#scrollTarget {
    width: 100%;
    height: 1em;
    pointer-events: none;
  }

#featureTabsBar {
  display: flex;
  justify-content: center;
  align-items: center;
  position: sticky;
  top: 0;
}

#featureTabsBar button {
  background: linear-gradient(
    270deg,
    rgb(36, 36, 36) 23.15%,
    rgb(60, 60, 60) 57.68%
  );
  color: white;
  font-family: Poppins;
  font-style: normal;
  font-weight: 600;
  font-size: 14px;
  line-height: 21px;
  border: none;
  padding-top: 10px;
  padding-bottom: 10px;
  padding-left: 20px;
  padding-right: 20px;
  border-radius: 20px;
  margin: 10px;
}

#featureTabsBar button.active {
  background: linear-gradient(270deg, #622392 17.15%, #9337d8 52.68%);
}

#seeMoreBlock {
  position: fixed;
  bottom: 0;
  width: 100%;
  display: flex;
  justify-content: center;
  align-items: center;
  height: 4em;
  background: linear-gradient(
    180deg,
    rgba(240, 240, 240, 0) 0%,
    #f0f0f0 50.38%
  );
}

#seeMoreBlock button {
  background: linear-gradient(
    270deg,
    rgb(36, 36, 36) 23.15%,
    rgb(60, 60, 60) 57.68%
  );
  color: white;
  font-family: Poppins;
  font-style: normal;
  font-weight: 600;
  font-size: 14px;
  line-height: 21px;
  border: none;
  padding-top: 10px;
  padding-bottom: 10px;
  padding-left: 20px;
  padding-right: 20px;
  border-radius: 20px;
=======
footer {
  display: flex;
  justify-content: center;
  padding-left: 16em;
  padding-right: 16em;
  font-size: 12px;
  color: rgba(60, 60, 60, 0.5);
  background: #F0F0F0;
}

footer p {
  text-align: center;
  font-style: normal;
  font-weight: normal;
  font-size: 12px;
  line-height: 18px;
  color: #707070;
}

footer a {
  color: #707070;
  text-decoration: underline;
>>>>>>> aceab951
}

#modalBackground {
  position: fixed;
  top: 0;
  bottom: 0;
  left: 0;
  right: 0;
  background: lightgrey;
  opacity: 0.7;
  z-index: 98999;
  animation-name: opened;
  animation-duration: 250ms;
  will-change: opacity;
}

#featureListBlock .card {
  margin: 10px;
}

#fakeCardBlock .fakeCard {
  margin: 10px;
}

main {
  @include backgroundRightPoint(80%, 50vh);
  height: 100vh;
}

@media (max-height: 805px) {
  main {
    height: 116vh;
  }
}

@keyframes opened {
  from {
    opacity: 0;
  }

  to {
    opacity: 0.7;
  }
}

header {
  display: flex;
  align-items: center;
  padding-left: 159px;
  margin-top: 32px;

  #headerText {
    font-size: 28px;
    font-weight: normal;
  }

  #logo {
    background: lightgrey;
    border-radius: 50%;
    width: 48px;
    height: 48px;
    margin-right: 12px;
  }
}

#headerSection {
  padding-left: 159px;
  padding-right: 159px;

  h1 {
    color: white;

    margin-top: 48px;
    margin-bottom: 16px;
    font-family: Poppins;
    font-style: normal;
    font-weight: 600;
    font-size: 24px;
    line-height: 54px;
    letter-spacing: -0.02em;
  }

  p {
    color: white;
    width: 630px;

    font-style: normal;
    font-weight: normal;
    font-size: 16px;
    line-height: 28px;
  }
}

@media (max-width: 1336px) {
  #headerSection {
    padding-left: 52px;
    padding-right: 35px;
  }
}

@media (max-width: 430px) {
  #headerSection {
    padding-left: 28px;
    padding-right: 28px;
  }

  #headerSection p {
    width: initial;
  }
}

#featureListBlock,
#fakeCardBlock {
  display: grid;
  grid-template-columns: auto auto auto;
  padding-left: 159px;
  padding-right: 159px;
  margin-top: 24px;
  margin-bottom: 104px;
  min-height: 450px;

  .fakeCard {
    display: flex;
    justify-content: center;
    height: 209px;
    align-items: center;
    font-size: 4em;
    background: white;
  }
}

#featureListBlock .card {
  width: initial !important;
  max-height: 240px;
  min-width: 320px;
}

@media (max-width: 1336px) {
  #featureListBlock,
  #fakeCardBlock {
    padding-left: 35px;
    padding-right: 35px;
  }
}

@media (max-width: 430px) {
  #featureListBlock,
  #fakeCardBlock {
    padding-left: 16px;
    padding-right: 16px;
    display: block;
  }
}

.code-samples {
  display: flex;
  flex-direction: column;
  height: 100vh;
  width: 100%;
  flex: 1;
}

.code-top {
  flex: 1;
  height: 50vh;
}

.code-bottom {
  flex: 1;
  height: 50vh;
}

.properties {
  margin-top: 30px;

  h1 {
    font-weight: bold;
    font-size: 24px;
    margin-bottom: 1.2em;
  }

  h3 {
    font-weight: bold;
    font-size: 18px;
    margin-bottom: 10px;
    margin-top: 30px;
  }

  #sampleDescP {
    margin-top: 20px;
    margin-bottom: 30px;
    font-size: 18px;
  }

  p {
    font-size: 14px;
    max-width: 376px;
  }
}

#bottomCodeHeader {
  background: lightgrey;
  font-weight: bold;
  padding: 1em;
}

#codeHeader {
  background: lightgrey;
  font-weight: bold;
  padding: 1em;
  z-index: 9999;
}

#addBundleButton {
  background: $color-button-primary-purple-variant;
  color: white;
  font-size: 18px;
  font-weight: bold;
}

#featuresBG {
  position: fixed;
  top: 0;
  right: 0;
  z-index: -1;
  height: 100vh;
}

.feature-viewer {
  flex: 1;
  height: 100vh;
  display: flex;
  flex-direction: column;
  padding-top: 2px;
  background: #f0f0f0;

  #topTitle {
    background: #f0f0f0;
    font-weight: bold;
    padding: 1em;
    margin-left: 0px;
  }

  #bottomTitle {
    background: #e2e2e2;
    font-weight: bold;
    padding: 1em;
    margin-left: 0px;
    margin-top: -24em;
    z-index: 99;
  }

  .code_viewer {
    background: #f0f0f0;
  }
}

#graphToolkitSection {
  display: flex;
  justify-content: space-between;

  background: white;
  border-radius: 4px;
  padding-left: 2em;
  padding-right: 2em;
  padding-bottom: 3em;
  margin-bottom: 2em;
  color: black;
}

#graphExampleHeader {
  color: black !important;
}

#graphToolkitSection #graphStartedA {
  border-radius: 22px;
  border: none;
  display: flex;
  justify-content: center;
  padding-left: 20px;
  padding-right: 20px;
  font-family: Poppins;
  font-style: normal;
  font-weight: 600;
  font-size: 14px;
  line-height: 21px;
  display: flex;
  align-items: center;
  text-align: center;
  height: 40px;
  width: 132px;
  background: white;
  margin-top: 2em;
}

#graphToolkitSection > div {
  flex: 1;
}

#graphToolkitSection p {
  width: 538px;
  color: black;
}

#toolkitHeaderDiv {
  display: flex;
  align-items: center;
  justify-content: space-between;
  width: 520px;
}

#toolkitHeaderDiv h1 {
  color: black;
}

#toolkitHeaderDiv a {
  color: black;
  margin-top: 28px;
}

#graphActions {
  display: flex;
  align-items: center;
}

#authStartedA {
  border-radius: 22px;
  border: none;
  display: flex;
  justify-content: center;
  padding-left: 20px;
  padding-right: 20px;
  font-family: Poppins;
  font-style: normal;
  font-weight: 600;
  font-size: 14px;
  line-height: 21px;
  display: flex;
  align-items: center;
  text-align: center;
  height: 40px;
  width: 158px;
  background: black;
  margin-top: 2em;
  color: white;
  margin-left: 12px;
}
</style><|MERGE_RESOLUTION|>--- conflicted
+++ resolved
@@ -217,9 +217,6 @@
           <script async src="//jsfiddle.net/metulev/9phqxLd5/embed/html,result/"></script>
         </div>
       </div>
-<<<<<<< HEAD
-    </section>-->
-=======
     </Modal>-->
 
     <footer>
@@ -230,7 +227,6 @@
         >Our Privacy Statement</a>
       </p>
     </footer>
->>>>>>> aceab951
   </main>
 </template>
 
@@ -634,7 +630,6 @@
 @import "~assets/scss/base/variables";
 @import "~assets/scss/base/animations";
 
-<<<<<<< HEAD
 #scrollTarget {
     width: 100%;
     height: 1em;
@@ -707,7 +702,8 @@
   padding-left: 20px;
   padding-right: 20px;
   border-radius: 20px;
-=======
+}
+
 footer {
   display: flex;
   justify-content: center;
@@ -730,7 +726,6 @@
 footer a {
   color: #707070;
   text-decoration: underline;
->>>>>>> aceab951
 }
 
 #modalBackground {
