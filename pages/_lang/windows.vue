--- conflicted
+++ resolved
@@ -1,10 +1,10 @@
-<<<<<<< HEAD
 <template>
   <section>
       <div class="l-generator-step">
-      <h4 class="l-generator-subtitle mastHead">{{ $t('windows.title') }}</h4>
-      <p class="l-generator-subtitle mastHead">{{ $t('windows.summary') }}</p>
-
+      <div class="mastHead">
+          <h2 class="l-generator-subtitle">{{ $t('windows.title') }}</h2>
+        <p class="l-generator-subtitle">{{ $t('windows.summary') }}</p>              
+      </div>
 
         <div class="l-generator-semipadded ">
 
@@ -55,7 +55,7 @@
                 </section>
               </div>
 
-              <GoodPWA :hasNativeFeatures="hasNative"></GoodPWA>
+              <GoodPWA :hastNativeFeatures="hasNative"></GoodPWA>
           </div>
         </div>
       </div>
@@ -88,7 +88,7 @@
 export default class extends Vue {
   error: any;
   viewerSize = '30rem';
-  hasNative = false;
+  hasNative: boolean = false;
 
   selectedSample$: windowsStore.Sample | null = null;
   @WindowsState samples: windowsStore.Sample[];
@@ -212,16 +212,17 @@
   flex-flow: wrap;
 }
 .mastHead {
-  margin-top: 2em;
-  margin-bottom: 0em;
+  margin-bottom: 7em;
   margin-left: 68px;
   width: 568px;
-}
-p.mastHead {
+  p {
     font-size: 22px;
-  line-height: 32px;
-  margin-bottom: 4em;
-}
+    line-height: 32px;
+    margin-top: 6px;
+
+  }
+}
+
 
 /* Tabs */
 .tab_container {
@@ -322,331 +323,4 @@
     margin-top: -2rem;
   }
 }
-=======
-<template>
-  <section>
-      <div class="l-generator-step">
-      <div class="mastHead">
-          <h2 class="l-generator-subtitle">{{ $t('windows.title') }}</h2>
-        <p class="l-generator-subtitle">{{ $t('windows.summary') }}</p>              
-      </div>
-
-        <div class="l-generator-semipadded ">
-
-          <div class="generator-section feature-layout">
-            <div class="l-generator-field l-generator-field--padded checkbox feature-container" v-for="sample in samples" :key="sample.id">
-
-              <label class="l-generator-label">
-                <img src ="~assets/images/placeHolder.png" class="featureImage" />
-                <input type="radio" :value="sample" v-model="selectedSample$"> 
-                <h4>{{sample.title}}</h4>
-              </label>
-              <p class="l-generator-description">{{ sample.description }}</p>
-            </div>
-
-          </div>
-
-
-          <div class="pure-u-1 pure-u-md-2-3">
-            <div class="tab_container" >
-                <input id="tab1" type="radio" name="tabs" class="tab_input" checked>
-                <label for="tab1" class="tab_label"><i class="fa fa-code"></i><span> Usage</span></label>
-
-                <input id="tab2" type="radio" name="tabs" class="tab_input">
-                <label for="tab2" class="tab_label"><i class="fa fa-file-alt"></i><span> Code</span></label>
-
-                <section id="content1" class="tab-content tab_section">
-                  <br/>
-                  <div class="pure-g">
-                    <div class="generate-code pure-u-1">
-                      <CodeViewer :code="selectedSample$.snippet" v-if="selectedSample$" :title="$t('windows.codeTitle')" />
-                      <br/>
-                      <div class="l-generator-form " v-if="selectedSample$">
-                        <div class="l-generator-field" v-for="prop in selectedSample$.parms" :key="prop.id">
-                          <div class="l-generator-label">{{prop.name}} </div>
-                          <div class="l-generator-input value-table" :id="prop.id">{{prop.description}}</div>
-                        </div>
-                      </div>
-                      <div class="pure-u-1 pure-u-md-1-2">
-                        <div class="pwa-button pwa-button--simple" v-on:click="download()">{{ $t("windows.download") }}</div>
-                      </div>
-                    </div>
-                  </div>
-                </section>
-                <section id="content2" class="tab-content tab_section">
-                  <CodeViewer :size="viewerSize" :code="selectedSample$.source" v-if="selectedSample$" :title="$t('windows.sourceTitle')">
-                    <div class="pwa-button pwa-button--simple pwa-button--brand pwa-button--header" v-on:click="download()">{{ $t("windows.download") }}</div>      
-                  </CodeViewer>
-                </section>
-              </div>
-
-              <GoodPWA :hastNativeFeatures="hasNative"></GoodPWA>
-          </div>
-        </div>
-      </div>
-  </section>
-</template>
-
-<script lang='ts'>
-import Vue from 'vue';
-import Component from 'nuxt-class-component';
-import { Action, State, namespace } from 'vuex-class';
-import { Watch } from 'vue-property-decorator';
-
-import CodeViewer from '~/components/CodeViewer.vue';
-import WindowsMenu from '~/components/WindowsMenu.vue';
-import GoodPWA from '~/components/GoodPWA.vue';
-
-import * as windowsStore from '~/store/modules/windows';
-
-const WindowsState = namespace(windowsStore.name, State);
-const WindowsAction = namespace(windowsStore.name, Action);
-
-@Component({
-  components: {
-    CodeViewer,
-    WindowsMenu,
-    GoodPWA
-  }
-})
-
-export default class extends Vue {
-  error: any;
-  viewerSize = '30rem';
-  hasNative: boolean = false;
-
-  selectedSample$: windowsStore.Sample | null = null;
-  @WindowsState samples: windowsStore.Sample[];
-
-  @WindowsAction getSamples;
-  @WindowsAction selectSample;
-
-  async created() {
-    await this.getSamples();
-    this.selectedSample$ = this.samples[0];
-  }
-
-  @Watch('selectedSample$')
-  async onSelectedSample$Changed() {
-    try {
-      await this.selectSample(this.selectedSample$);
-
-      // wire up to GBB component
-      // user has selected a native feature to add
-      this.hasNative = true;
-    } catch (e) {
-      this.error = e;
-    }
-  }
-
-  async download() {
-    let that = this;
-    let items = Array<any>();
-    let xhttp = new XMLHttpRequest();
-
-    xhttp.onreadystatechange = function () {
-        if (xhttp.readyState === 4 && xhttp.status === 200) {
-            let fileName = 'sample.zip';
-            that.saveAs(fileName, xhttp);
-        }
-    };
-
-    xhttp.open('POST', `${process.env.apiUrl2}/api/winrt/generate`, true);
-    xhttp.setRequestHeader('Content-Type', 'application/json');
-    xhttp.setRequestHeader('Access-Control-Allow-Origin', '*');
-    xhttp.responseType = 'blob';
-
-    items.push(this.selectedSample$);
-    let results = this.outputProcessor(items);
-    xhttp.send(JSON.stringify(results));
-  }
-
-  outputProcessor(items) {
-    let results = Array<any>();
-
-    for (let i = 0; i < items.length; i++) {
-      let item = items[i];
-      
-      let newItem = {
-          id: item.id,
-          url: item.url,
-          hash: item.hash,
-          parms: Array<any>()
-      };
-
-      for (let j = 0; j < item.parms.length; j++) {
-        newItem.parms.push({
-            id: item.parms[j].id,
-            defaultData: item.parms[j].default
-        });
-      }
-
-      results.push(newItem);
-    }
-
-    return {controls: results};
-  }
-
-  saveAs(fileName, xhttp) {
-    let a = document.createElement('a');
-    a.href = window.URL.createObjectURL(xhttp.response);
-    a.download = fileName;
-    a.style.display = 'none';
-    document.body.appendChild(a);
-    a.click();
-  } 
-}
-</script>
-
-<style lang="scss" scoped>
-/* stylelint-disable */
-@import '~assets/scss/base/variables';
-
-.feature-container {
-  width: 300px;
-  margin: 24px;
-
-  input {
-    width: 0;
-    height: 0;
-  }
-
-  h4 {
-    font-size: 18px;
-    line-height: 24px;
-  }
-  
-  .featureImage {
-    width: 100%;
-    display: inline-block;
-  }
-
- .l-generator-description {
-  font-size: 14px;
-  line-height: 18px;
-  color: $color-brand-primary;
-}
-
-}
-
-
-
-.feature-layout {
-  display: flex;
-  width: 100%;
-  flex-flow: wrap;
-}
-.mastHead {
-  margin-bottom: 7em;
-  margin-left: 68px;
-  width: 568px;
-  p {
-    font-size: 22px;
-    line-height: 32px;
-    margin-top: 6px;
-
-  }
-}
-
-
-/* Tabs */
-.tab_container {
-  margin: 0 auto;
-  position: relative;
-  width: 100%;
-}
-
-.tile-table {
-  margin: 32px !important;
-}
-
-.tab_input,
-.tab_section {
-  clear: both;
-  display: none;
-  padding-top: 10px;
-}
-
-.tab_label {
-  background: #F0F0F0;
-  color: #757575;
-  cursor: pointer;
-  display: block;
-  float: left;
-  font-size: 18px;
-  font-weight: 700;
-  padding: 1.5em;
-  text-align: center;
-  text-decoration: none;
-  width: 30%;
-}
-
-#tab1:checked ~ #content1,
-#tab2:checked ~ #content2 {
-  background: #FFFFFF;
-  border-bottom: 2px solid #F0F0F0;
-  color: #999999;
-  display: block;
-  padding: 20px;
-}
-
-.tab_container .tab-content div {
-  -webkit-animation: fadeInScale .7s ease-in-out;
-  -moz-animation: fadeInScale .7s ease-in-out;
-  animation: fadeInScale .7s ease-in-out;
-}
-
-.tab_container .tab-content h3 {
-  text-align: center;
-}
-
-.tab_container [id^="tab"]:checked + label {
-  background: #FFFFFF;
-  box-shadow: inset 0 3px #00CCEE;
-}
-
-.tab_label .fa {
-  font-size: 1.3em;
-  margin: 0 .4em 0 0;
-}
-
-.tab_container [id^="tab"]:checked + label .fa {
-  color: #00CCEE;
-}
-
-/* Media query */
-@media only screen and (max-width: 930px) {
-  .tab_label span {
-    font-size: 14px;
-  }
-
-  .tab_label .fa {
-    font-size: 14px;
-  }
-}
-
-@media only screen and (max-width: 768px) {
-  .tab_label span {
-    display: none;
-  }
-
-  .tab_label .fa {
-    font-size: 16px;
-  }
-
-  .tab_container {
-    width: 98%;
-  }
-}
-</style>
-
-<style lang="scss" scoped>
-@import "~assets/scss/base/variables";
-
-.generate {
-  &-code {
-    margin-top: -2rem;
-  }
-}
->>>>>>> b6907585
 </style>