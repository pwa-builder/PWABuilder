--- conflicted
+++ resolved
@@ -6,11 +6,7 @@
         <p>{{ $t('windows.summary') }}</p>              
       </div>
 
-<<<<<<< HEAD
-        <div  class="l-generator-semipadded" v-show="samples.length == 0">
-=======
         <div class="l-generator" v-show="samples.length == 0">
->>>>>>> c32895df
           <p>{{ $t('general.loading') }}</p>
 
           <div id="loadingCards">
@@ -20,11 +16,7 @@
           </div>
         </div>
 
-<<<<<<< HEAD
         <div ref='mainDiv' class="l-generator-semipadded mainDiv" v-show="samples != null">
-=======
-        <div class="l-generator" v-show="samples != null">
->>>>>>> c32895df
 
           <div class="generator-section feature-layout">
             <div class="l-generator-field checkbox feature-container" v-for="sample in samples" :key="sample.id">
