--- conflicted
+++ resolved
@@ -16,17 +16,14 @@
 
         <div id="dataSection">
           <div id="dataButtonsBlock">
-<<<<<<< HEAD
             <div id="dataButtons">
               <button
                 v-bind:class="{ active: showBasicSection }"
                 @click="showBasicsSection()"
+                role="tablist"
                 :tabindex="bodyTabIndex"
                 :aria-hidden="ariaHidden"
               >Info</button>
-=======
-            <div id="dataButtons" role="tablist">
->>>>>>> 9448e127
               <button
                 id="infoTabButton"
                 v-bind:class="{ active: showBasicSection }"
@@ -41,30 +38,22 @@
                 id="imagesTabButton"
                 v-bind:class="{ active: showImagesSection }"
                 @click="showImageSection()"
-<<<<<<< HEAD
-                :tabindex="bodyTabIndex"
-=======
                 role="tab"
                 aria-label="Images"
                 aria-controls="imagesTab"
                 :aria-selected="showImagesSection ? 'true' : 'false'"
-                tabindex="0"
->>>>>>> 9448e127
+                :tabindex="bodyTabIndex"
               >Images</button>
               <button
                 id="settingsTabButton"
                 v-bind:class="{ active: showSettingsSection }"
                 @click="showSettingSection()"
-<<<<<<< HEAD
-                :tabindex="bodyTabIndex"
-                :aria-hidden="ariaHidden"
-=======
                 role="tab"
                 aria-label="Settings"
                 aria-controls="settingsTab"
                 :aria-selected="showSettingsSection ? 'true' : 'false'"
-                tabindex="0"
->>>>>>> 9448e127
+                :tabindex="bodyTabIndex"
+                :aria-hidden="ariaHidden"
               >Settings</button>
             </div>
           </div>
