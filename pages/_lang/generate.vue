--- conflicted
+++ resolved
@@ -319,17 +319,25 @@
                   </span>
                 </div>
               </div>
-<<<<<<< HEAD
               <div>
                 <button
                   id="screenshotDownloadButton"
                   class="work-button l-generator-button"
+                  role="button"
                   @click="onClickScreenshotFetch()"
                   :tabindex="bodyTabIndex"
                   :aria-hidden="ariaHidden"
                 >
-                  <span v-if="!screenshotLoading">Generate Screenshots</span>
-                  <span v-if="screenshotLoading">
+                  <span
+                    v-if="!screenshotLoading"
+                    id="screenshotDownloadButton_content"
+                    tabindex="-1"
+                  >Generate Screenshots</span>
+                  <span
+                    v-if="screenshotLoading"
+                    tabindex="-1"
+                    id="screenshotDownloadButton_content"
+                  >
                     <Loading
                       :active="screenshotLoading"
                       class="u-display-inline_block u-margin-left-sm"
@@ -337,46 +345,19 @@
                   </span>
                 </button>
               </div>
-=======
-
-              <button
-                id="screenshotDownloadButton"
-                class="work-button l-generator-button"
-                @click="onClickScreenshotFetch()"
-                role="button"
-                tabindex="0"
-              >
-                <span
-                  v-if="!screenshotLoading"
-                  id="screenshotDownloadButton_content"
-                  tabindex="-1"
-                >Generate Screenshots</span>
-                <span v-if="screenshotLoading" tabindex="-1" id="screenshotDownloadButton_content">
-                  <Loading
-                    :active="screenshotLoading"
-                    class="u-display-inline_block u-margin-left-sm"
-                  />
-                </span>
-              </button>
->>>>>>> 02873a14
             </div>
 
             <div id="screenshotsOuterDiv" v-show="screenshots.length > 0">
               <div id="screenshotsContainer">
                 <button
-<<<<<<< HEAD
-                  @click="scrollToLeft()"
                   v-show="screenshots.length >= 2"
                   :tabindex="bodyTabIndex"
                   :aria-hidden="ariaHidden"
-=======
                   aria-label="scroll left"
                   role="button"
+                  ref="scrollLeft"
                   @keydown.tab.exact="handleTabPressLeft($event)"
                   @click="scrollToLeft()"
-                  v-show="screenshots.length >= 2"
-                  ref="scrollLeft"
->>>>>>> 02873a14
                 >
                   <svg xmlns="http://www.w3.org/2000/svg" viewBox="0 0 512 512">
                     <path
@@ -430,19 +411,14 @@
                         }}
                       </span>
                       <button
-<<<<<<< HEAD
                         id="removeScreenshotsDiv"
-                        class="pure-u-1-8 l-generator-tablec l-generator-tablec--right"
-                        @click="onClickRemoveScreenshot(screenshot)"
+                        class="pure-u-1-8 l-generator-tablec l-generator-tablec--right removeScreenshotsButton"
+                        ref="removeScreenshotsButton"
+                        aria-label="Delete screenshot"
+                        @click="onClickRemoveScreenshot($event, screenshot, k)"
+                        @keydown.tab="handleTabPressOnTrash($event)"
                         :tabindex="bodyTabIndex"
                         :aria-hidden="ariaHidden"
-=======
-                        @keydown.tab="handleTabPressOnTrash($event)"
-                        aria-label="Delete screenshot"
-                        ref="removeScreenshotsButton"
-                        class="pure-u-1-8 l-generator-tablec l-generator-tablec--right removeScreenshotsButton"
-                        @click="onClickRemoveScreenshot($event, screenshot, k)"
->>>>>>> 02873a14
                       >
                         <span class="l-generator-close">
                           <i class="fas fa-trash-alt"></i>
@@ -453,17 +429,12 @@
                 </section>
                 <button
                   @click="scrollToRight()"
-<<<<<<< HEAD
                   v-show="screenshots.length >= 2"
+                  role="button"
+                  aria-label="scroll right"
                   :tabindex="bodyTabIndex"
                   :aria-hidden="ariaHidden"
-=======
-                  aria-label="scroll right"
-                  role="button"
-                  v-show="screenshots.length >= 2"
-                  ref="scrollRight"
                   @keydown.tab="handleTabPressRight($event)"
->>>>>>> 02873a14
                 >
                   <svg xmlns="http://www.w3.org/2000/svg" viewBox="0 0 512 512">
                     <path
@@ -594,19 +565,12 @@
         <div id="doneDiv">
           <!--<button id="doneButton">Done</button>-->
           <nuxt-link
-<<<<<<< HEAD
-            @click.native="saveChanges"
             id="doneButton"
             to="reportCard"
+            ref="doneButton"
             :tabindex="bodyTabIndex"
             :aria-hidden="ariaHidden"
-=======
-            tabindex="0"
-            ref="doneButton"
             @click.native="saveChanges"
-            id="doneButton"
-            to="reportCard"
->>>>>>> 02873a14
           >Done</nuxt-link>
         </div>
       </section>
@@ -751,8 +715,8 @@
     StartOver,
     Modal,
     HubHeader,
-    Loading,
-  },
+    Loading
+  }
 })
 export default class extends Vue {
   public manifest$: generator.Manifest | null = null;
@@ -832,18 +796,18 @@
       behavior: 0,
       uri: window.location.href,
       pageName: "manifestPage",
-      pageHeight: window.innerHeight,
+      pageHeight: window.innerHeight
     };
 
     // might be the issue
     var updateFn = helper.debounce(this.update, 3000, false);
 
     document &&
-      document.querySelectorAll(".l-generator-input").forEach((item) => {
+      document.querySelectorAll(".l-generator-input").forEach(item => {
         item.addEventListener("keyup", updateFn);
       });
     document &&
-      document.querySelectorAll(".l-generator-textarea").forEach((item) => {
+      document.querySelectorAll(".l-generator-textarea").forEach(item => {
         item.addEventListener("keyup", updateFn);
       });
 
@@ -881,11 +845,11 @@
           method: "POST",
           responseType: "blob",
           headers: {
-            "content-type": "application/json",
-          },
+            "content-type": "application/json"
+          }
         }
       )
-      .then(async (res) => {
+      .then(async res => {
         if (window.chooseFileSystemEntries) {
           const fsOpts = {
             type: "save-file",
@@ -893,9 +857,9 @@
               {
                 description: "PWA Builder Image Zip",
                 extensions: ["zip"],
-                mimeTypes: ["application/zip"],
-              },
-            ],
+                mimeTypes: ["application/zip"]
+              }
+            ]
           };
           const fileHandle = await window.chooseFileSystemEntries(fsOpts);
           // Create a FileSystemWritableFileStream to write to.
@@ -909,7 +873,7 @@
         }
         this.zipRequested = false;
       })
-      .catch((err) => {
+      .catch(err => {
         console.log(err);
         this.zipRequested = false;
       });
@@ -930,7 +894,7 @@
       // left: -15,
       left: -screenshotsDiv.clientWidth,
       top: 0,
-      behavior: "smooth",
+      behavior: "smooth"
     });
     if (this.screenshotNumber > 0) {
       this.screenshotNumber -= 1;
@@ -943,7 +907,7 @@
       // left: 15,
       left: screenshotsDiv.clientWidth,
       top: 0,
-      behavior: "smooth",
+      behavior: "smooth"
     });
     if (this.screenshotNumber < this.screenshots.length - 1) {
       this.screenshotNumber += 1;
@@ -1001,7 +965,7 @@
   }
 
   public filterIcons(icons): any {
-    return icons.filter((icon) => {
+    return icons.filter(icon => {
       if (!icon.generated || icon.src.indexOf("data") === 0) {
         return icon;
       }
@@ -1009,7 +973,7 @@
   }
 
   public checkBrokenImage(icons): any {
-    icons.forEach((icon) => {
+    icons.forEach(icon => {
       if (icon.generated && icon.src.indexOf("data") !== 0) {
         this.isImageBroken = true;
       }
@@ -1056,11 +1020,11 @@
     let urls: string[] = [];
     this.invalidScreenshotUrlValues = [];
     //
-    urls = this.urlsForScreenshotValues.filter((url) => {
+    urls = this.urlsForScreenshotValues.filter(url => {
       return url !== null && url !== undefined && url !== "";
     });
     console.log(urls);
-    urls = urls.map((url) => {
+    urls = urls.map(url => {
       return this.validateScreenshotUrl(url);
     });
     console.log("Validated urls", urls);
@@ -1116,7 +1080,7 @@
     // Check if file type is an image
     if (this.iconFile && this.iconFile.name) {
       const supportedFileTypes = [".png", ".jpg", ".svg"];
-      var found = supportedFileTypes.find((fileType) =>
+      var found = supportedFileTypes.find(fileType =>
         this.iconFile.name.endsWith(fileType)
       );
       if (!found) {
@@ -1133,12 +1097,12 @@
     // Creates a clone of icons but replaces any embedded image data
     // (eg. "src: data:image/png;base64,...") with "[Embedded]"
     const w3cIconProps = ["src", "sizes", "type", "purpose", "platform"];
-    return icons.map((i) => {
+    return icons.map(i => {
       const clone = { ...i };
       // Only include W3C props
       Object.keys(clone)
-        .filter((prop) => !w3cIconProps.includes(prop))
-        .forEach((prop) => delete clone[prop]);
+        .filter(prop => !w3cIconProps.includes(prop))
+        .forEach(prop => delete clone[prop]);
 
       // Swap embedded images with "[Embedded]" string literal.
       const isEmbeddedImg = i.src.startsWith("data:image");
@@ -1165,11 +1129,9 @@
   private getManifestProperties(): string {
     const ignoredMembers = ["generated"];
     const manifestMembers = Object.keys(this.manifest)
-      .filter((property) => !ignoredMembers.includes(property))
-      .filter((property) => this.manifest[property] !== undefined)
-      .map(
-        (property) => `"${property}": ${this.getManifestPropValue(property)}`
-      )
+      .filter(property => !ignoredMembers.includes(property))
+      .filter(property => this.manifest[property] !== undefined)
+      .map(property => `"${property}": ${this.getManifestPropValue(property)}`)
       .join(",\n");
 
     return `{ ${manifestMembers} ${this.getCustomMembers()} }`;
@@ -1319,7 +1281,7 @@
   }
 }
 
-Vue.prototype.$awa = function (config) {
+Vue.prototype.$awa = function(config) {
   if (awa) {
     awa.ct.capturePageView(config);
   }
