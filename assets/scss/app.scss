--- conflicted
+++ resolved
@@ -20,13 +20,8 @@
   'layout/l-header',
   'layout/l-footer',
   'layout/l-main',
-<<<<<<< HEAD
-  'layout/l-generator',
-  'layout/l-imagegenerator';
-=======
   'layout/l-generator';
 //'layout/l-imageGenerator';
->>>>>>> 5566e469
 
 // Private SASS components (without logic)
 @import
