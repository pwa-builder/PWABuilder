--- conflicted
+++ resolved
@@ -209,10 +209,6 @@
                 </fast-button>
               </section>
               <section id="submit" class="form-bottom">
-<<<<<<< HEAD
-                <fast-button id="downloadButton" class="primary" ?disabled=${!this.downloadEnabled || this.downloading}
-                  @click=${this.downloadZip}>
-=======
                 <fast-button
                   id="generateButton"
                   class="primary"
@@ -229,7 +225,6 @@
                   ?disabled=${!this.downloadEnabled || this.downloading}
                   @click=${this.downloadZip}
                 >
->>>>>>> 0abd3193
                   ${this.downloading
                     ? html`<fast-progress-ring></fast-progress-ring>`
                     : localeStrings.button.download}
@@ -317,22 +312,20 @@
     this.checkGenerateEnabled();
   }
 
-<<<<<<< HEAD
-  async downloadZip() {
-    if (!this.files || this.files.length === 0) {
-      this.error = "No files to download";
-      return;
+  async generateZip() {
+    const file = this.files ? this.files[0] : null;
+    if (!file) {
+      const errorMessage = 'No file available to generate zip';
+      console.error(errorMessage);
+      this.error = errorMessage;
     }
 
-=======
-  async generateZip() {
->>>>>>> 0abd3193
     try {
       this.generateEnabled = false;
       this.generating = true;
 
       const form = new FormData();
-      form.append('fileName', this.files[0] as Blob);
+      form.append('fileName', file as Blob);
       form.append('padding', String(this.padding));
       form.append('colorOption', String(this.colorOption));
       form.append('colorOption', String(this.colorOption));
@@ -379,7 +372,12 @@
       this.downloadEnabled = false;
       this.downloading = true;
 
-      await fileSave(this.blob, {
+      const blob = this.blob;
+      if (!blob) {
+        throw new Error("No zip file available");
+      }
+
+      await fileSave(blob, {
         fileName: 'PWABuilderIcons.zip',
         extensions: ['.zip'],
       });
