import { LitElement, css, html } from 'lit';

import { customElement, state } from 'lit/decorators.js';

import { classMap } from 'lit/directives/class-map.js';
import { localeStrings } from '../../locales';

import {
  mediumBreakPoint,
  largeBreakPoint,
  xLargeBreakPoint,
  xxxLargeBreakPoint,
} from '../utils/css/breakpoints';
import { isValidURL } from '../utils/url';

import '../components/content-header';
import '../components/loading-button';
import '../components/dropdown-menu';
import '../components/app-sidebar';
import '../components/companies-packaged';
import '../components/resource-hub-new';
import '../components/success-stories';
import '../components/community-hub';

//@ts-ignore
import style from '../../../styles/error-styles.css';

// For more info on the @pwabuilder/pwainstall component click here https://github.com/pwa-builder/pwa-install
import '@pwabuilder/pwainstall';
import { Router } from '@vaadin/router';
import { getProgress, getURL, setProgress } from '../services/app-info';
import { Lazy, ProgressList, Status } from '../utils/interfaces';
import { fetchOrCreateManifest } from '../services/manifest';
import { AnalyticsActionType, AnalyticsBehavior, recordPageAction, recordProcessStep } from '../utils/analytics';

@customElement('app-home')
export class AppHome extends LitElement {
  @state() siteURL: Lazy<string>;
  @state() gettingManifest = false;

  @state() errorGettingURL = false;
  @state() errorMessage: string | undefined;

  static get styles() {
    return [
      style,
      css`
        #home-block {
          background: url(/assets/new/HeroBackground1920.jpg);
          background-position: center center;
          background-size: cover;
          background-repeat: no-repeat;

          height: 100%;
          display: flex;
          flex-direction: column;
          align-items: center;
          padding: 4em;
        }

        #wrapper {
          width: 1000px;
        }

        app-header::part(header) {
          background: transparent;
          position: absolute;
          left: 0;
          right: 0;
          top: 0;
          z-index: 2;
          border: none;
        }

        h1 {
          font-size: var(--xlarge-font-size);
          line-height: 48px;
          letter-spacing: -0.015em;
          margin-bottom: 20px;
        }

        #input-header {
          font-size: 1em;
          font-weight: bold;
          margin: 0;
          line-height: 1.75em;
          color: #4F3FB6;
        }

        #content-grid {
          padding: 0;
          margin: 0;
          display: grid;
          grid-template-columns: auto auto;
          width: fit-content;
        }

        .intro-grid-item {
          width: max-content;
          margin-right: 1em;
        }

        @keyframes bounce {
          0%, 20%, 50%, 80%, 100% {
              transform: translateY(0);
          }
          40% {
            transform: translateX(-5px);
          }
          60% {
              transform: translateX(5px);
          }
        }

        .grid-item-header {
          display: flex;
          align-items: center;
          justify-content: flex-start;
          font-weight: bold;
          margin-bottom: .25em;
        }

        .grid-item-header h2 {
          margin-right: .25em;
          border-bottom: 1px solid rgb(79, 63, 182);
          line-height: 20px;
          font-size: 1em;
          font-weight: bold;
          margin: 0;
          margin-right: .5em;
          line-height: 1em;
          color: #4F3FB6;
        }

        .grid-item-header a {
          color: #4F3FB6;
          text-decoration: none;
        }

        .grid-item-header a:visited {
          color: #4F3FB6;
        }

        .grid-item-header:hover {
          cursor: pointer;
        }

        .grid-item-header:hover img {
          animation: bounce 1s;
        }

        .intro-grid-item p {
          margin: 0;
          color: #292C3A;
          font-size: .75em;

          width: 15em;
        }

        #input-form {
          margin-top: 1em;
          width: max-content;
        }

        #input-header-holder {
          display: flex;
          align-items: center;
          justify-content: center;
          width: max-content;
          margin-bottom: 10px;
        }

        #input-header-holder img {
          width: auto;
          height: 1em;
          margin-left: 20px;
        }

        #input-area {
          display: grid;
          grid-template-columns: 1fr 1fr;
          grid-template-rows: 1fr 1fr;
        }

        #input-and-error {
          grid-column: 1;
          grid-row: 1;
          display: flex;
          flex-direction: column;
        }

        #start-button {
          grid-column: 2;
          grid-row: 1;
        }

        .raise:hover,
        .raise:focus {
          transform: scale(1.01);
        }

        #demo {
          grid-column: 1 / 2;
          grid-row: 2;
        }

        #input-form fast-text-field {
          margin-right: 10px;
        }

        #input-form fast-text-field::part(root) {
          border: 1px solid #e5e5e5;
          border-radius: var(--input-radius);
        }

        #input-form fast-text-field::part(control) {
          color: var(--font-color);
          width: 26em;
        }

        #input-block {
          display: flex;
          flex-direction: column;
          flex: 0.8 1 0%;
          width: 100%;
        }

        #demo {
          font-size: .55em;
          margin: 0;
          margin-top: 5px;
          color: #292C3A;
        }

        #demo-action {
          margin: 0;
          text-decoration: underline;
          font-weight: bold;
          background: none;
          border: none;
          padding: 0;
          font-size: 1em;
          margin-left: 1px;
        }

        #demo-action:hover{
          cursor: pointer;
        }

        #home-header {
          max-width: 498px;
        }

<<<<<<< HEAD
        /* 640px - 1023px */
        ${largeBreakPoint(css`
          #home-block {
            padding-left: 4.5em;
            background: url(/assets/new/HeroBackground1024.jpg);
            background-position: center center;
            background-size: cover;
            background-repeat: no-repeat;
=======
        #start-button {
          height: 40px;
          width: 100px;
          display: inherit;
        }

        ${smallBreakPoint(css`
          content-header::part(grid-container) {
            display: none;
>>>>>>> b376f68d
          }

          #wrapper {
            width: 825px;
          }

          #content-grid {
            column-gap: 1em;
          }
        `)}

        /* 480px - 639px */
        ${mediumBreakPoint(css`
          #home-block {
            padding: 1.5em;
            padding-top: 4em;
            padding-bottom: 6em;
            background: url(/assets/new/HeroBackground480.jpg);
            background-position: center center;
            background-size: cover;
            background-repeat: no-repeat;
          }

          #wrapper {
            width: 530px;
          }

          .intro-grid-item p {
            width: 13em;
          }
          #input-area {
            width: 100%;
          }
          #input-and-error {
            margin-right: 10px;
          }
          #input-form {
            width: 100%;
          }
          #input-form fast-text-field {
            margin-right: 0;
          }
          #home-header{
            font-size: 40px;
          }
        `)}

        @media (min-width: 480px) and (max-width: 580px) {
          #wrapper {
            width: 400px;
          }
          #input-area {
            width: 100%;
            display: flex;
            flex-direction: column;
            align-items: flex-start;
            row-gap: 5px;
          }
        }
        

        /* < 480px */
        @media (max-width: 480px) {
          #home-block {
            padding: 1em;
            padding-top: 4em;
            padding-bottom: 2em;
            background: url(/assets/new/HeroBackground320.jpg);
            background-position: center center;
            background-size: cover;
            background-repeat: no-repeat;
          }

          #wrapper {
            width: 400px;
          }

          #home-header {
            font-size: 1.9em;
          }
          #content-grid {
            display: flex;
            flex-direction: column;
            row-gap: 1em;
          }

          #input-and-error{
            width: 85%;
          }

          #input-area {
            width: 100%;
            display: flex;
            flex-direction: column;
            align-items: flex-start;
            row-gap: 5px;
          }

          #input-header-holder img {
            display: none;
          }
          #home-header {
            line-height: 36px;
          }
          #input-form {
            width: 100%;
          }
          #input-form fast-text-field {
            margin-right: 0;
          }
          #input-form fast-text-field::part(control) {
            width: 100%;
          }
          .grid-item-header {
            font-size: 20px;
          }
          #input-header {
            font-size: 20px;
          }
        }

        @media (max-width: 415px) {
          #wrapper {
            width: 300px;
          }
        }

        @media (min-width: 640px) and (max-width: 955px) {
          #home-block {
            background-position: left;
          }
          #wrapper {
            width: 600px;
          }
        }

        /*1024px - 1365px*/ 
        ${xLargeBreakPoint(css`
            #home-block {
              background: url(/assets/new/HeroBackground1366.jpg);
              background-position: center center;
              background-size: cover;
              background-repeat: no-repeat;
            }
        `)}

          /* > 1920 */
        ${xxxLargeBreakPoint(css`
            #home-block {
              align-items: center;
            }
            #wrapper {
              width: 1160px;
            }
        `)}
      `,
    ];
  }

  constructor() {
    super();
  }

  async firstUpdated() {
    const search = new URLSearchParams(location.search);
    const site = search.get('site');

    if (site) {
      this.siteURL = site.trim();
      await this.analyzeSite();
    }

    recordProcessStep('pwa-builder', 'landing-page-loaded', AnalyticsBehavior.StartProcess);

    /*
    Step 1: Start the process on home page load
    Step 2: Track any button presses a checkpoint
    Step 3: end the process when the user packages

    timer for first action
    */
  }

  handleURL(inputEvent: InputEvent) {
    if (inputEvent) {
      this.siteURL = (inputEvent.target as HTMLInputElement).value.trim();
    }
  }

  async start(inputEvent: InputEvent) {
    inputEvent.preventDefault();

    await this.analyzeSite();
  }

  async analyzeSite() {
    if (this.siteURL) {
      this.gettingManifest = true;
      const isValidUrl = isValidURL(this.siteURL);
      recordProcessStep(
        'analyze-and-package-pwa',
        'url-analysis-started',
        AnalyticsBehavior.StartProcess,
        {
          url: this.siteURL,
          valid: isValidUrl
        });

      recordProcessStep('pwa-builder', 'url-analysis-started', AnalyticsBehavior.ProcessCheckpoint, 
      {
        url: this.siteURL,
        valid: isValidUrl
      });

      if (isValidUrl) {
        try {
          const manifestContext = await fetchOrCreateManifest(this.siteURL);
          this.errorGettingURL = false;

          const progress = getProgress();
          this.updateProgress(progress);

          const goodURL = manifestContext.siteUrl;
          
          if (goodURL !== undefined) {
            Router.go(`/testing?site=${goodURL}`);
          }
        } catch (err) {
          // couldnt get manifest
          // continue forward with zeroed out results
          // and use generated manifest
          this.errorGettingURL = false;

          const progress = getProgress();
          this.updateProgress(progress);

          const goodURL = getURL();

          if (goodURL !== undefined) {
            Router.go(`/testing?site=${goodURL}`);
          }
        }
      } else {
        this.errorMessage = localeStrings.input.home.error.invalidURL;
        this.errorGettingURL = true;
        
        await this.updateComplete;

        (this.shadowRoot?.querySelector('.error-message') as HTMLSpanElement)?.focus();
      }

      // HACK: Lit 2.0 crashes on Safari 14 desktop on the following line:
      // this.gettingManifest = false;
      // To fix this, we've found that putting that call in a 100ms timeout fixes the issue.
      setTimeout(() => this.gettingManifest = false, 100);
    }
  }

  updateProgress(progressData: ProgressList) {
    if (progressData && progressData.progress[0] && progressData.progress[0].items[0]) {
      progressData.progress[0].items[0].done = Status.DONE;
      const newProgress = progressData;
      setProgress(newProgress);
    }
  }

  placeDemoURL(){
    recordProcessStep('pwa-builder', 'demo-url-used', AnalyticsBehavior.ProcessCheckpoint);
    this.siteURL = "https://webboard.app";
    let box = this.shadowRoot!.getElementById("input-box");
    (box as HTMLInputElement)!.value = this.siteURL;
    this.analyzeSite();
  }

  recordStep(text: string){
    recordProcessStep('pwa-builder', `${text}-clicked`, AnalyticsBehavior.ProcessCheckpoint);
  }

  render() {
    return html`
      <app-header part="header"></app-header>
      <main>
        <div id="home-block">
          <div id="wrapper">
            <h1 id="home-header" slot="hero-container">
              Helping developers build and publish PWAs
            </h1>
            <section id="content-grid" slot="grid-container">
              <div class="intro-grid-item">
                <div class="grid-item-header">  
                  <h2><a @click=${() => this.recordStep("Start-a-new-pwa")} href="https://github.com/pwa-builder/pwa-starter/wiki/Getting-Started/" target="_blank" rel="noopener">Start a new PWA</a></h2>
                  <img src="/assets/new/arrow.svg" alt="arrow" />
                  
                </div>
                <p>
                  Looking to build a  new Progressive Web App? Checkout all the documentation here.
                </p>
              </div>
          
              <div class="intro-grid-item">
                <div class="grid-item-header">  
                  <h2><a @click=${() => this.recordStep("Use-dev-tools")} href="https://marketplace.visualstudio.com/items?itemName=PWABuilder.pwa-studio" target="_blank" rel="noopener">Use dev tools</a></h2>
                  <img src="/assets/new/arrow.svg" alt="arrow" />
                </div>
                <p>
                  Use our VS Code extension to create, improve, and package your PWA directly in your code editor.
                </p>
              </div>
            </section>
          
            <form id="input-form" slot="input-container" @submit="${(e: InputEvent) => this.start(e)}">
              <div id="input-block" role="region">
                <div id="input-header-holder">
                  <h2 id="input-header">Ship your PWA to app stores</h2>
                  <img src="/assets/new/store-logos.png" alt="store logos" />
                </div>
                <div id="input-area">
                  <div id="input-and-error">
                    <fast-text-field slot="input-container" type="text" id="input-box" placeholder="Enter the URL to your PWA" name="url-input"
                      class="${classMap({ error: this.errorGettingURL })}" @input="${(e: InputEvent) => this.handleURL(e)}">
                    </fast-text-field>
              
                    ${this.errorMessage && this.errorMessage.length > 0
                      ? html`<span role="alert" aria-live="polite" class="error-message">${this.errorMessage}</span>`
                      : null}
                  </div>
            

                  <loading-button id="start-button" type="submit" class="navigation raise" ?loading="${this.gettingManifest}"
                  @click="${(e: InputEvent) => this.start(e)}">Start</loading-button>
                  <p id="demo">Try a <button id="demo-action" aria-label="click here for demo url" @click=${() => this.placeDemoURL()}>demo url</button></p>

                </div>
                
              </div>
            </form>
          </div>
<<<<<<< HEAD
        </div>
        <companies-packaged></companies-packaged>
        <resource-hub-new></resource-hub-new>
        <success-stories></success-stories>
        <community-hub></community-hub>
=======
      
          <loading-button id="start-button" type="submit" class="navigation" ?loading="${this.gettingManifest}"
            @click="${(e: InputEvent) => this.start(e)}" .primary=${true}>Start</loading-button>
        </form>
      </content-header>
      
      <resource-hub page="home" all>
        <h1 slot="title">PWABuilder Resource Hub</h1>
        <p slot="description">
          Jump to our blog, find our documentation and check out demos and
          components from the PWABuilder team!
        </p>
      </resource-hub>
      </div>
>>>>>>> b376f68d
      </main>
    `;
  }
}<|MERGE_RESOLUTION|>--- conflicted
+++ resolved
@@ -250,8 +250,7 @@
         #home-header {
           max-width: 498px;
         }
-
-<<<<<<< HEAD
+        
         /* 640px - 1023px */
         ${largeBreakPoint(css`
           #home-block {
@@ -260,17 +259,6 @@
             background-position: center center;
             background-size: cover;
             background-repeat: no-repeat;
-=======
-        #start-button {
-          height: 40px;
-          width: 100px;
-          display: inherit;
-        }
-
-        ${smallBreakPoint(css`
-          content-header::part(grid-container) {
-            display: none;
->>>>>>> b376f68d
           }
 
           #wrapper {
@@ -608,28 +596,11 @@
               </div>
             </form>
           </div>
-<<<<<<< HEAD
         </div>
         <companies-packaged></companies-packaged>
         <resource-hub-new></resource-hub-new>
         <success-stories></success-stories>
         <community-hub></community-hub>
-=======
-      
-          <loading-button id="start-button" type="submit" class="navigation" ?loading="${this.gettingManifest}"
-            @click="${(e: InputEvent) => this.start(e)}" .primary=${true}>Start</loading-button>
-        </form>
-      </content-header>
-      
-      <resource-hub page="home" all>
-        <h1 slot="title">PWABuilder Resource Hub</h1>
-        <p slot="description">
-          Jump to our blog, find our documentation and check out demos and
-          components from the PWABuilder team!
-        </p>
-      </resource-hub>
-      </div>
->>>>>>> b376f68d
       </main>
     `;
   }
