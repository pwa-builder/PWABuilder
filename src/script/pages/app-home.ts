--- conflicted
+++ resolved
@@ -30,7 +30,7 @@
 import '@pwabuilder/pwainstall';
 import { Router } from '@vaadin/router';
 import { getProgress, getURL, setProgress } from '../services/app-info';
-import { ProgressList, Status } from '../utils/interfaces';
+import { Status } from '../utils/interfaces';
 
 @customElement('app-home')
 export class AppHome extends LitElement {
@@ -300,13 +300,8 @@
     }
   }
 
-<<<<<<< HEAD
   updateProgress(progressData) {
     progressData.progress[0].items[0].done = Status.DONE;
-=======
-  updateProgress(progress: ProgressList) {
-    progress.progress[0].items[0].done = Status.DONE;
->>>>>>> 4cf5edff
 
     const newProgress = progressData;
     setProgress(newProgress);
