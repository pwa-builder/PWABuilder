import {
  LitElement,
  css,
  html,
  customElement,
  internalProperty,
} from 'lit-element';

import {
  smallBreakPoint,
  mediumBreakPoint,
  largeBreakPoint,
  xxLargeBreakPoint,
} from '../utils/breakpoints';
import { fetchManifest } from '../services/manifest';

import '../components/content-header';
import '../components/resource-hub';
import '../components/loading-button';
import '../components/app-modal';

// For more info on the @pwabuilder/pwainstall component click here https://github.com/pwa-builder/pwa-install
import '@pwabuilder/pwainstall';
import { Router } from '@vaadin/router';

@customElement('app-home')
export class AppHome extends LitElement {
  @internalProperty() siteURL: string | null = null;
  @internalProperty() gettingManifest: boolean = false;

  static get styles() {
    return css`
      content-header::part(main-container) {
        display: flex;
        justify-content: center;
        padding-top: 5.2em;
      }

      h2 {
        font-size: 38.9187px;
        line-height: 46px;
        letter-spacing: -0.015em;
        max-width: 526px;
      }

      #hero-p {
        font-size: 16px;
        line-height: 24px;
        letter-spacing: -0.015em;
        color: var(--secondary-font-color);
        max-width: 406px;
      }

      ul {
        padding: 0;
        margin: 0;
        display: grid;
        grid-template-columns: auto auto;
      }

      .intro-grid-item {
        max-width: 200px;
      }

      .intro-grid-item h3 {
        margin-bottom: 5px;
      }

      .intro-grid-item p {
        margin-top: 0;
        color: var(--secondary-font-color);
      }

      #input-form {
        display: flex;
        margin-top: 1em;
      }

      #input-form fast-text-field {
        flex: 0.8;
        margin-right: 10px;
      }

      #input-form loading-button {
        flex: 0.21;
      }

      #input-form loading-button::part(underlying-button) {
        display: flex;

        box-shadow: var(--button-shadow);
        border-radius: var(--button-radius);
        font-size: var(--desktop-button-font-size);
        font-weight: var(--font-bold);
      }

      #input-form fast-text-field::part(root) {
        border: 1.93407px solid #e5e5e5;
        border-radius: var(--input-radius);
      }

      #input-form fast-text-field::part(control) {
        color: var(--font-color);
      }

      ${smallBreakPoint(css`
        content-header::part(main-container) {
          padding-top: initial;
        }

        content-header::part(grid-container) {
          display: none;
        }

        h2 {
          font-size: 32px;
          line-height: 34px;
          margin-top: 0;
        }

        #hero-p {
          line-height: 22px;
        }

        #input-form {
          flex-direction: column;
          width: 100%;
          align-items: center;
        }

        #input-form fast-text-field {
          width: 100%;
          margin-right: 0;
        }

        #input-form fast-text-field::part(root) {
          height: 64px;
        }

        #input-form fast-text-field::part(control) {
          font-size: 22px;
        }

        #input-form loading-button {
          margin-top: 54px;
        }

        #input-form loading-button::part(underlying-button) {
          display: flex;

          box-shadow: var(--button-shadow);
          border-radius: var(--button-radius);
          font-size: var(--desktop-button-font-size);
          font-weight: var(--font-bold);
        }
      `)}

      ${mediumBreakPoint(css`
        content-header::part(main-container) {
          padding-top: initial;
        }

        content-header::part(grid-container) {
          display: none;
        }

        h2 {
          font-size: 32px;
          line-height: 34px;
          margin-top: 0;
        }

        #hero-p {
          line-height: 22px;
          text-align: center;
          max-width: initial;
        }

        #input-form {
          flex-direction: column;
          width: 100%;
          align-items: center;
        }

        #input-form fast-text-field {
          width: 100%;
          margin-right: 0;
        }

        #input-form fast-text-field::part(root) {
          height: 64px;
        }

        #input-form fast-text-field::part(control) {
          font-size: 22px;
        }

        #input-form loading-button {
          width: 216px;
          margin-top: 44px;
          border-radius: var(--mobile-button-radius);
          height: var(--mobile-button-height);
        }
      `)}

      ${largeBreakPoint(css`
        content-header::part(main-container) {
          padding-left: 16px;
          padding-top: 0%;
        }
      `)}

      ${xxLargeBreakPoint(css`
        .intro-grid-item {
          max-width: 280px;
        }

        #input-form {
          width: 32em;
        }

        h2 {
          max-width: 600px;
        }
      `)}
    `;
  }

  constructor() {
    super();
  }

  handleURL(inputEvent: InputEvent) {
    if (inputEvent) {
      this.siteURL = (inputEvent.target as any).value;
    }
  }

  async start(inputEvent: InputEvent) {
    inputEvent.preventDefault();

    if (this.siteURL) {
      this.gettingManifest = true;

      try {
        const data = await fetchManifest(this.siteURL);
<<<<<<< HEAD

        if (data) {
          Router.go(`/about?site=${this.siteURL}`);
        }
=======
        console.log(data);

        Router.go(`/about?manifestID=${data.id}`);
>>>>>>> 79f6542e
      } catch (err) {
        console.error(err);
      }

      this.gettingManifest = false;
    }
  }

  render() {
    return html`
      <content-header>
        <h2 slot="hero-container">
          Transform your website to an app at lightning speed.
        </h2>
        <p id="hero-p" slot="hero-container">
          Ready to build your PWA? Tap "Build My PWA" to package your PWA for
          the app stores or tap "Feature Store".
        </p>

        <ul slot="grid-container">
          <div class="intro-grid-item">
            <h3>Test</h3>

            <p>
              Nemo enim ipsam voluptatem quia voluptas sit aspernatur aut odit
              aut.
            </p>
          </div>

          <div class="intro-grid-item">
            <h3>Manage</h3>

            <p>
              Nemo enim ipsam voluptatem quia voluptas sit aspernatur aut odit
              aut.
            </p>
          </div>

          <div class="intro-grid-item">
            <h3>Package</h3>

            <p>
              Nemo enim ipsam voluptatem quia voluptas sit aspernatur aut odit
              aut.
            </p>
          </div>

          <div class="intro-grid-item">
            <h3>Explore</h3>

            <p>
              Nemo enim ipsam voluptatem quia voluptas sit aspernatur aut odit
              aut.
            </p>
          </div>
        </ul>

        <form
          id="input-form"
          slot="input-container"
          @submit="${(e: InputEvent) => this.start(e)}"
        >
          <fast-text-field
            slot="input-container"
            type="text"
            placeholder="Enter a URL"
            @change="${(e: InputEvent) => this.handleURL(e)}"
          ></fast-text-field>
          <loading-button
            ?loading="${this.gettingManifest}"
            type="submit"
            @click="${(e: InputEvent) => this.start(e)}"
            >Start</loading-button
          >
        </form>
      </content-header>

      <app-modal
        title="Modal Title"
        body="Lorem ipsum dolor sit amet, consectetur adipiscing elit. Urna, sit scelerisque vestibulum magnis. Auctor dolor, tincidunt enim."
        ?open="${true}"
      >
        <div slot="modal-actions">
          <fast-button>Button</fast-button>
        </div>
      </app-modal>

      <resource-hub page="home" all>
        <h2 slot="header">PWABuilder Resource Hub</h2>
        <p slot="description">
          Ready to build your PWA? Tap "Build My PWA" to package your PWA for
          the app stores or tap "Feature Store" to check out the latest web
          components from the PWABuilder team to improve your PWA even further!
        </p>
      </resource-hub>
    `;
  }
}<|MERGE_RESOLUTION|>--- conflicted
+++ resolved
@@ -244,16 +244,10 @@
 
       try {
         const data = await fetchManifest(this.siteURL);
-<<<<<<< HEAD
-
+        
         if (data) {
           Router.go(`/about?site=${this.siteURL}`);
         }
-=======
-        console.log(data);
-
-        Router.go(`/about?manifestID=${data.id}`);
->>>>>>> 79f6542e
       } catch (err) {
         console.error(err);
       }
