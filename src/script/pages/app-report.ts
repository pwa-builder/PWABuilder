import {
  LitElement,
  css,
  html,
} from 'lit';
import { customElement, property,
  state, } from "lit/decorators.js"
import { classMap } from 'lit/directives/class-map.js';

import {
  BreakpointValues,
  mediumBreakPoint,
  largeBreakPoint,
  xxxLargeBreakPoint,
  smallBreakPoint,
} from '../utils/css/breakpoints';

import '../components/content-header';
import '../components/report-card';
import '../components/manifest-options';
import '../components/sw-picker';
import '../components/app-header';
import '../components/app-sidebar';

//@ts-ignore
import style from '../../../styles/layout-defaults.css';
import { RawTestResult, ScoreEvent } from '../utils/interfaces';

const possible_messages = {
  overview: {
    heading: 'Getting down to business.',
    supporting:
      'Description about what is going to take place below and how they are on their way to build their PWA. Mention nav bar for help.',
  },
  mani: {
    heading: 'Manifest great PWAs.',
    supporting:
      'Description about what is going to take place below and how they are on their way to build their PWA. Mention nav bar for help.',
  },
  sw: {
    heading: 'Secret Ingredient: A Service Worker',
    supporting:
      'Description about what is going to take place below and how they are on their way to build their PWA. Mention nav bar for help.',
  }
};

@customElement('app-report')
export class AppReport extends LitElement {
  @property({ type: Object }) resultOfTest: RawTestResult | undefined;

  @state() swScore = 0;
  @state() maniScore = 0;
  @state() securityScore = 0;

<<<<<<< HEAD
  @state() mql = window.matchMedia(
=======
  @internalProperty() selectedTab: string = 'overview';
  @internalProperty() currentHeader: string = possible_messages.overview.heading;
  @internalProperty() currentSupporting: string = possible_messages.overview.supporting;

  @internalProperty() mql = window.matchMedia(
>>>>>>> 302d0c7c
    `(min-width: ${BreakpointValues.largeUpper}px)`
  );

  @state() isDeskTopView = this.mql.matches;

  static get styles() {
    return [
      style,
      css`
        h2 {
          font-size: 44px;
          line-height: 46px;
          max-width: 526px;
        }

        #hero-p {
          font-size: 16px;
          line-height: 24px;
          max-width: 406px;
        }

        #tablet-sidebar {
          display: none;
        }

        #desktop-sidebar {
          display: block;
        }

        content-header::part(header) {
          display: none;
        }

        .tab {
          background: var(--background-color);
          color: rgba(41, 44, 58, 1);
        }

        .tab[aria-selected='true'] {
          color: var(--font-color);
          font-weight: var(--font-bold);
        }

        fast-tabs::part(activeIndicator) {
          background: black;
          border-radius: 0;
          height: 2px;
          margin-top: 0;
        }

        report-card {
          margin-top: 20px;
        }

        ${xxxLargeBreakPoint(
          css`
            #report {
              max-width: 69em;
            }

            app-sidebar {
              display: block;
            }

            #tablet-sidebar {
              display: none;
            }

            #desktop-sidebar {
              display: block;
            }
          `
        )}

        ${largeBreakPoint(
          css`
            #tablet-sidebar {
              display: block;
            }

            #desktop-sidebar {
              display: none;
            }
          `
        )}

        ${mediumBreakPoint(
          css`
            .reportCard h2 {
              font-size: 33px;
            }

            .reportCard p {
              display: none;
            }
          `
        )}

        ${smallBreakPoint(
          css`
            fast-tabs::part(tablist) {
              display: none;
            }

            .reportCard h2 {
              font-size: 33px;
            }

            .reportCard p {
              display: none;
            }
          `
        )}
      `,
    ];
  }

  constructor() {
    super();

    this.mql.addEventListener('change', e => {
      this.isDeskTopView = e.matches;
    });
  }

  firstUpdated() {
    const search = new URLSearchParams(location.search);
    const results = search.get('results');

    if (results) {
      /*
        cache results string as we may need this farther in the flow
        if the user needs to be redirected back here.
        Normally this would be because of issues with their manifest
        that are causing issues with packaging
      */
      sessionStorage.setItem('results-string', results);

      this.resultOfTest = JSON.parse(results);
      console.log('resultOfTest', this.resultOfTest);
    }
  }

  openManiOptions() {
    const maniTab = this.shadowRoot?.querySelector('#mani');
    (maniTab as HTMLButtonElement).click();
  }

  openSWOptions() {
    const maniTab = this.shadowRoot?.querySelector('#sw');
    (maniTab as HTMLButtonElement).click();
  }

  openOverview() {
    const overviewTab = this.shadowRoot?.querySelector('#overview');
    (overviewTab as HTMLButtonElement).click();
  }

  handleScoreForDisplay(type: string, score: number) {
    if (type === 'sw') {
      this.swScore = score;
    } else if (type === 'manifest') {
      this.maniScore = score;
    } else if (type === 'security') {
      this.securityScore = score;
    }
  }

  handleTabsEvent(type: 'mani' | 'sw' | 'overview') {
    this.selectedTab = type;

    if (type === "mani") {
      this.currentHeader = possible_messages.mani.heading;
      this.currentSupporting = possible_messages.mani.supporting;
    }
    else if (type === "sw") {
      this.currentHeader = possible_messages.sw.heading;
      this.currentSupporting = possible_messages.sw.supporting;
    }
    else {
      this.currentHeader = possible_messages.overview.heading;
      this.currentSupporting = possible_messages.overview.supporting;
    }
  }

  render() {
    return html` <div>
      <app-header></app-header>

      <div
        id="grid"
        class="${classMap({
          'grid-mobile': this.isDeskTopView == false,
        })}"
      >
        <app-sidebar id="desktop-sidebar"></app-sidebar>

        <section id="report">
          <content-header class="reportCard ${this.selectedTab}">
            <h2 slot="hero-container">${this.currentHeader}</h2>
            <p id="hero-p" slot="hero-container">
              ${this.currentSupporting}
            </p>
          </content-header>

          <app-sidebar id="tablet-sidebar"></app-sidebar>

          <fast-tabs activeId="sections">
            <fast-tab
              class="tab"
              id="overview"
              @click="${() => this.handleTabsEvent('overview')}"
              >Overview</fast-tab
            >
            <fast-tab
              class="tab"
              id="mani"
              @click="${() => this.handleTabsEvent('mani')}"
              >Manifest Options</fast-tab
            >
            <fast-tab
              class="tab"
              id="sw"
              @click="${() => this.handleTabsEvent('sw')}"
              >Service Worker Options</fast-tab
            >

            <fast-tab-panel id="overviewPanel">
              <report-card
                @sw-scored="${(ev: CustomEvent<ScoreEvent>) =>
                  this.handleScoreForDisplay('sw', ev.detail.score)}"
                @mani-scored="${(ev: CustomEvent<ScoreEvent>) =>
                  this.handleScoreForDisplay('manifest', ev.detail.score)}"
                @security-scored="${(ev: CustomEvent<ScoreEvent>) =>
                  this.handleScoreForDisplay('manifest', ev.detail.score)}"
                @open-mani-options="${() => this.openManiOptions()}"
                @open-sw-options="${() => this.openSWOptions()}"
                .results="${this.resultOfTest}"
              ></report-card>
            </fast-tab-panel>
            <fast-tab-panel id="maniPanel">
              <manifest-options
                @back-to-overview=${() => this.openOverview()}
                .score=${this.maniScore}
              >
              </manifest-options>
            </fast-tab-panel>
            <fast-tab-panel id="swPanel">
              <sw-picker
                @back-to-overview="${() => this.openOverview()}"
                score="${this.swScore}"
              ></sw-picker>
            </fast-tab-panel>
          </fast-tabs>
        </section>
      </div>
    </div>`;
  }
}<|MERGE_RESOLUTION|>--- conflicted
+++ resolved
@@ -52,15 +52,11 @@
   @state() maniScore = 0;
   @state() securityScore = 0;
 
-<<<<<<< HEAD
+  @state() selectedTab: string = 'overview';
+  @state() currentHeader: string = possible_messages.overview.heading;
+  @state() currentSupporting: string = possible_messages.overview.supporting;
+
   @state() mql = window.matchMedia(
-=======
-  @internalProperty() selectedTab: string = 'overview';
-  @internalProperty() currentHeader: string = possible_messages.overview.heading;
-  @internalProperty() currentSupporting: string = possible_messages.overview.supporting;
-
-  @internalProperty() mql = window.matchMedia(
->>>>>>> 302d0c7c
     `(min-width: ${BreakpointValues.largeUpper}px)`
   );
 
