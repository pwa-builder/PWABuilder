<<<<<<< HEAD
import { LitElement, css, html } from 'lit';
import { customElement } from "lit/decorators.js"
import { runAllTests } from '../services/tests';

// double import needed to get full impl
// and type
import '../components/app-alert';
import { AppAlert } from '../components/app-alert';

@customElement('app-about')
export class AppAbout extends LitElement {
  static get styles() {
    return css``;
  }

  constructor() {
    super();
  }

  async firstUpdated() {
    const search = new URLSearchParams(location.search);
    const site = search.get('site');

    if (site) {
      await runAllTests(site);
    }
  }

  testAlert(ev: PointerEvent) {
    const alert: AppAlert | null | undefined = this.shadowRoot?.querySelector("app-alert");

    if (alert) {
      alert.openAlert(ev.clientX, ev.clientY);
    }
  }

  render() {
    return html`
      <div>
        <h2>About Page</h2>
      
        <fast-button @click="${(ev: PointerEvent) => this.testAlert(ev)}">test alert</fast-button>
      
        <app-alert title="Test Alert">
          <p>Info description. Lorem ipsum dolor sit amet, consectetur elit adipiscing, sed do eiusm tem. Ipsum dolor sit.</p>
      
          <fast-anchor slot="actions">Test</fast-anchor>
        </app-alert>
      </div>
    `;
  }
}
=======
import { LitElement, css, html } from 'lit';
import { customElement } from 'lit/decorators.js';
import { runAllTests } from '../services/tests';

// double import needed to get full impl
// and type
import '../components/app-alert';
import { AppAlert } from '../components/app-alert';

@customElement('app-about')
export class AppAbout extends LitElement {
  static get styles() {
    return css``;
  }

  constructor() {
    super();
  }

  async firstUpdated() {
    const search = new URLSearchParams(location.search);
    const site = search.get('site');

    if (site) {
      const TestResult = await runAllTests(site);
    }
  }

  testAlert(ev: PointerEvent) {
    const alert: AppAlert | null | undefined =
      this.shadowRoot?.querySelector('app-alert');

    if (alert) {
      alert.openAlert(ev.clientX, ev.clientY);
    }
  }

  render() {
    return html`
      <div>
        <h2>About Page</h2>

        <fast-button @click="${(ev: PointerEvent) => this.testAlert(ev)}"
          >test alert</fast-button
        >

        <app-alert title="Test Alert">
          <p>
            Info description. Lorem ipsum dolor sit amet, consectetur elit
            adipiscing, sed do eiusm tem. Ipsum dolor sit.
          </p>

          <fast-anchor slot="actions">Test</fast-anchor>
        </app-alert>
      </div>
    `;
  }
}
>>>>>>> abc520bb
<|MERGE_RESOLUTION|>--- conflicted
+++ resolved
@@ -1,6 +1,5 @@
-<<<<<<< HEAD
 import { LitElement, css, html } from 'lit';
-import { customElement } from "lit/decorators.js"
+import { customElement } from 'lit/decorators.js';
 import { runAllTests } from '../services/tests';
 
 // double import needed to get full impl
@@ -28,7 +27,8 @@
   }
 
   testAlert(ev: PointerEvent) {
-    const alert: AppAlert | null | undefined = this.shadowRoot?.querySelector("app-alert");
+    const alert: AppAlert | null | undefined =
+      this.shadowRoot?.querySelector('app-alert');
 
     if (alert) {
       alert.openAlert(ev.clientX, ev.clientY);
@@ -43,71 +43,14 @@
         <fast-button @click="${(ev: PointerEvent) => this.testAlert(ev)}">test alert</fast-button>
       
         <app-alert title="Test Alert">
-          <p>Info description. Lorem ipsum dolor sit amet, consectetur elit adipiscing, sed do eiusm tem. Ipsum dolor sit.</p>
+          <p>
+            Info description. Lorem ipsum dolor sit amet, consectetur elit
+            adipiscing, sed do eiusm tem. Ipsum dolor sit.
+          </p>
       
           <fast-anchor slot="actions">Test</fast-anchor>
         </app-alert>
       </div>
     `;
   }
-}
-=======
-import { LitElement, css, html } from 'lit';
-import { customElement } from 'lit/decorators.js';
-import { runAllTests } from '../services/tests';
-
-// double import needed to get full impl
-// and type
-import '../components/app-alert';
-import { AppAlert } from '../components/app-alert';
-
-@customElement('app-about')
-export class AppAbout extends LitElement {
-  static get styles() {
-    return css``;
-  }
-
-  constructor() {
-    super();
-  }
-
-  async firstUpdated() {
-    const search = new URLSearchParams(location.search);
-    const site = search.get('site');
-
-    if (site) {
-      const TestResult = await runAllTests(site);
-    }
-  }
-
-  testAlert(ev: PointerEvent) {
-    const alert: AppAlert | null | undefined =
-      this.shadowRoot?.querySelector('app-alert');
-
-    if (alert) {
-      alert.openAlert(ev.clientX, ev.clientY);
-    }
-  }
-
-  render() {
-    return html`
-      <div>
-        <h2>About Page</h2>
-
-        <fast-button @click="${(ev: PointerEvent) => this.testAlert(ev)}"
-          >test alert</fast-button
-        >
-
-        <app-alert title="Test Alert">
-          <p>
-            Info description. Lorem ipsum dolor sit amet, consectetur elit
-            adipiscing, sed do eiusm tem. Ipsum dolor sit.
-          </p>
-
-          <fast-anchor slot="actions">Test</fast-anchor>
-        </app-alert>
-      </div>
-    `;
-  }
-}
->>>>>>> abc520bb
+}