import { LitElement, css, html, customElement } from 'lit-element';
<<<<<<< HEAD
import { testManifest } from '../services/tests/manifest';
import { testSecurity } from '../services/tests/security';
import { testServiceWorker } from '../services/tests/service-worker';
=======
import { runAllTests } from '../services/tests';
>>>>>>> e4959bd2

@customElement('app-about')
export class AppAbout extends LitElement {
  static get styles() {
    return css``;
  }

  constructor() {
    super();
  }

  async firstUpdated() {
    const search = new URLSearchParams(location.search);
    const site = search.get('site');

    if (site) {
<<<<<<< HEAD
      const manifestTestresults = await testManifest(site);
      console.log('manifest test results', manifestTestresults);

      const swTestResults = await testServiceWorker(site);
      console.log('sw test results', swTestResults);

      const securityTestResults = await testSecurity(site);
      console.log('security test results', securityTestResults);
=======
      const testResults = await runAllTests(site);
      console.log(testResults);
>>>>>>> e4959bd2
    }
  }

  render() {
    return html`
      <div>
        <h2>About Page</h2>
      </div>
    `;
  }
}<|MERGE_RESOLUTION|>--- conflicted
+++ resolved
@@ -1,11 +1,5 @@
 import { LitElement, css, html, customElement } from 'lit-element';
-<<<<<<< HEAD
-import { testManifest } from '../services/tests/manifest';
-import { testSecurity } from '../services/tests/security';
-import { testServiceWorker } from '../services/tests/service-worker';
-=======
 import { runAllTests } from '../services/tests';
->>>>>>> e4959bd2
 
 @customElement('app-about')
 export class AppAbout extends LitElement {
@@ -22,19 +16,8 @@
     const site = search.get('site');
 
     if (site) {
-<<<<<<< HEAD
-      const manifestTestresults = await testManifest(site);
-      console.log('manifest test results', manifestTestresults);
-
-      const swTestResults = await testServiceWorker(site);
-      console.log('sw test results', swTestResults);
-
-      const securityTestResults = await testSecurity(site);
-      console.log('security test results', securityTestResults);
-=======
       const testResults = await runAllTests(site);
       console.log(testResults);
->>>>>>> e4959bd2
     }
   }
 
