<<<<<<< HEAD
import { LitElement, css, html } from 'lit';
import { customElement, property } from 'lit/decorators.js';
import { classMap } from 'lit/directives/class-map.js';
import { langCodes } from '../../locales';
import { fastMenuCss } from '../utils/css/fast-elements';
import { Lazy } from '../utils/interfaces';
import { KeyboardKeys } from '../utils/keyboard';

const dropdownComponentClass = 'dropdown-component';

@customElement('app-dropdown')
export class DropdownMenu extends LitElement {
  @property({ type: Boolean }) openMenu = false;
  @property({ type: Array }) menuItems: Array<string> | Array<langCodes> = [];
  @property({ type: Number }) selectedIndex = 0;

  @property({ attribute: 'static-text', type: String })
  staticButtonText: Lazy<string>;

  static get styles() {
    return [
      css`
        ion-icon {
          vertical-align: middle;
        }
      `,
      fastMenuCss,
      css`
        .dropdown-menu,
        fast-button {
          width: 100%;
        }

        fast-menu {
          margin-top: 4px;
        }

        .closed {
          display: none;
        }

        .dropdown-component {
          z-index: 20;

          max-height: 15em;
          overflow-x: hidden;
        }

        fast-button:hover {
          background: none;
        }

        fast-button::part(control) {
          color: var(--secondary-font-color);
          background: rgba(128, 128, 128, 0.05);
          border-color: var(--secondary-font-color);
          width: 100%;
          justify-content: normal;
        }

        fast-button::part(content) {
          flex-grow: 2;
          text-align: left;
        }

        fast-menu {
          position: absolute;
          padding: 0;
          background-color: var(--primary-background-color);
          color: var(--font-color);
          width: 100%;
          overflow-y: auto;
        }

        fast-menu-item {
          color: var(--font-color);
          margin: 0;
        }

        fast-menu-item:active,
        fast-menu-item:focus-visible,
        fast-menu-item:hover {
          background-color: var(--link-color);
          font-weight: 500;
          color: var(--primary-background-color);
        }

        fast-menu-item:active,
        fast-menu-item:focus-visible,
        fast-menu-item:hover,
        fast-menu-item.selected::part(content) {
          font-weight: var(--font-bold);
        }
      `,
    ];
  }

  get value() {
    return this.menuItems[this.selectedIndex];
  }

  constructor() {
    super();
  }

  render() {
    return html`
      <div
        class="dropdown-menu"
        part="layout"
        @keyup=${this.keyupHandler}
        @focusout=${this.closeMenu}
      >
        <fast-button
          class="menu-button ${dropdownComponentClass}"
          appearance="outline"
          @click=${this.clickMenuButton}
        >
          <span part="menu-text">${this.menuButtonText()}</span>
          <span part="end" slot="end">
            ${this.openMenu
              ? html`<ion-icon name="chevron-down-outline"></ion-icon>`
              : html`<ion-icon name="chevron-up-outline"></ion-icon>`}
          </span>
        </fast-button>

        <fast-menu
          class="${classMap({
            'menu': true,
            'dropdown-component': true,
            'closed': !this.openMenu,
          })}"
        >
          ${this.menuItems.map((item, i) => {
            const isSelectedItem = i === this.selectedIndex;
            return html` <fast-menu-item
              part="menu-item"
              class="${classMap({
                'dropdown-component': true,
                'selected': isSelectedItem,
              })}"
              @click=${() => this.clickMenuItem(i)}
              data-index=${i}
              tabindex="0"
            >
              ${isSelectedItem
                ? html`<span slot="start">
                    <ion-icon name="checkmark-outline"></ion-icon>
                  </span> `
                : undefined}
              <span>${(item as langCodes).formatted || item}</span>
            </fast-menu-item>`;
          })}
        </fast-menu>
      </div>
    `;
  }

  menuButtonText() {
    if (this.staticButtonText) {
      return this.staticButtonText;
    }

    return (this.menuItems[this.selectedIndex] as any)?.formatted ? (this.menuItems[this.selectedIndex] as any).formatted : this.menuItems[this.selectedIndex];
  }

  clickMenuButton() {
    this.openMenu = !this.openMenu;
  }

  keyupHandler(event: KeyboardEvent) {
    if (event.key === KeyboardKeys.escape) {
      this.openMenu = false;
    } else if (event.key === KeyboardKeys.enter) {
      const curr = event.composedPath()[0] as HTMLElement;

      if (curr.tagName === 'FAST-MENU-ITEM') {
        this.selectedIndex = Number(curr.dataset.index);
        this.openMenu = false;
      }
    }
  }

  closeMenu(event: FocusEvent) {
    const related = <Element | undefined>event.relatedTarget;

    if (related?.className?.indexOf(dropdownComponentClass) === -1) {
      this.openMenu = false;
    }
  }

  clickMenuItem(index: number) {
    this.selectedIndex = index;
    this.openMenu = false;
  }
}
=======
import { LitElement, css, html } from 'lit';
import { customElement, property } from 'lit/decorators.js';
import { classMap } from 'lit/directives/class-map.js';
import { langCodes } from '../../locales';
import { fastMenuCss } from '../utils/css/fast-elements';
import { Lazy } from '../utils/interfaces';
import { KeyboardKeys } from '../utils/keyboard';

const dropdownComponentClass = 'dropdown-component';

@customElement('app-dropdown')
export class DropdownMenu extends LitElement {
  @property({ type: Boolean }) openMenu = false;
  @property({ type: Array }) menuItems: Array<string> | Array<langCodes> = [];
  @property({ type: Number }) selectedIndex = 0;

  @property({ attribute: 'static-text', type: String })
  staticButtonText: Lazy<string>;

  static get styles() {
    return [
      css`
        ion-icon {
          vertical-align: middle;
        }
      `,
      fastMenuCss,
      css`
        .dropdown-menu,
        fast-button {
          width: 100%;
        }

        fast-menu {
          margin-top: 4px;
        }

        .closed {
          display: none;
        }

        .dropdown-component {
          z-index: 20;

          max-height: 15em;
          overflow-x: hidden;
        }

        fast-button:hover {
          background: none;
        }

        fast-button::part(control) {
          color: var(--secondary-font-color);
          background: rgba(128, 128, 128, 0.05);
          border-color: var(--secondary-font-color);
          width: 100%;
          justify-content: normal;
        }

        fast-button::part(content) {
          flex-grow: 2;
          text-align: left;
        }

        fast-menu {
          position: absolute;
          padding: 0;
          background-color: var(--primary-background-color);
          color: var(--font-color);
          width: 100%;
          overflow-y: scroll;
        }

        fast-menu-item {
          color: var(--font-color);
          margin: 0;
        }

        fast-menu-item:active,
        fast-menu-item:focus-visible,
        fast-menu-item:hover {
          background-color: var(--link-color);
          font-weight: 500;
          color: var(--primary-background-color);
        }

        fast-menu-item:active,
        fast-menu-item:focus-visible,
        fast-menu-item:hover,
        fast-menu-item.selected::part(content) {
          font-weight: var(--font-bold);
        }
      `,
    ];
  }

  get value() {
    return this.menuItems[this.selectedIndex];
  }

  constructor() {
    super();
  }

  render() {
    return html`
      <div
        class="dropdown-menu"
        part="layout"
        @keyup=${this.keyupHandler}
        @focusout=${this.closeMenu}
      >
        <fast-button
          class="menu-button ${dropdownComponentClass}"
          appearance="outline"
          @click=${this.clickMenuButton}
        >
          <span part="menu-text">${this.menuButtonText()}</span>
          <span part="end" slot="end">
            ${this.openMenu
              ? html`<ion-icon name="chevron-down-outline"></ion-icon>`
              : html`<ion-icon name="chevron-up-outline"></ion-icon>`}
          </span>
        </fast-button>

        <fast-menu
          class="${classMap({
            'menu': true,
            'dropdown-component': true,
            'closed': !this.openMenu,
          })}"
        >
          ${this.menuItems.map((item, i) => {
            const isSelectedItem = i === this.selectedIndex;
            return html` <fast-menu-item
              part="menu-item"
              class="${classMap({
                'dropdown-component': true,
                'selected': isSelectedItem,
              })}"
              @click=${() => this.clickMenuItem(i)}
              data-index=${i}
              tabindex="0"
            >
              ${isSelectedItem
                ? html`<span slot="start">
                    <ion-icon name="checkmark-outline"></ion-icon>
                  </span> `
                : undefined}
              <span>${(item as langCodes).formatted || item}</span>
            </fast-menu-item>`;
          })}
        </fast-menu>
      </div>
    `;
  }

  menuButtonText() {
    if (this.staticButtonText) {
      return this.staticButtonText;
    }

    return (this.menuItems[this.selectedIndex] as any)?.formatted
      ? (this.menuItems[this.selectedIndex] as any).formatted
      : this.menuItems[this.selectedIndex];
  }

  clickMenuButton() {
    this.openMenu = !this.openMenu;
  }

  keyupHandler(event: KeyboardEvent) {
    if (event.key === KeyboardKeys.escape) {
      this.openMenu = false;
    } else if (event.key === KeyboardKeys.enter) {
      const curr = event.composedPath()[0] as HTMLElement;

      if (curr.tagName === 'FAST-MENU-ITEM') {
        this.selectedIndex = Number(curr.dataset.index);
        this.openMenu = false;
      }
    }
  }

  closeMenu(event: FocusEvent) {
    const related = <Element | undefined>event.relatedTarget;

    if (related?.className?.indexOf(dropdownComponentClass) === -1) {
      this.openMenu = false;
    }
  }

  clickMenuItem(index: number) {
    this.selectedIndex = index;
    this.openMenu = false;
  }
}
>>>>>>> abc520bb
<|MERGE_RESOLUTION|>--- conflicted
+++ resolved
@@ -1,4 +1,3 @@
-<<<<<<< HEAD
 import { LitElement, css, html } from 'lit';
 import { customElement, property } from 'lit/decorators.js';
 import { classMap } from 'lit/directives/class-map.js';
@@ -162,203 +161,6 @@
       return this.staticButtonText;
     }
 
-    return (this.menuItems[this.selectedIndex] as any)?.formatted ? (this.menuItems[this.selectedIndex] as any).formatted : this.menuItems[this.selectedIndex];
-  }
-
-  clickMenuButton() {
-    this.openMenu = !this.openMenu;
-  }
-
-  keyupHandler(event: KeyboardEvent) {
-    if (event.key === KeyboardKeys.escape) {
-      this.openMenu = false;
-    } else if (event.key === KeyboardKeys.enter) {
-      const curr = event.composedPath()[0] as HTMLElement;
-
-      if (curr.tagName === 'FAST-MENU-ITEM') {
-        this.selectedIndex = Number(curr.dataset.index);
-        this.openMenu = false;
-      }
-    }
-  }
-
-  closeMenu(event: FocusEvent) {
-    const related = <Element | undefined>event.relatedTarget;
-
-    if (related?.className?.indexOf(dropdownComponentClass) === -1) {
-      this.openMenu = false;
-    }
-  }
-
-  clickMenuItem(index: number) {
-    this.selectedIndex = index;
-    this.openMenu = false;
-  }
-}
-=======
-import { LitElement, css, html } from 'lit';
-import { customElement, property } from 'lit/decorators.js';
-import { classMap } from 'lit/directives/class-map.js';
-import { langCodes } from '../../locales';
-import { fastMenuCss } from '../utils/css/fast-elements';
-import { Lazy } from '../utils/interfaces';
-import { KeyboardKeys } from '../utils/keyboard';
-
-const dropdownComponentClass = 'dropdown-component';
-
-@customElement('app-dropdown')
-export class DropdownMenu extends LitElement {
-  @property({ type: Boolean }) openMenu = false;
-  @property({ type: Array }) menuItems: Array<string> | Array<langCodes> = [];
-  @property({ type: Number }) selectedIndex = 0;
-
-  @property({ attribute: 'static-text', type: String })
-  staticButtonText: Lazy<string>;
-
-  static get styles() {
-    return [
-      css`
-        ion-icon {
-          vertical-align: middle;
-        }
-      `,
-      fastMenuCss,
-      css`
-        .dropdown-menu,
-        fast-button {
-          width: 100%;
-        }
-
-        fast-menu {
-          margin-top: 4px;
-        }
-
-        .closed {
-          display: none;
-        }
-
-        .dropdown-component {
-          z-index: 20;
-
-          max-height: 15em;
-          overflow-x: hidden;
-        }
-
-        fast-button:hover {
-          background: none;
-        }
-
-        fast-button::part(control) {
-          color: var(--secondary-font-color);
-          background: rgba(128, 128, 128, 0.05);
-          border-color: var(--secondary-font-color);
-          width: 100%;
-          justify-content: normal;
-        }
-
-        fast-button::part(content) {
-          flex-grow: 2;
-          text-align: left;
-        }
-
-        fast-menu {
-          position: absolute;
-          padding: 0;
-          background-color: var(--primary-background-color);
-          color: var(--font-color);
-          width: 100%;
-          overflow-y: scroll;
-        }
-
-        fast-menu-item {
-          color: var(--font-color);
-          margin: 0;
-        }
-
-        fast-menu-item:active,
-        fast-menu-item:focus-visible,
-        fast-menu-item:hover {
-          background-color: var(--link-color);
-          font-weight: 500;
-          color: var(--primary-background-color);
-        }
-
-        fast-menu-item:active,
-        fast-menu-item:focus-visible,
-        fast-menu-item:hover,
-        fast-menu-item.selected::part(content) {
-          font-weight: var(--font-bold);
-        }
-      `,
-    ];
-  }
-
-  get value() {
-    return this.menuItems[this.selectedIndex];
-  }
-
-  constructor() {
-    super();
-  }
-
-  render() {
-    return html`
-      <div
-        class="dropdown-menu"
-        part="layout"
-        @keyup=${this.keyupHandler}
-        @focusout=${this.closeMenu}
-      >
-        <fast-button
-          class="menu-button ${dropdownComponentClass}"
-          appearance="outline"
-          @click=${this.clickMenuButton}
-        >
-          <span part="menu-text">${this.menuButtonText()}</span>
-          <span part="end" slot="end">
-            ${this.openMenu
-              ? html`<ion-icon name="chevron-down-outline"></ion-icon>`
-              : html`<ion-icon name="chevron-up-outline"></ion-icon>`}
-          </span>
-        </fast-button>
-
-        <fast-menu
-          class="${classMap({
-            'menu': true,
-            'dropdown-component': true,
-            'closed': !this.openMenu,
-          })}"
-        >
-          ${this.menuItems.map((item, i) => {
-            const isSelectedItem = i === this.selectedIndex;
-            return html` <fast-menu-item
-              part="menu-item"
-              class="${classMap({
-                'dropdown-component': true,
-                'selected': isSelectedItem,
-              })}"
-              @click=${() => this.clickMenuItem(i)}
-              data-index=${i}
-              tabindex="0"
-            >
-              ${isSelectedItem
-                ? html`<span slot="start">
-                    <ion-icon name="checkmark-outline"></ion-icon>
-                  </span> `
-                : undefined}
-              <span>${(item as langCodes).formatted || item}</span>
-            </fast-menu-item>`;
-          })}
-        </fast-menu>
-      </div>
-    `;
-  }
-
-  menuButtonText() {
-    if (this.staticButtonText) {
-      return this.staticButtonText;
-    }
-
     return (this.menuItems[this.selectedIndex] as any)?.formatted
       ? (this.menuItems[this.selectedIndex] as any).formatted
       : this.menuItems[this.selectedIndex];
@@ -393,5 +195,4 @@
     this.selectedIndex = index;
     this.openMenu = false;
   }
-}
->>>>>>> abc520bb
+}