import { LitElement, css, html } from 'lit';
import { customElement, property } from "lit/decorators.js"
import { smallBreakPoint, mediumBreakPoint } from '../utils/css/breakpoints';
import { AppButtonElement } from '../utils/interfaces.components';

import '../components/app-button';
import { FastButtonAppearance } from '../utils/fast-element';

@customElement('loading-button')
export class LoadingButton extends LitElement implements AppButtonElement {
  @property({ type: String }) type = 'submit';
  @property({ type: String }) colorMode = 'primary';
  @property({ type: String }) appearance: FastButtonAppearance = 'neutral';
  @property({ type: Boolean }) loading = false;
  @property({ type: Boolean }) disabled = false;

  static get styles() {
    return css`
      fast-progress-ring {
        height: 1.8em;
        width: 1.8em;

        --accent-foreground-rest: white;
      }

      app-button::part(underlying-button) {
        height: 100%;
        font-size: inherit;
      }

      ${smallBreakPoint(css`
        app-button {
          width: 176px;
          height: var(--mobile-button-height);
        }

<<<<<<< HEAD
        fast-button::part(control) {
          font-size: var(--mobile-button-fontsize);
        }
=======
>>>>>>> bdc08f66
      `)}

      ${mediumBreakPoint(css`
        app-button {
          width: 176px;
          height: var(--mobile-button-height);
        }
      `)}
    `;
  }

  constructor() {
    super();
  }

  render() {
    return html`
      <app-button
        part="underlying-button"
        .appearance=${this.appearance}
        .type=${this.type}
        .colorMode=${this.colorMode}
        ?disabled=${this.disabled || this.loading}
      >
        ${this.loading
          ? html`<fast-progress-ring></fast-progress-ring>`
          : html`<slot></slot>`}
      </app-button>
    `;
  }
}<|MERGE_RESOLUTION|>--- conflicted
+++ resolved
@@ -34,12 +34,9 @@
           height: var(--mobile-button-height);
         }
 
-<<<<<<< HEAD
         fast-button::part(control) {
           font-size: var(--mobile-button-fontsize);
         }
-=======
->>>>>>> bdc08f66
       `)}
 
       ${mediumBreakPoint(css`
