--- conflicted
+++ resolved
@@ -68,7 +68,6 @@
   }
 
   buttonText() {
-<<<<<<< HEAD
     if (this.input?.files?.length > 0) {
       return this.input?.files?.item(0)?.name;
     }
@@ -87,26 +86,5 @@
 
     this.dispatchEvent(changeEvent);
     this.requestUpdateInternal();
-=======
-    if (this.input?.files?.length) {
-      return this.input?.files?.item(0)?.name;
-    }
-
-    return 'Choose File';
-  }
-
-  handleModalInputFileChosen() {
-    if (this.input) {
-      const changeEvent = new CustomEvent<FileInputDetails>('input-change', {
-        detail: {
-          input: this.input,
-        },
-        composed: true,
-        bubbles: true,
-      });
-
-      this.dispatchEvent(changeEvent);
-    }
->>>>>>> 4cf5edff
   }
 }