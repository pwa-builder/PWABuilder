--- conflicted
+++ resolved
@@ -3,17 +3,15 @@
 import { customElement, property } from 'lit/decorators.js';
 import { classMap } from 'lit/directives/class-map.js';
 import { Router } from '@vaadin/router';
-<<<<<<< HEAD
-import { largeBreakPoint, BreakpointValues } from '../utils/css/breakpoints';
+
 import { ifDefined } from 'lit/directives/if-defined.js';
-=======
+
 import {
   mediumBreakPoint,
   largeBreakPoint,
   BreakpointValues,
 } from '../utils/css/breakpoints';
 import { fastButtonCss } from '../utils/css/fast-elements';
->>>>>>> b1e0a5db
 
 export enum AppCardModes {
   default = 'default',
