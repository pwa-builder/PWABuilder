import {
  LitElement,
  customElement,
  css,
  html,
  property,
  internalProperty,
} from 'lit-element';
<<<<<<< HEAD
import { classMap } from 'lit-html/directives/class-map';

import { localeStrings, languageCodes } from '../../locales';

//@ts-ignore
import ErrorStyles from '../../../styles/error-styles.css';

=======
// import { classMap } from 'lit-html/directives/class-map';
// import { styleMap } from 'lit-html/directives/style-map';
>>>>>>> ccfcdb3f
import {
  emitter as manifestEmitter,
  getManifest,
  updateManifest,
} from '../services/manifest';
import { arrayHasChanged, objectHasChanged } from '../utils/hasChanged';
import { resolveUrl } from '../utils/url';
import {
  AppEvents,
  FileInputDetails,
  Lazy,
  ModalCloseEvent,
} from '../utils/interfaces';
import {
  fastTextFieldCss,
  fastButtonCss,
  fastCheckboxCss,
  fastMenuCss,
  fastRadioCss,
} from '../utils/css/fast-elements';

import { tooltip, styles as ToolTipStyles } from './tooltip';

import './loading-button';
import './app-modal';
import './dropdown-menu';
import './app-file-input';
import { generateMissingImagesBase64 } from '../services/icon_generator';
import { generateScreenshots } from '../services/screenshots';
<<<<<<< HEAD
import { validateScreenshotUrlsList } from '../utils/manifest-validation';
=======
>>>>>>> ccfcdb3f

type BackgroundColorRadioValues = 'none' | 'transparent' | 'custom';

@customElement('manifest-options')
export class AppManifest extends LitElement {
  @property({ type: Object, hasChanged: objectHasChanged })
  manifest = getManifest();
  @property({ type: Number }) score = 0;
  @property({ type: Array, hasChanged: arrayHasChanged })
  screenshotList: Array<string | undefined> = [undefined];

  @property({ type: Boolean }) uploadModalOpen = false;
  @internalProperty() uploadButtonDisabled = true;
  @internalProperty() uploadSelectedImageFile: Lazy<File>;
  @internalProperty() uploadImageObjectUrl: Lazy<string>;

  @internalProperty() generateIconButtonDisabled = true;
<<<<<<< HEAD
  @internalProperty()
  protected generateScreenshotButtonDisabled = true;

  @internalProperty() screenshotListValid: Array<boolean> = [];

  @internalProperty()
  protected backgroundColorRadioValue: BackgroundColorRadioValues = 'none';

  @internalProperty()
=======
  @internalProperty()
  protected generateScreenshotButtonDisabled = true;

  @internalProperty()
  protected backgroundColorRadioValue: BackgroundColorRadioValues = 'none';

  @internalProperty()
>>>>>>> ccfcdb3f
  protected awaitRequest = false;

  @internalProperty()
  protected searchParams: Lazy<URLSearchParams>;

  protected get siteUrl(): string {
    if (!this.searchParams) {
      this.searchParams = new URLSearchParams(location.search);
    }

    const siteParam = this.searchParams.get('site');
    return siteParam ? siteParam : '';
  }

  static get styles() {
    return [
      css`
        :host {
        }
      `,
      ErrorStyles,
      ToolTipStyles,
      fastButtonCss,
      fastCheckboxCss,
      fastTextFieldCss,
      fastMenuCss,
      fastRadioCss,
      css`
        fast-divider {
          margin: 16px 0;
        }

        app-button {
          max-width: 160px;
        }

        loading-button::part(underlying-button) {
          max-width: 160px;
        }

        fast-text-field,
        app-dropdown::part(layout) {
          width: 300px;
        }

        #bg-custom-color {
          margin-left: 32px;
        }

        .panel {
          padding: 32px;
          max-width: 1009px;
        }

        .tooltip {
          height: 16px;
          width: 16px;
        }

        .icons,
        .screenshots {
          margin-top: 16px;
        }

        .images-header {
          display: flex;
          justify-content: space-between;
          vertical-align: middle;
        }

        images-header,
        .head .top-section {
          display: flex;
          flex-direction: row;
          justify-content: space-between;
        }

        .head .summary-body {
          display: flex;
          flex-direction: row;
          align-items: flex-end;
        }

        .screenshots-header {
          display: flex;
          flex-direction: column;
          align-items: flex-start;
          justify-content: flex-start;
        }

        .info-items,
        .setting-items {
          display: flex;
          flex-direction: row;
          flex-wrap: wrap;
          justify-content: space-between;
          align-items: flex-start;

          max-width: 800px;
        }

        .info-item,
        .setting-item {
          margin: 16px 0;
        }

        .collection {
          display: flex;
          flex-wrap: wrap;
          vertical-align: middle;
        }

        .item-top {
          display: flex;
          flex-direction: row;
          align-items: top;
        }

        .item-top h3 {
          margin: 0;
        }

        .item-top .tooltip {
          margin-left: 4px;
        }

        .image-item {
          background-color: transparent;
          margin: 8px;
        }

        .image,
        .image img {
          width: 100px;
        }

        .image p {
          text-align: center;
        }

        .screenshot,
        .screenshot img {
          width: 205px;
          height: 135px;
        }

        fast-accordion-item::part(icon) {
          display: none;
        }
      `,
      // modal
      css`
        .modal-action-form {
          display: flex;
          flex-direction: column;
          align-items: center;
        }

        .modal-action-form app-file-input::part(control) {
          width: 100%;
        }

        .modal-action-form loading-button {
          margin-top: 8px;
        }

        .modal-img {
          max-width: 400px;
        }
      `,
      // screenshots
      css`
        fast-text-field.screenshot-url {
          margin-bottom: 8px;
        }
      `,
    ];
  }

  constructor() {
    super();

    manifestEmitter.addEventListener(AppEvents.manifestUpdate, () => {
      this.manifest = getManifest();
    });
  }

  render() {
    return html`
      <div class="panel">
        <div class="head">
          <div class="top-section">
            <h1>Manifest</h1>
            <h1>Score ${this.score} / 40</h1>
          </div>

          <h2>Summary</h2>
          <div class="summary-body">
            <p>
              Nemo enim ipsam voluptatem quia voluptas sit aspernatur aut odit
              aut fugit, sed quia consequuntur magni dolores eos qui ratione
              voluptatem sequi nesciunt. ven further!
            </p>
            <app-button @click=${this.done}>Done</app-button>
          </div>
        </div>
        <fast-divider></fast-divider>
        <section class="info">
          <h1>Info</h1>
          <div class="info-items inputs">${this.renderInfoItems()}</div>
        </section>
        <fast-divider></fast-divider>
        <section class="images">
          <h1>Images</h1>
          <div class="icons">
            <div class="images-header">
              <div class="item-top">
                <h3>Upload App Icons</h3>
                ${this.renderToolTip('upload-icons-tooltip', 'TODO')}
              </div>
              <app-button appearance="outline" @click=${this.openUploadModal}
                >Upload</app-button
              >
              <app-modal
                modalId="uploadModal"
                title="Upload information"
                body="This is or uploading icons"
                ?open=${this.uploadModalOpen}
                @app-modal-close=${this.uploadModalClose}
              >
                <form class="modal-action-form" slot="modal-form">
                  ${this.renderModalInput()}
                </form>
                <div slot="modal-actions">
                  <loading-button
                    @click=${this.handleIconFileUpload}
                    ?disabled=${this.generateIconButtonDisabled}
                    ?loading=${this.awaitRequest}
                    >Upload</loading-button
                  >
                </div>
              </app-modal>
            </div>
            <div class="collection image-items">${this.renderIcons()}</div>

            <div class="images-actions">
              <loading-button
                appearance="outline"
                ?loading=${this.awaitRequest}
                ?disabled=${this.manifest?.icons.length > 0}
                @click=${this.downloadIcons}
                >Download</loading-button
              >
            </div>
          </div>
          <div class="screenshots">
            <div class="screenshots-header">
              <div class="item-top">
                <h3>Generate Screenshots</h3>
                ${this.renderToolTip('generate-screenshot-tooltip', 'TODO')}
              </div>
              <p>
                Specify the URLs to generate desktop and mobile screenshots
                from. You may add up to 8 screenshots or Store Listings.
              </p>
              <!-- url text field -->
              ${this.renderScreenshotInputUrlList()}
              <!-- Add url button -->
              <fast-button
                @click=${this.addNewScreenshot}
                appearance="lightweight"
                ?disabled=${this.screenshotList.length >= 8}
                >+ Add URL</fast-button
              >
            </div>
          </div>
          <div class="collection screenshot-items">
            ${this.renderScreenshots()}
          </div>

          <div class="screenshots-actions">
            <loading-button
              appearance="outline"
              type="submit"
              ?loading=${this.awaitRequest}
              ?disabled=${this.generateScreenshotButtonDisabled}
              @click=${this.generateScreenshots}
              >Generate</loading-button
            >
          </div>
        </section>
        <fast-divider></fast-divider>
        <section class="settings">
          <h1>Settings</h1>
          <div class="setting-items inputs">${this.renderSettingsItems()}</div>
          ${this.renderBackgroundColorSettings()}
        </section>
        <section class="view-code">
          <fast-accordion>
            <fast-accordion-item>
              <h1 slot="heading">View Code</h1>
              <p>${JSON.stringify(getManifest())}</p>
            </fast-accordion-item>
          </fast-accordion>
        </section>
      </div>
    `;
  }

  renderInfoItems() {
    return infoItems.map(item => {
      const value = this.manifest
        ? (this.manifest[item.entry] as string)
        : undefined;

      return html`
        <div class="info-item">
          <div class="item-top">
            <h3>${item.title}</h3>
            ${this.renderToolTip(item.entry + '-tooltip', item.tooltipText)}
          </div>
          <p>${item.description}</p>
          <fast-text-field
            data-field="${item.entry}"
            placeholder="${item.title}"
            .value=${value}
            @change=${this.handleInputChange}
          ></fast-text-field>
        </div>
      `;
    });
  }

  renderSettingsItems() {
    return settingsItems.map(item => {
      let field;
      const value = this.manifest ? (this.manifest[item.entry] as string) : '';

      if (item.type === 'select' && item.menuItems) {
        const index = item.menuItems.indexOf(value);
        field = html`
          <app-dropdown
            .menuItems=${item.menuItems}
            selectedIndex=${index}
            @change=${this.handleInputChange}
          >
          </app-dropdown>
        `;
      } else {
        field = html`<fast-text-field
          data-field="${item.entry}"
          placeholder="${item.title}"
          .value=${value}
          @change=${this.handleInputChange}
        ></fast-text-field>`;
      }

      return html`
        <div class="setting-item">
          <div class="item-top">
            <h3>${item.title}</h3>
            ${this.renderToolTip(item.entry + '-tooltip', item.tooltipText)}
          </div>
          <p>${item.description}</p>
          ${field}
        </div>
      `;
    });
  }

  renderBackgroundColorSettings() {
    const value = this.manifest ? this.manifest?.theme_color : undefined;

    return html`
      <div class="setting-item inputs color">
        <div class="item-top">
          <h3>Background Color</h3>
          ${this.renderToolTip('bg-color-tooltip', 'TODO')}
        </div>
        <fast-radio-group
          value=${this.setBackgroundColorRadio()}
          orientation="vertical"
          @change=${this.handleBackgroundRadioChange}
        >
          <fast-radio value="none">None</fast-radio>
          <fast-radio value="transparent">Transparent</fast-radio>
          <fast-radio value="custom">Custom Color</fast-radio>
        </fast-radio-group>

        ${this.backgroundColorRadioValue === 'custom'
          ? html`<fast-text-field
              id="bg-custom-color"
              placeholder="#XXXXXX"
              .value=${value}
              @change=${this.handleBackgroundColorInputChange}
            ></fast-text-field>`
          : undefined}
      </div>
    `;
  }

  renderIcons() {
    const baseUrl = this.siteUrl || this.manifest?.startUrl;

    return this.manifest?.icons?.map(icon => {
      const url = resolveUrl(baseUrl, icon.src);

      if (url) {
        return html`<div class="image-item image">
          <img src="${url.href}" alt="image text" />
          <p>${icon.sizes}</p>
        </div>`;
      } else {
        return undefined;
      }
    });
  }

  renderScreenshotInputUrlList() {
    const renderFn = (url: string | undefined, index: number) => {
      const isValid = this.screenshotListValid[index];
      const showError = !isValid && url !== undefined;
      const fieldClassMap = classMap({
        error: showError,
      });

      return html`<fast-text-field
          class="screenshot-url ${fieldClassMap}"
          placeholder="https://www.example.com/screenshot"
          value="${url || ''}"
          @change=${this.handleScreenshotUrlChange}
          data-index=${index}
        ></fast-text-field>
        ${showError
          ? html`<span class="error-message"
              >${localeStrings.input.manifest.screenshot.error}</span
            >`
          : undefined} `;
    };

    return this.screenshotList.map(renderFn);
  }

  renderScreenshots() {
    return this.manifest?.screenshots?.map(screenshot => {
      let url = resolveUrl(this.siteUrl, this.manifest?.startUrl);
      url = resolveUrl(url?.href, screenshot.src);

      if (url) {
        return html`<div class="image-item screenshot">
          <img src="${url.href}" alt="image text" />
        </div>`;
      } else {
        return undefined;
      }
    });
  }

  renderToolTip = tooltip;

  renderModalInput() {
    return html`
      <app-file-input
        inputId="modal-file-input"
        @input-change=${this.handleModalInputFileChange}
      ></app-file-input>
      ${this.uploadSelectedImageFile
        ? html`<img
            class="modal-img"
            src=${this.uploadImageObjectUrl}
            alt="the image to upload"
          />`
        : undefined}
    `;
  }

  handleInputChange(event: InputEvent) {
    const input = <HTMLInputElement | HTMLSelectElement>event.target;
    const fieldName = input.dataset['field'];

    if (this.manifest && fieldName && this.manifest[fieldName]) {
      updateManifest({
        [fieldName]: input.value,
      });
    }
  }

  handleScreenshotUrlChange(event: CustomEvent) {
    const input = <HTMLInputElement>event.target;
    const index = Number(input.dataset['index']);

    this.screenshotList[index] = input.value;
<<<<<<< HEAD
    this.screenshotListValid = validateScreenshotUrlsList(this.screenshotList);
=======
>>>>>>> ccfcdb3f
    this.generateScreenshotButtonDisabled = !this.hasScreenshotsToGenerate();
  }

  handleBackgroundRadioChange(event: CustomEvent) {
    const value: BackgroundColorRadioValues = (<HTMLInputElement>event.target)
      .value as BackgroundColorRadioValues;
    this.backgroundColorRadioValue = value;

    if (value !== 'custom' && this.manifest) {
      updateManifest({
        themeColor: value,
      });
    }
  }

  handleBackgroundColorInputChange(event: CustomEvent) {
    if (this.manifest) {
      const value = (<HTMLInputElement>event.target).value;

      updateManifest({
        themeColor: value,
      });
    }
  }

  async handleModalInputFileChange(evt: CustomEvent<FileInputDetails>) {
    const files = evt.detail.input.files ?? undefined;

    this.uploadSelectedImageFile = files?.item(0) ?? undefined;
    this.generateIconButtonDisabled = !this.validIconInput();

    if (!this.generateIconButtonDisabled) {
      this.uploadImageObjectUrl = URL.createObjectURL(
        this.uploadSelectedImageFile
      );
    } else {
      console.log('error state');
    }
  }

  async handleIconFileUpload() {
    this.awaitRequest = true;

    try {
      if (this.uploadSelectedImageFile) {
        await generateMissingImagesBase64({
          file: this.uploadSelectedImageFile,
        });
      }
    } catch (e) {
      console.error(e);
    }

    this.awaitRequest = false;
  }

  validIconInput() {
    const supportedFileTypes = ['.png', '.jpg', '.svg'];

    return supportedFileTypes.find(
      fileType =>
        this &&
        this.uploadSelectedImageFile &&
        this.uploadSelectedImageFile.name.endsWith(fileType)
    );
  }

  addNewScreenshot() {
    this.screenshotList = [...(this.screenshotList || []), undefined];
    this.generateScreenshotButtonDisabled = !this.hasScreenshotsToGenerate();
  }

  done() {
    const event = new CustomEvent('back-to-overview', {
      detail: {
        open: true,
      },
    });
    this.dispatchEvent(event);
  }

  openUploadModal() {
    this.uploadModalOpen = true;
  }

  uploadModalClose(event: CustomEvent<ModalCloseEvent>) {
    if (event.detail.modalId === 'uploadModal') {
      this.uploadModalOpen = false;
    }
  }

  downloadIcons() {
    console.log('TODO: download images');
    this.awaitRequest = true;
<<<<<<< HEAD

    try {
      console.log('download');
    } catch (e) {
      console.error(e);
    }

    this.awaitRequest = false;
  }

  async generateScreenshots() {
    try {
      this.awaitRequest = true;

      if (this.screenshotList.length) {
        await generateScreenshots(this.screenshotList);
      }
    } catch (e) {
      console.error(e);
    }

    this.awaitRequest = false;
  }

  hasScreenshotsToGenerate() {
    return (
      this.screenshotList.length &&
      !this.screenshotListValid.includes(false) &&
      !this.screenshotList.includes(undefined)
=======
    this.awaitRequest = false;
  }

  async generateScreenshots() {
    try {
      this.awaitRequest = true;

      if (this.screenshotList.length) {
        await generateScreenshots(this.screenshotList);
      }
    } catch (e) {
      console.error(e);
    }

    this.awaitRequest = false;
  }

  hasScreenshotsToGenerate() {
    return (
      this.screenshotList.length && !this.screenshotList.includes(undefined)
>>>>>>> ccfcdb3f
    );
  }

  setBackgroundColorRadio() {
    if (!this.manifest?.theme_color || this.manifest?.theme_color === 'none') {
      return 'none';
    } else if (this.manifest?.theme_color === 'transparent') {
      return 'transparent';
    }

    return 'custom';
  }
}

interface InputItem {
  title: string;
  description: string;
  tooltipText: string;
  entry: string;
  type: 'input' | 'select' | 'radios';
  menuItems?: Array<string>;
}

const infoItems: Array<InputItem> = [
  {
    title: 'Name',
    description: 'Used for App Lists or Store Listings',
    tooltipText: 'TODO',
    entry: 'name',
    type: 'input',
  },
  {
    title: 'Short Name',
    description: 'Use for title or home screens',
    tooltipText: 'TODO',
    entry: 'short_name',
    type: 'input',
  },
  {
    title: 'Description',
    description: 'Used for app listings',
    tooltipText: 'TODO',
    entry: 'description',
    type: 'input',
  },
  {
    title: 'Start URL',
    description: 'Used for app listings',
    tooltipText: 'TODO',
    entry: 'start_url',
    type: 'input',
  },
];

const settingsItems: Array<InputItem> = [
  {
    title: 'Scope',
    description: 'Enter app scope',
    tooltipText: 'TODO',
    entry: 'scope',
    type: 'input',
  },
  {
    title: 'Display',
    description: 'Enter app display',
    tooltipText: 'TODO',
    entry: 'display',
    type: 'select',
    menuItems: ['fullscreen', 'standalone', 'minimal-ui', 'browser'],
  },
  {
    title: 'Orientation',
    description: 'Enter app orientation',
    tooltipText: 'TODO',
    entry: 'orientation',
    type: 'select',
    menuItems: [
      'any',
      'natural',
      'landscape',
      'portrait',
      'portrait-primary',
      'portrait-secondary',
      'landscape-primary',
      'landscape-secondary',
    ],
  },
  {
    title: 'Language',
    description: 'Enter the apps primary language',
    tooltipText: 'TODO',
    entry: 'lang',
    type: 'select',
    menuItems: languageCodes,
  },
];<|MERGE_RESOLUTION|>--- conflicted
+++ resolved
@@ -6,7 +6,6 @@
   property,
   internalProperty,
 } from 'lit-element';
-<<<<<<< HEAD
 import { classMap } from 'lit-html/directives/class-map';
 
 import { localeStrings, languageCodes } from '../../locales';
@@ -14,10 +13,6 @@
 //@ts-ignore
 import ErrorStyles from '../../../styles/error-styles.css';
 
-=======
-// import { classMap } from 'lit-html/directives/class-map';
-// import { styleMap } from 'lit-html/directives/style-map';
->>>>>>> ccfcdb3f
 import {
   emitter as manifestEmitter,
   getManifest,
@@ -47,10 +42,7 @@
 import './app-file-input';
 import { generateMissingImagesBase64 } from '../services/icon_generator';
 import { generateScreenshots } from '../services/screenshots';
-<<<<<<< HEAD
 import { validateScreenshotUrlsList } from '../utils/manifest-validation';
-=======
->>>>>>> ccfcdb3f
 
 type BackgroundColorRadioValues = 'none' | 'transparent' | 'custom';
 
@@ -68,7 +60,7 @@
   @internalProperty() uploadImageObjectUrl: Lazy<string>;
 
   @internalProperty() generateIconButtonDisabled = true;
-<<<<<<< HEAD
+
   @internalProperty()
   protected generateScreenshotButtonDisabled = true;
 
@@ -78,15 +70,6 @@
   protected backgroundColorRadioValue: BackgroundColorRadioValues = 'none';
 
   @internalProperty()
-=======
-  @internalProperty()
-  protected generateScreenshotButtonDisabled = true;
-
-  @internalProperty()
-  protected backgroundColorRadioValue: BackgroundColorRadioValues = 'none';
-
-  @internalProperty()
->>>>>>> ccfcdb3f
   protected awaitRequest = false;
 
   @internalProperty()
@@ -579,10 +562,7 @@
     const index = Number(input.dataset['index']);
 
     this.screenshotList[index] = input.value;
-<<<<<<< HEAD
     this.screenshotListValid = validateScreenshotUrlsList(this.screenshotList);
-=======
->>>>>>> ccfcdb3f
     this.generateScreenshotButtonDisabled = !this.hasScreenshotsToGenerate();
   }
 
@@ -677,7 +657,6 @@
   downloadIcons() {
     console.log('TODO: download images');
     this.awaitRequest = true;
-<<<<<<< HEAD
 
     try {
       console.log('download');
@@ -707,28 +686,6 @@
       this.screenshotList.length &&
       !this.screenshotListValid.includes(false) &&
       !this.screenshotList.includes(undefined)
-=======
-    this.awaitRequest = false;
-  }
-
-  async generateScreenshots() {
-    try {
-      this.awaitRequest = true;
-
-      if (this.screenshotList.length) {
-        await generateScreenshots(this.screenshotList);
-      }
-    } catch (e) {
-      console.error(e);
-    }
-
-    this.awaitRequest = false;
-  }
-
-  hasScreenshotsToGenerate() {
-    return (
-      this.screenshotList.length && !this.screenshotList.includes(undefined)
->>>>>>> ccfcdb3f
     );
   }
 
