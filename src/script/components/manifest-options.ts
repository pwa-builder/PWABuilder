import { LitElement, css, html } from 'lit';
import { customElement, property, query, state } from 'lit/decorators.js';
import { classMap } from 'lit/directives/class-map.js';

import { localeStrings, languageCodes } from '../../locales';

//@ts-ignore
import ErrorStyles from '../../../styles/error-styles.css';

import {
  emitter as manifestEmitter,
  getManifest,
  updateManifest,
} from '../services/manifest';
import { arrayHasChanged, objectHasChanged } from '../utils/hasChanged';
import { resolveUrl } from '../utils/url';
import {
  AppEvents,
  FileInputDetails,
  Icon,
  Lazy,
  Manifest,
  ModalCloseEvent,
} from '../utils/interfaces';
import {
  CodeEditorEvents,
  CodeEditorSyncEvent,
  CodeEditorUpdateEvent,
} from '../utils/interfaces.codemirror';
import {
  fastTextFieldCss,
  fastButtonCss,
  fastCheckboxCss,
  fastMenuCss,
  fastRadioCss,
} from '../utils/css/fast-elements';

import { tooltip, styles as ToolTipStyles } from './tooltip';

import './loading-button';
import './app-modal';
import './dropdown-menu';
import './app-file-input';
import './app-gallery';
import './code-editor';
import { generateMissingImagesBase64 } from '../services/icon_generator';
import { generateScreenshots } from '../services/screenshots';
import { validateScreenshotUrlsList } from '../utils/manifest-validation';
import { mediumBreakPoint, smallBreakPoint } from '../utils/css/breakpoints';
import { hidden_sm } from '../utils/css/hidden';
import { generateAndDownloadIconZip } from '../services/download_icons';
import { ifDefined } from 'lit/directives/if-defined.js';
import { emitter } from '../utils/codemirror';

type BackgroundColorRadioValues = 'none' | 'transparent' | 'custom';

@customElement('manifest-options')
export class AppManifest extends LitElement {
  @property({ type: Object, hasChanged: objectHasChanged })
  manifest = getManifest();
  @property({ type: Number }) score = 0;
  @property({ type: Array, hasChanged: arrayHasChanged })
  screenshotList: Array<string | undefined> = [undefined];

  @property({ type: Boolean }) uploadModalOpen = false;
  @state() uploadButtonDisabled = true;
  @state() uploadSelectedImageFile: Lazy<File>;
  @state() uploadImageObjectUrl: string;

  @state() generateIconButtonDisabled = true;

  @state()
  protected generateScreenshotButtonDisabled = true;

  @state() screenshotListValid: Array<boolean> = [];

  @state()
  protected backgroundColorRadioValue: BackgroundColorRadioValues = 'none';

  @state()
  protected awaitRequest = false;

  @state()
  protected searchParams: Lazy<URLSearchParams>;

  protected get siteUrl(): string {
    if (!this.searchParams) {
      this.searchParams = new URLSearchParams(location.search);
    }

    const siteParam = this.searchParams.get('site');
    return siteParam ? siteParam : '';
  }

  static get styles() {
    return [
      css``,
      ErrorStyles,
      ToolTipStyles,
      fastButtonCss,
      fastCheckboxCss,
      fastTextFieldCss,
      fastMenuCss,
      fastRadioCss,
      css`
        fast-divider {
          margin: 16px 0;
        }

        app-button {
          max-width: 160px;
        }

        loading-button::part(underlying-button) {
          max-width: 160px;
        }

        fast-text-field,
        app-dropdown::part(layout) {
          width: 300px;
        }

        fast-accordion-item {
          --base-height-multiplier: 20;
        }

        #bg-custom-color {
          margin-left: 32px;
        }

        .panel {
          padding: 32px;
          max-width: 1009px;
        }

        .tooltip {
          height: 16px;
          width: 16px;
        }

        .icons,
        .screenshots {
          margin-top: 16px;
        }

        .view-code {
          margin-bottom: 8px;
        }

        .images-header {
          display: flex;
          justify-content: space-between;
          vertical-align: middle;
        }

        images-header,
        .head .top-section {
          display: flex;
          flex-direction: row;
          justify-content: space-between;
        }

        .head .summary-body {
          display: flex;
          flex-direction: row;
          align-items: flex-end;
        }

        .screenshots-header {
          display: flex;
          flex-direction: column;
          align-items: flex-start;
          justify-content: flex-start;
        }

        .info-items,
        .setting-items {
          display: flex;
          flex-direction: row;
          flex-wrap: wrap;
          justify-content: space-between;
          align-items: flex-start;

          max-width: 800px;
        }

        .info-item,
        .setting-item {
          margin: 16px 0;
        }

        .collection {
          display: flex;
          flex-wrap: wrap;
          vertical-align: middle;
        }

        .item-top {
          display: flex;
          flex-direction: row;
          align-items: top;
        }

        .item-top h3 {
          margin: 0;
        }

        .item-top .tooltip {
          margin-left: 4px;
        }

        .image-item {
          background-color: transparent;
          margin: 8px;
        }

        .image,
        .image img {
          width: 100px;
        }

        .image p {
          text-align: center;
        }

        .screenshot,
        .screenshot img {
          width: 205px;
          height: 135px;
        }

        fast-accordion-item::part(icon) {
          display: none;
        }

        .show-sm {
          display: none;
          visibility: hidden;
        }
      `,
      // modal
      css`
        .modal-action-form {
          display: flex;
          flex-direction: column;
          align-items: center;
        }

        .modal-action-form app-file-input::part(control) {
          width: 100%;
        }

        .modal-action-form loading-button {
          margin-top: 8px;
        }

        .modal-img {
          max-width: 400px;
        }
      `,
      // screenshots
      css`
        fast-text-field.screenshot-url {
          margin-bottom: 8px;
        }
      `,
      // breakpoints
      mediumBreakPoint(
        css`
          .head .top-section,
          .head .summary-body,
          .images-header,
          .info-items,
          .setting-items {
            flex-flow: column;
            justify-content: center;
            align-items: baseline;
          }

          .info-item,
          .setting-item {
            width: 100%;
          }

          fast-text-field,
          app-dropdown::part(layout) {
            width: 100%;
          }
        `,
        'no-lower'
      ),
      smallBreakPoint(css`
        #bg-custom-color {
          width: calc(100% - 32px);
        }

        .collection.image-items {
          height: 170px;
          display: block;
          overflow-x: scroll;
          scroll-snap-type: x proximity;
          white-space: nowrap;
          align-items: center;
        }

        .image-item {
          display: inline-block;
          width: 100px;
          white-space: initial;
          scroll-snap-align: start;
        }

        .show-sm {
          display: block;
          visibility: visible;
        }
      `),
      hidden_sm,
    ];
  }

  constructor() {
    super();

    manifestEmitter.addEventListener(AppEvents.manifestUpdate, () => {
      this.manifest = getManifest();
    });
  }

  render() {
    return html`
      <div class="panel">
        <div class="head">
          <div class="top-section">
            <h1>Manifest</h1>
            <h1>Score ${this.score}</h1>
          </div>

          <h2>Summary</h2>
          <div class="summary-body">
            <p>
              Easily update and upgrade your Web Manifest with our built-in Web Manifest editor
            </p>
            <app-button @click=${this.done}>Done</app-button>
          </div>
        </div>
        <fast-divider></fast-divider>
        <section class="info">
          <h1>Info</h1>
          <div class="info-items inputs">${this.renderInfoItems()}</div>
        </section>
        <fast-divider></fast-divider>
        <section class="images">
          <h1>Images</h1>
          <div class="icons">
            <div class="images-header">
              <div class="item-top">
                <h3>Upload App Icons</h3>
                ${this.renderToolTip('upload-icons-tooltip', 'TODO')}
              </div>
              <app-button appearance="outline" @click=${this.openUploadModal}
                >Upload</app-button
              >
              <app-modal
                modalId="uploadModal"
                title="Upload information"
                body="This is or uploading icons"
                ?open=${this.uploadModalOpen}
                @app-modal-close=${this.uploadModalClose}
              >
                <form class="modal-action-form" slot="modal-form">
                  ${this.renderModalInput()}
                </form>
                <div slot="modal-actions">
                  <loading-button
                    @click=${this.handleIconFileUpload}
                    ?disabled=${this.generateIconButtonDisabled}
                    ?loading=${this.awaitRequest}
                    >Upload</loading-button
                  >
                </div>
              </app-modal>
            </div>
            <div class="collection image-items hidden-sm">
              ${this.renderIcons()}
            </div>
            <app-gallery
<<<<<<< HEAD
              class="show-sm"
=======
              class="hidden-sm"
>>>>>>> bdc08f66
              .images=${this.iconSrcListParse()}
            ></app-gallery>

            <div class="images-actions hidden-sm">
              <loading-button
                appearance="outline"
                ?loading=${this.awaitRequest}
                ?disabled=${this.manifest && this.manifest.icons
                  ? this.manifest.icons.length > 0
                  : false}
                @click=${this.downloadIcons}
                >Download</loading-button
              >
            </div>
          </div>
          <div class="screenshots">
            <div class="screenshots-header">
              <div class="item-top">
                <h3>Generate Screenshots</h3>
                ${this.renderToolTip('generate-screenshot-tooltip', 'TODO')}
              </div>
              <p>
                Specify the URLs to generate desktop and mobile screenshots
                from. You may add up to 8 screenshots or Store Listings.
              </p>

              <!-- url text field -->
              ${this.renderScreenshotInputUrlList()}
              <!-- Add url button -->
              <fast-button
                @click=${this.addNewScreenshot}
                appearance="lightweight"
                ?disabled=${this.screenshotList?.length >= 8 || true}
                >+ Add URL</fast-button
              >
            </div>
          </div>
          <div class="collection screenshot-items hidde-sm">
            ${this.renderScreenshots()}
          </div>
          <app-gallery class="show-sm" .images=${this.screenshotSrcListParse()}>
          </app-gallery>

          <div class="screenshots-actions">
            <loading-button
              appearance="outline"
              type="submit"
              ?loading=${this.awaitRequest}
              ?disabled=${this.generateScreenshotButtonDisabled}
              @click=${this.generateScreenshots}
              >Generate</loading-button
            >
          </div>
        </section>
        <fast-divider></fast-divider>
        <section class="settings">
          <h1>Settings</h1>
          <div class="setting-items inputs">${this.renderSettingsItems()}</div>
          ${this.renderBackgroundColorSettings()}
        </section>
        <section class="view-code">
          <fast-accordion>
            <fast-accordion-item>
              <h1 slot="heading">View Code</h1>
              <code-editor
<<<<<<< HEAD
                .startText=${JSON.stringify(this.manifest, null, 2)}
                @code-editor-update=${this.handleEditorUpdate}
              ></code-editor>
=======
                .startManifest=${JSON.stringify(this.manifest)}
              ></code-editor
              >>
>>>>>>> bdc08f66
            </fast-accordion-item>
          </fast-accordion>
        </section>
        <section class="bottom-section">
          <app-button @click=${this.done}>Done</app-button>
        </section>
      </div>
    `;
  }

  renderInfoItems() {
    return infoItems.map(item => {
      const value = this.manifest
        ? (this.manifest[item.entry] as string)
        : undefined;

      return html`
        <div class="info-item">
          <div class="item-top">
            <h3>${item.title}</h3>
            ${this.renderToolTip(item.entry + '-tooltip', item.tooltipText)}
          </div>
          <p>${item.description}</p>
          <fast-text-field
            data-field="${item.entry}"
            placeholder="${item.title}"
            .value=${value}
            @change=${this.handleInputChange}
          ></fast-text-field>
        </div>
      `;
    });
  }

  renderSettingsItems() {
    return settingsItems.map(item => {
      let field;
      const value = this.manifest
        ? (this.manifest[item.entry] as string).toLocaleLowerCase()
        : '';

      if (item.type === 'select' && item.menuItems) {
        let index = item.menuItems.indexOf(value);

        if (index === -1) {
          const find = item.menuItems.filter(i => i.startsWith(value))[0];
          index = item.menuItems.indexOf(find);
        }

        field = html`
          <app-dropdown
            .menuItems=${item.menuItems}
            selectedIndex=${index}
            @change=${this.handleInputChange}
          >
          </app-dropdown>
        `;
      } else {
        field = html`<fast-text-field
          data-field="${item.entry}"
          placeholder="${item.title}"
          .value=${value}
          @change=${this.handleInputChange}
        ></fast-text-field>`;
      }

      return html`
        <div class="setting-item">
          <div class="item-top">
            <h3>${item.title}</h3>
            ${this.renderToolTip(item.entry + '-tooltip', item.tooltipText)}
          </div>
          <p>${item.description}</p>
          ${field}
        </div>
      `;
    });
  }

  renderBackgroundColorSettings() {
    const value = this.manifest ? this.manifest?.theme_color : undefined;

    return html`
      <div class="setting-item inputs color">
        <div class="item-top">
          <h3>Background Color</h3>
          ${this.renderToolTip('bg-color-tooltip', 'TODO')}
        </div>
        <fast-radio-group
          value=${this.setBackgroundColorRadio()}
          orientation="vertical"
          @change=${this.handleBackgroundRadioChange}
        >
          <fast-radio value="none">None</fast-radio>
          <fast-radio value="transparent">Transparent</fast-radio>
          <fast-radio value="custom">Custom Color</fast-radio>
        </fast-radio-group>

        ${this.backgroundColorRadioValue === 'custom'
          ? html`<fast-text-field
              id="bg-custom-color"
              placeholder="#XXXXXX"
              .value=${value}
              @change=${this.handleBackgroundColorInputChange}
            ></fast-text-field>`
          : undefined}
      </div>
    `;
  }

  renderIcons() {
    return this.manifest?.icons?.map(icon => {
      const url = this.handleImageUrl(icon);

      if (url) {
        return html`<div class="image-item image">
          <img src="${url}" alt="image text" decoding="async" loading="lazy" />
          <p>${icon.sizes}</p>
        </div>`;
      }

      return undefined;
    });
  }

  renderScreenshotInputUrlList() {
    const renderFn = (url: string | undefined, index: number) => {
      const isValid = this.screenshotListValid[index];
      const showError = !isValid && url !== undefined;

      return html`<fast-text-field
          class="${classMap({
            'error': showError,
            'screenshot-url': true,
          })}"
          placeholder="https://www.example.com/screenshot"
          value="${url || ''}"
          @change=${this.handleScreenshotUrlChange}
          data-index=${index}
        ></fast-text-field>
        ${showError
          ? html`<span class="error-message"
              >${localeStrings.input.manifest.screenshot.error}</span
            >`
          : undefined} `;
    };

    return this.screenshotList.map(renderFn);
  }

  renderScreenshots() {
    return this.manifest?.screenshots?.map(screenshot => {
      const url = this.handleImageUrl(screenshot);

      if (url) {
        return html`<div class="image-item screenshot">
          <img src="${url}" alt="image text" />
        </div>`;
      } else {
        return undefined;
      }
    });
  }

  iconSrcListParse() {
    if (!this.manifest && !this.siteUrl) {
      return [];
    }

    return (
      this.manifest?.icons
        ?.map(icon => {
          return this.handleImageUrl(icon);
        })
        .filter(str => str) || []
    );
  }

  screenshotSrcListParse() {
    if (!this.manifest && !this.siteUrl) {
      return [];
    }

    return (
      this.manifest?.screenshots
        ?.map(screenshot => {
          return this.handleImageUrl(screenshot);
        })
        .filter(str => str) || []
    );
  }

  renderToolTip = tooltip;

  renderModalInput() {
    return html`
      <app-file-input
        inputId="modal-file-input"
        @input-change=${this.handleModalInputFileChange}
      ></app-file-input>
      ${this.uploadSelectedImageFile
        ? html`<img
            class="modal-img"
            src=${ifDefined(this.uploadImageObjectUrl)}
            alt="the image to upload"
          />`
        : undefined}  
    `;
  }

  updateManifest(changes: Partial<Manifest>) {
    updateManifest(changes).then(() => {
      console.log('update manifest, dispatch', this.manifest);

      emitter.dispatchEvent(
        new CustomEvent<CodeEditorSyncEvent>(CodeEditorEvents.sync, {
          detail: {
            text: JSON.stringify(this.manifest, undefined, 2),
          },
        })
      );
    });
  }

  handleInputChange(event: InputEvent) {
    const input = <HTMLInputElement | HTMLSelectElement>event.target;
    const fieldName = input.dataset['field'];

    if (this.manifest && fieldName && this.manifest[fieldName]) {
      this.updateManifest({ [fieldName]: input.value });
    }
  }

  handleScreenshotUrlChange(event: CustomEvent) {
    const input = <HTMLInputElement>event.target;
    const index = Number(input.dataset['index']);

    this.screenshotList[index] = input.value;
    this.screenshotListValid = validateScreenshotUrlsList(this.screenshotList);
    this.generateScreenshotButtonDisabled = !this.hasScreenshotsToGenerate();
  }

  handleBackgroundRadioChange(event: CustomEvent) {
    const value: BackgroundColorRadioValues = (<HTMLInputElement>event.target)
      .value as BackgroundColorRadioValues;
    this.backgroundColorRadioValue = value;

    if (value !== 'custom' && this.manifest) {
      this.updateManifest({
        themeColor: value,
      });
    }
  }

  handleBackgroundColorInputChange(event: CustomEvent) {
    if (this.manifest) {
      const value = (<HTMLInputElement>event.target).value;

      this.updateManifest({
        themeColor: value,
      });
    }
  }

  async handleModalInputFileChange(evt: CustomEvent<FileInputDetails>) {
    const files = evt.detail.input.files ?? undefined;

    this.uploadSelectedImageFile = files?.item(0) ?? undefined;
    this.generateIconButtonDisabled = !this.validIconInput();

    if (!this.generateIconButtonDisabled) {
      this.uploadImageObjectUrl = URL.createObjectURL(
        this.uploadSelectedImageFile
      );
    } else {
      console.log('error state');
    }
  }

  async handleIconFileUpload() {
    this.awaitRequest = true;

    try {
      if (this.uploadSelectedImageFile) {
        await generateMissingImagesBase64({
          file: this.uploadSelectedImageFile,
        });
      }
    } catch (e) {
      console.error(e);
    }

    this.awaitRequest = false;
  }

  handleEditorUpdate(event: Event) {
    const e = event as CustomEvent<CodeEditorUpdateEvent>;
    updateManifest(e); // explicitly not using the updateManifest method here to prevent a infinite loop.
  }

  validIconInput() {
    const supportedFileTypes = ['.png', '.jpg', '.svg'];

    return supportedFileTypes.find(
      fileType =>
        this &&
        this.uploadSelectedImageFile &&
        this.uploadSelectedImageFile.name.endsWith(fileType)
    );
  }

  addNewScreenshot() {
    this.screenshotList = [...(this.screenshotList || []), undefined];
    this.generateScreenshotButtonDisabled = !this.hasScreenshotsToGenerate();
  }

  done() {
    const event = new CustomEvent('back-to-overview', {
      detail: {
        open: true,
      },
    });
    this.dispatchEvent(event);
  }

  openUploadModal() {
    this.uploadModalOpen = true;
  }

  uploadModalClose(event: CustomEvent<ModalCloseEvent>) {
    if (event.detail.modalId === 'uploadModal') {
      this.uploadModalOpen = false;
    }
  }

  async downloadIcons() {
    this.awaitRequest = true;

    try {
      if (this.manifest && this.manifest.icons) {
        await generateAndDownloadIconZip(this.manifest.icons);
      }
    } catch (e) {
      console.error(e);
    }

    this.awaitRequest = false;
  }

  async generateScreenshots() {
    try {
      this.awaitRequest = true;

      if (this.screenshotList && this.screenshotList.length) {
        // to-do: take another type look at this
        // @ts-ignore
        await generateScreenshots(this.screenshotList);
      }
    } catch (e) {
      console.error(e);
    }

    this.awaitRequest = false;
  }

  hasScreenshotsToGenerate() {
    return (
      this.screenshotList.length &&
      !this.screenshotListValid.includes(false) &&
      !this.screenshotList.includes(undefined)
    );
  }

  setBackgroundColorRadio() {
    if (!this.manifest?.theme_color || this.manifest?.theme_color === 'none') {
      return 'none';
    } else if (this.manifest?.theme_color === 'transparent') {
      return 'transparent';
    }

    return 'custom';
  }

  handleImageUrl(icon: Icon) {
    if (icon.src.indexOf('data:') === 0 && icon.src.indexOf('base64') !== -1) {
      return icon.src;
    }

    let url = resolveUrl(this.siteUrl, this.manifest?.startUrl);
    url = resolveUrl(url?.href, icon.src);

    if (url) {
      return url.href;
    }

    return undefined;
  }
}

interface InputItem {
  title: string;
  description: string;
  tooltipText: string;
  entry: string;
  type: 'input' | 'select' | 'radios';
  menuItems?: Array<string>;
}

const infoItems: Array<InputItem> = [
  {
    title: 'Name',
    description: 'Used for App Lists or Store Listings',
    tooltipText: 'TODO',
    entry: 'name',
    type: 'input',
  },
  {
    title: 'Short Name',
    description: 'Use for title or home screens',
    tooltipText: 'TODO',
    entry: 'short_name',
    type: 'input',
  },
  {
    title: 'Description',
    description: 'Used for app listings',
    tooltipText: 'TODO',
    entry: 'description',
    type: 'input',
  },
  {
    title: 'Start URL',
    description: 'Used for app listings',
    tooltipText: 'TODO',
    entry: 'start_url',
    type: 'input',
  },
];

const settingsItems: Array<InputItem> = [
  {
    title: 'Scope',
    description: 'Enter app scope',
    tooltipText: 'TODO',
    entry: 'scope',
    type: 'input',
  },
  {
    title: 'Display',
    description: 'Enter app display',
    tooltipText: 'TODO',
    entry: 'display',
    type: 'select',
    menuItems: ['fullscreen', 'standalone', 'minimal-ui', 'browser'],
  },
  {
    title: 'Orientation',
    description: 'Enter app orientation',
    tooltipText: 'TODO',
    entry: 'orientation',
    type: 'select',
    menuItems: [
      'any',
      'natural',
      'landscape',
      'portrait',
      'portrait-primary',
      'portrait-secondary',
      'landscape-primary',
      'landscape-secondary',
    ],
  },
  {
    title: 'Language',
    description: 'Enter the apps primary language',
    tooltipText: 'TODO',
    entry: 'lang',
    type: 'select',
    menuItems: languageCodes,
  },
];<|MERGE_RESOLUTION|>--- conflicted
+++ resolved
@@ -385,11 +385,7 @@
               ${this.renderIcons()}
             </div>
             <app-gallery
-<<<<<<< HEAD
               class="show-sm"
-=======
-              class="hidden-sm"
->>>>>>> bdc08f66
               .images=${this.iconSrcListParse()}
             ></app-gallery>
 
@@ -455,15 +451,9 @@
             <fast-accordion-item>
               <h1 slot="heading">View Code</h1>
               <code-editor
-<<<<<<< HEAD
                 .startText=${JSON.stringify(this.manifest, null, 2)}
                 @code-editor-update=${this.handleEditorUpdate}
               ></code-editor>
-=======
-                .startManifest=${JSON.stringify(this.manifest)}
-              ></code-editor
-              >>
->>>>>>> bdc08f66
             </fast-accordion-item>
           </fast-accordion>
         </section>
