import { LitElement, css, html } from 'lit';
import { customElement, property, state } from 'lit/decorators.js';
import { classMap } from 'lit/directives/class-map.js';

import { localeStrings, languageCodes, langCodes } from '../../locales';

//@ts-ignore
import ErrorStyles from '../../../styles/error-styles.css';

import {
  emitter as manifestEmitter,
  getGeneratedManifest,
  getManifest,
  updateManifest,
} from '../services/manifest';
import { arrayHasChanged } from '../utils/hasChanged';
import { resolveUrl } from '../utils/url';
import {
  AppEvents,
  FileInputDetails,
  Icon,
  Lazy,
  Manifest,
  ModalCloseEvent,
} from '../utils/interfaces';
import {
  CodeEditorEvents,
  CodeEditorSyncEvent,
  CodeEditorUpdateEvent,
} from '../utils/interfaces.codemirror';
import {
  fastTextFieldCss,
  fastButtonCss,
  fastCheckboxCss,
  fastMenuCss,
  fastRadioCss,
} from '../utils/css/fast-elements';

import { tooltip, styles as ToolTipStyles } from './tooltip';

import './loading-button';
import './app-modal';
import './dropdown-menu';
import './app-file-input';
import './app-gallery';
import './code-editor';
import './flipper-button';
import { generateMissingImagesBase64 } from '../services/icon_generator';
import { generateScreenshots } from '../services/screenshots';
import { validateScreenshotUrlsList } from '../utils/manifest-validation';
import {
  largeBreakPoint,
  mediumBreakPoint,
  smallBreakPoint,
  xLargeBreakPoint,
  xxLargeBreakPoint,
  xxxLargeBreakPoint,
} from '../utils/css/breakpoints';
import { hidden_sm } from '../utils/css/hidden';
import { generateAndDownloadIconZip } from '../services/download_icons';
import { ifDefined } from 'lit/directives/if-defined.js';
import {
  dispatchEvent as editorDispatchEvent,
  updateStateField,
} from '../utils/codemirror';

type ColorRadioValues = 'none' | 'transparent' | 'custom';

@customElement('manifest-options')
export class AppManifest extends LitElement {
  @property({ type: Array, hasChanged: arrayHasChanged })
  screenshotList: Array<string | undefined> = [undefined];

  @property({ type: Boolean }) uploadModalOpen = false;
  @state() uploadButtonDisabled = true;
  @state() uploadSelectedImageFile: Lazy<File>;
  @state() uploadImageObjectUrl: string;

  @state() generateIconButtonDisabled = true;

  @state()
  protected addScreenshotUrlDisabled = true;

  @state()
  protected generateScreenshotButtonDisabled = true;

  @state() screenshotListValid: Array<boolean> = [];

  @state()
  protected backgroundColorRadioValue: ColorRadioValues = 'none';

  @state()
  protected backgroundColor: string;

  @state()
  protected themeColorRadioValue: ColorRadioValues = 'none';
  
  @state()
  protected themeColor: string;

  @state()
  protected awaitRequest = false;

  @state()
  protected searchParams: Lazy<URLSearchParams>;

  @state()
  protected editorOpened = false;

  @state()
  protected manifest: Lazy<Manifest | undefined>;

  protected get siteUrl(): string {
    if (!this.searchParams) {
      this.searchParams = new URLSearchParams(location.search);
    }

    const siteParam = this.searchParams.get('site');
    return siteParam ? siteParam : '';
  }

  static get styles() {
    return [
      ErrorStyles,
      ToolTipStyles,
      fastButtonCss,
      fastCheckboxCss,
      fastTextFieldCss,
      fastMenuCss,
      fastRadioCss,
      css`
        .custom-color-block {
          display: flex;
          flex-direction: column;
          font-weight: bold;
        }

        app-button,
        loading-button::part(underlying-button) {
          margin-top: 8px;
        }

        fast-divider {
          margin: 16px 0;
          border-color: rgb(229, 229, 229);
        }

        fast-text-field,
        app-dropdown::part(layout) {
          width: 300px;
        }

        fast-accordion-item {
          --base-height-multiplier: 20;
        }

        fast-button.link {
          box-shadow: none;
          padding-top: 4px;
          padding-right: 6px;
          padding-left: 6px;
        }

        #bg-custom-color,
        #theme-custom-color {
          width: 8em;
        }

        .panel {
          padding: 32px;
        }

        .tooltip {
          height: 16px;
          width: 16px;
        }

        .icons,
        .screenshots {
          margin-top: 16px;
        }

        .view-code {
          margin-bottom: 8px;
        }

        .view-code fast-accordion {
          border-color: rgb(229, 229, 229);
        }

        .view-code fast-accordion-item {
          border-bottom: none;
        }

        .images-header {
          display: flex;
          flex-direction: column;
          justify-content: space-between;
          vertical-align: middle;
        }

        images-header,
        .head .top-section {
          display: flex;
          flex-direction: row;
          justify-content: space-between;
        }

        .head .summary-body {
          display: flex;
          flex-direction: column;
        }

        #manifest-done-button {
          margin-top: 23px;
          margin-bottom: 23px;
        }

        .screenshots-header {
          display: flex;
          flex-direction: column;
          align-items: flex-start;
          justify-content: flex-start;
        }

        .info-items,
        .setting-items {
          display: flex;
          flex-direction: row;
          flex-wrap: wrap;
          justify-content: space-between;
          align-items: flex-start;

          max-width: 800px;
        }

        .info-item,
        .setting-item {
          margin: 16px 0;
        }

        .collection {
          display: flex;
          flex-wrap: wrap;
          vertical-align: middle;
        }

        .item-top {
          display: flex;
          flex-direction: row;
          align-items: top;
        }

        .item-top h3 {
          margin: 0;
        }

        .item-top .tooltip {
          margin-left: 4px;
        }

        .color {
          max-width: 618px;
          margin-bottom: 1em;
          margin-top: 1.5em;
        }

        .image-item {
          background-color: transparent;
          margin: 8px;
        }

        .image,
        .image img {
          width: 100px;
        }

        .image p {
          text-align: center;
        }

        .screenshot,
        .screenshot img {
          width: 205px;
          height: 135px;
        }

        fast-accordion-item::part(icon) {
          display: none;
        }

        .show-sm {
          display: none;
          visibility: hidden;
        }

        .head h2 {
          margin-bottom: 0px;
          margin-top: 28px;
        }

        .bottom-section {
          display: flex;
          justify-content: flex-end;
        }

        fast-accordion-item::part(button) {
          color: var(--font-color);
        }

        .accordion-heading-block {
          width: 79vw;
          display: flex;
          align-items: center;
          justify-content: space-between;

          color: var(--font-color);
        }
      `,
      // modal
      css`
        .modal-action-form {
          display: flex;
          flex-direction: column;
          align-items: center;
        }

        .modal-action-form app-file-input::part(control) {
          width: 100%;
        }

        .modal-action-form loading-button {
          margin-top: 8px;
        }

        .modal-img {
          max-width: 400px;
        }
      `,
      // screenshots
      css`
        fast-text-field.screenshot-url {
          margin-bottom: 8px;
        }
      `,
      // breakpoints
      xxxLargeBreakPoint(css`
        .accordion-heading-block {
          width: 94em;
        }
      `),
      xxLargeBreakPoint(
        css`
          .accordion-heading-block {
            max-width: 83vw;
            width: 83vw;
          }
        `
      ),
      xLargeBreakPoint(
        css`
          .accordion-heading-block,
          #report-content {
            width: 79vw;
          }
        `
      ),
      largeBreakPoint(
        css`
          .accordion-heading-block {
            width: 86vw;
          }
        `
      ),
      mediumBreakPoint(
        css`
          .accordion-heading-block {
            width: 86vw;
          }
        `
      ),
      mediumBreakPoint(
        css`
          .head .top-section,
          .head .summary-body,
          .images-header,
          .info-items,
          .setting-items {
            flex-flow: column;
            justify-content: center;
            align-items: baseline;
          }

          .info-item,
          .setting-item {
            width: 100%;
          }

          fast-text-field,
          app-dropdown::part(layout) {
            width: 100%;
          }
        `,
        'no-lower'
      ),
      smallBreakPoint(css`
        #bg-custom-color {
          width: calc(100% - 32px);
        }

        .collection.image-items {
          height: 170px;
          overflow-x: scroll;
          scroll-snap-type: x proximity;
          white-space: nowrap;
          align-items: center;
        }

        .image-item {
          display: inline-block;
          width: 100px;
          white-space: initial;
          scroll-snap-align: start;
        }

        .show-sm {
          display: block;
          visibility: visible;
        }

        .accordion-heading-block {
          width: 90vw;
        }
      `),
      hidden_sm,
    ];
  }

  constructor() {
    super();

    manifestEmitter.addEventListener(
      AppEvents.manifestUpdate,
      async (maniUpdates: any) => {
        console.log('maniUpdates', maniUpdates);
        if (maniUpdates) {
          this.manifest = maniUpdates.detail;
        }
      }
    );
  }

  async firstUpdated() {
    try {
      const potential_mani = await getManifest();

      if (potential_mani) {
        this.manifest = potential_mani;
        console.log('this.manifest', this.manifest);
      } else if (potential_mani === undefined) {
        const gen = await getGeneratedManifest();
        console.info('Gen manifest', gen);

        this.manifest = gen;
      }
    } catch (err) {
      console.info('in here');
      const gen = await getGeneratedManifest();

      this.manifest = gen;
      console.warn(err, gen);
    }
  }

  render() {
    return html`
      <div class="panel">
        <div class="head">
          <div class="top-section">
            <h1>Manifest</h1>
          </div>

          <h2>Summary</h2>
          <div class="summary-body">
            <p>
              Easily update and upgrade your Web Manifest with our built-in Web
              Manifest editor
            </p>
            <app-button id="manifest-done-button" @click=${this.done}
              >Done</app-button
            >
          </div>
        </div>
        <fast-divider></fast-divider>
        <section class="info">
          <h1>Info</h1>
          <div class="info-items inputs">${this.renderInfoItems()}</div>
        </section>
        <fast-divider></fast-divider>
        <section class="images">
          <h1>Images</h1>
          <div class="icons">
            <div class="images-header">
              <div class="item-top">
                <h3>Upload App Icons</h3>
                ${this.renderToolTip('upload-icons-tooltip', 'TODO')}
              </div>
              <app-button appearance="outline" @click=${this.openUploadModal}
                >Upload</app-button
              >
              <app-modal
                modalId="uploadModal"
                title="Upload information"
                body="Choose an Icon to upload. For the best results, we recommend choosing a 512x512 size icon."
                ?open=${this.uploadModalOpen}
                @app-modal-close=${this.uploadModalClose}
              >
                <form class="modal-action-form" slot="modal-form">
                  ${this.renderModalInput()}
                </form>
                <div slot="modal-actions">
                  ${this.uploadImageObjectUrl
                    ? html`<loading-button
                        @click=${this.handleIconFileUpload}
                        ?disabled=${this.generateIconButtonDisabled}
                        ?loading=${this.awaitRequest}
                        >Upload</loading-button
                      >`
                    : null}
                </div>
              </app-modal>
            </div>
            <div class="collection image-items hidden-sm">
              ${this.renderIcons()}
            </div>
            <app-gallery
              class="show-sm"
              .images=${this.iconSrcListParse()}
            ></app-gallery>

            ${this.manifest &&
            this.manifest.icons &&
            this.manifest.icons.length > 0
              ? html`<loading-button
                  class="hidden-sm"
                  appearance="outline"
                  ?loading=${this.awaitRequest}
                  @click=${this.downloadIcons}
                  >Download</loading-button
                >`
              : null}
          </div>
          <div class="screenshots">
            <div class="screenshots-header">
              <div class="item-top">
                <h3>Generate Screenshots</h3>
                ${this.renderToolTip('generate-screenshot-tooltip', 'TODO')}
              </div>
              <p>
                Specify the URLs to generate desktop and mobile screenshots
                from. You may add up to 8 screenshots or Store Listings.
              </p>

              <!-- url text field -->
              ${this.renderScreenshotInputUrlList()}
              <!-- Add url button -->
              <fast-button
                class="link"
                appearance="lightweight"
                @click=${this.addNewScreenshot}
                ?disabled=${this.addScreenshotUrlDisabled}
                >+ Add URL</fast-button
              >
            </div>
          </div>
          <div class="collection screenshot-items hidde-sm">
            ${this.renderScreenshots()}
          </div>
          <app-gallery class="show-sm" .images=${this.screenshotSrcListParse()}>
          </app-gallery>

          <div class="screenshots-actions">
            <loading-button
              appearance="outline"
              type="submit"
              ?loading=${this.awaitRequest}
              ?disabled=${this.generateScreenshotButtonDisabled}
              @click=${this.generateScreenshots}
              >Generate</loading-button
            >
          </div>
        </section>
        <fast-divider></fast-divider>
        <section class="settings">
          <h1>Settings</h1>
          <div class="setting-items inputs">${this.renderSettingsItems()}</div>
          ${this.renderBackgroundColorSettings()}
        </section>
        <section class="view-code">
          <fast-accordion>
            <fast-accordion-item @click=${this.handleEditorOpened}>
              <div class="accordion-heading-block" slot="heading">
                <h1>View Code</h1>
                <flipper-button
                  class="large end"
                  .opened=${this.editorOpened}
                ></flipper-button>
              </div>
              <code-editor
                .startText=${JSON.stringify(this.manifest, null, 2)}
                @code-editor-update=${this.handleEditorUpdate}
              ></code-editor>
            </fast-accordion-item>
          </fast-accordion>
        </section>
        <section class="bottom-section">
          <app-button @click=${this.done}>Done</app-button>
        </section>
      </div>
    `;
  }

  renderInfoItems() {
    return infoItems.map(item => {
      const value = this.manifest
        ? (this.manifest[item.entry] as string)
        : undefined;

      return html`
        <div class="info-item">
          <div class="item-top">
            <h3>${item.title}</h3>
            ${this.renderToolTip(item.entry + '-tooltip', item.tooltipText)}
          </div>
          <p>${item.description}</p>
          <fast-text-field
            data-field="${item.entry}"
            placeholder="${item.title}"
            .value=${value}
            @change=${this.handleInputChange}
          ></fast-text-field>
        </div>
      `;
    });
  }

  renderSettingsItems() {
    return settingsItems.map(item => {
      let field;
      const value =
        this.manifest && this.manifest[item.entry]
          ? this.manifest[item.entry].toLocaleLowerCase()
          : '';

      if (item.type === 'select' && item.menuItems) {
        let index = item.menuItems.indexOf(value);

        if (index === -1) {
          (item.menuItems as Array<langCodes>).find((value, index) => {
            value.code?.startsWith(value.code);

            index = index;
          });
        }

        field = html`
          <app-dropdown
            .menuItems=${item.menuItems}
            selectedIndex=${index}
            data-field=${item.entry}
            @change=${this.handleInputChange}
          >
          </app-dropdown>
        `;
      } else {
        field = html`<fast-text-field
          data-field="${item.entry}"
          placeholder="${item.title}"
          .value=${value}
          @change=${this.handleInputChange}
        ></fast-text-field>`;
      }

      return html`
        <div class="setting-item">
          <div class="item-top">
            <h3>${item.title}</h3>
            ${this.renderToolTip(item.entry + '-tooltip', item.tooltipText)}
          </div>
          <p>${item.description}</p>
          ${field}
        </div>
      `;
    });
  }

  renderBackgroundColorSettings() {
    this.backgroundColor = this.manifest ? this.manifest?.background_color : undefined;
    this.themeColor = this.manifest ? this.manifest?.theme_color : undefined;

    return html`
      <div class="setting-items inputs color">
        <div id="background-color-block">
          <div class="item-top">
            <h3>Background Color</h3>
            ${this.renderToolTip('bg-color-tooltip', 'TODO')}
          </div>
          <fast-radio-group
            value=${this.setBackgroundColorRadio()}
            orientation="vertical"
            @change=${this.handleBackgroundRadioChange}
          >
            <fast-radio value="none">None</fast-radio>
            <fast-radio value="transparent">Transparent</fast-radio>
            <fast-radio value="custom">Custom Color</fast-radio>
          </fast-radio-group>

          ${this.backgroundColorRadioValue === 'custom'
            ? html`
<<<<<<< HEAD
              <div class="custom-color-block">
                <label for="bg-custom-color">Custom Color</label>
                <input type="color" id="bg-custom-color" .value=${this.backgroundColor}
                  @change=${this.handleBackgroundColorInputChange} />
              </div>
=======
                <div class="custom-color-block">
                  <label for="bg-custom-color">Custom Color</label>
                  <input
                    type="color"
                    id="bg-custom-color"
                    .value=${value}
                    @change=${this.handleBackgroundColorInputChange}
                  />
                </div>
>>>>>>> e4ec9ef9
              `
            : undefined}
        </div>

        <div id="theme-color-block">
          <div class="item-top">
            <h3>Theme Color</h3>
            ${this.renderToolTip('theme-color-tooltip', 'TODO')}
          </div>
          <fast-radio-group
            value=${this.setThemeColorRadio()}
            orientation="vertical"
            @change=${this.handleThemeRadioChange}
          >
            <fast-radio value="none">None</fast-radio>
            <fast-radio value="transparent">Transparent</fast-radio>
            <fast-radio value="custom">Custom Color</fast-radio>
          </fast-radio-group>

          ${this.themeColorRadioValue === 'custom'
            ? html`
<<<<<<< HEAD
              <div class="custom-color-block">
                <label for="theme-custom-color">Custom Color</label>
                <input type="color" id="theme-custom-color" .value=${this.themeColor}
                  @change=${this.handleThemeColorInputChange} />
              </div>
=======
                <div class="custom-color-block">
                  <label for="theme-custom-color">Custom Color</label>
                  <input
                    type="color"
                    id="theme-custom-color"
                    .value=${value}
                    @change=${this.handleThemeColorInputChange}
                  />
                </div>
>>>>>>> e4ec9ef9
              `
            : undefined}
        </div>
      </div>
    `;
  }

  renderIcons() {
    return this.manifest?.icons?.map(icon => {
      const url = this.handleImageUrl(icon);

      if (url) {
        return html`<div class="image-item image">
          <img src="${url}" alt="image text" decoding="async" loading="lazy" />
          <p>${icon.sizes}</p>
        </div>`;
      }

      return undefined;
    });
  }

  renderScreenshotInputUrlList() {
    const renderFn = (url: string | undefined, index: number) => {
      const isValid = this.screenshotListValid[index];
      const showError = !isValid && url !== undefined;

      return html`<fast-text-field
          class="${classMap({
            'error': showError,
            'screenshot-url': true,
          })}"
          placeholder="https://www.example.com/screenshot"
          value="${url || ''}"
          @change=${this.handleScreenshotUrlChange}
          data-index=${index}
        ></fast-text-field>
        ${showError
          ? html`<span class="error-message"
              >${localeStrings.input.manifest.screenshot.error}</span
            >`
          : undefined} `;
    };

    return this.screenshotList.map(renderFn);
  }

  renderScreenshots() {
    return this.manifest?.screenshots?.map(screenshot => {
      const url = this.handleImageUrl(screenshot);

      if (url) {
        return html`<div class="image-item screenshot">
          <img src="${url}" alt="image text" />
        </div>`;
      } else {
        return undefined;
      }
    });
  }

  iconSrcListParse() {
    if (!this.manifest && !this.siteUrl) {
      return [];
    }

    return (
      this.manifest?.icons
        ?.map(icon => {
          return this.handleImageUrl(icon);
        })
        .filter(str => str) || []
    );
  }

  screenshotSrcListParse() {
    if (!this.manifest && !this.siteUrl) {
      return [];
    }

    return (
      this.manifest?.screenshots
        ?.map(screenshot => {
          return this.handleImageUrl(screenshot);
        })
        .filter(str => str) || []
    );
  }

  renderToolTip = tooltip;

  renderModalInput() {
    return html`
      <app-file-input
        inputId="modal-file-input"
        @input-change=${this.handleModalInputFileChange}
      ></app-file-input>
      ${this.uploadSelectedImageFile
        ? html`<img
            class="modal-img"
            src=${ifDefined(this.uploadImageObjectUrl)}
            alt="the image to upload"
          />`
        : undefined}
    `;
  }

  updateManifest(changes: Partial<Manifest>) {
    updateManifest(changes).then(() => {
      console.log('update manifest, dispatch', this.manifest);

      editorDispatchEvent(
        new CustomEvent<CodeEditorSyncEvent>(CodeEditorEvents.sync, {
          detail: {
            text: JSON.stringify(this.manifest, undefined, 2),
          },
        })
      );
    });
  }

  handleInputChange(event: InputEvent) {
    const input = <HTMLInputElement | HTMLSelectElement>event.target;
    const fieldName = input.dataset['field'];

    if (this.manifest && fieldName && this.manifest[fieldName]) {
      // to-do Justin: Figure out why typescript is casting input.value to a string
      // automatically and how to cast to a better type that will actually compile
      this.updateManifest({
        [fieldName]: (input.value as any).code || input.value,
      });
    }
  }

  handleScreenshotUrlChange(event: CustomEvent) {
    const input = <HTMLInputElement>event.target;
    const index = Number(input.dataset['index']);

    this.screenshotList[index] = input.value;
    this.screenshotListValid = validateScreenshotUrlsList(this.screenshotList);
    this.addScreenshotUrlDisabled = !this.disableAddUrlButton();
    this.generateScreenshotButtonDisabled = !this.hasScreenshotsToGenerate();
  }

  handleBackgroundRadioChange(event: CustomEvent) {
    const value: ColorRadioValues = (<HTMLInputElement>event.target)
      .value as ColorRadioValues;
    this.backgroundColorRadioValue = value;

    if (value !== 'custom' && this.manifest) {
      this.updateManifest({
        background_color: value,
      });
    }
  }

  handleThemeRadioChange(event: CustomEvent) {
    const value: ColorRadioValues = (<HTMLInputElement>event.target)
      .value as ColorRadioValues;
    this.themeColorRadioValue = value;

    if (value !== 'custom' && this.manifest) {
      this.updateManifest({
        theme_color: value,
      });
    }
  }

  handleBackgroundColorInputChange(event: CustomEvent) {
    if (this.manifest) {
      const value = (<HTMLInputElement>event.target).value;

      this.backgroundColor = value;
      this.updateManifest({
        background_color: value,
      });
    }
  }

  handleThemeColorInputChange(event: CustomEvent) {
    if (this.manifest) {
      const value = (<HTMLInputElement>event.target).value;

      this.themeColor = value;
      this.updateManifest({
        theme_color: value,
      });
    }
  }

  setBackgroundColorRadio() {
    if (
      !this.manifest?.background_color ||
      this.manifest?.background_color === 'none'
    ) {
      return 'none';
    } else if (this.manifest?.background_color === 'transparent') {
      return 'transparent';
    }

    return 'custom';
  }

  setThemeColorRadio() {
    if (!this.manifest?.theme_color || this.manifest?.theme_color === 'none') {
      return 'none';
    } else if (this.manifest?.theme_color === 'transparent') {
      return 'transparent';
    }

    return 'custom';
  }

  async handleModalInputFileChange(evt: CustomEvent<FileInputDetails>) {
    const files = evt.detail.input.files ?? undefined;

    this.uploadSelectedImageFile = files?.item(0) ?? undefined;
    this.generateIconButtonDisabled = !this.validIconInput();

    if (!this.generateIconButtonDisabled) {
      this.uploadImageObjectUrl = URL.createObjectURL(
        this.uploadSelectedImageFile
      );
    } else {
      console.log('error state');
    }
  }

  async handleIconFileUpload() {
    this.awaitRequest = true;

    try {
      if (this.uploadSelectedImageFile) {
        await generateMissingImagesBase64({
          file: this.uploadSelectedImageFile,
        });
      }
    } catch (e) {
      console.error(e);
    }

    this.awaitRequest = false;
  }

  async handleDeleteImage(event: Event) {
    try {
      const input = <HTMLInputElement>event.target;
      const list = Number(input.dataset['list']);
      const index = Number(input.dataset['index']);
      const imageList: Array<Icon> = this.manifest ? this.manifest[list] : null;

      this.updateManifest({
        [list]: imageList.slice(0, index).concat(imageList.slice(index + 1)),
      });
    } catch (e) {
      console.error(e);
    }
  }

  handleEditorUpdate(event: Event) {
    const e = event as CustomEvent<CodeEditorUpdateEvent>;

    try {
      console.log(
        'handle editor update',
        e.detail.transaction.state.field(updateStateField)
      );

      const newManifest = JSON.parse(e.detail.transaction.state.doc.toString());

      updateManifest(newManifest); // explicitly not using the this.updateManifest method to prevent a infinite loop.
    } catch (ex) {
      console.error('failed to parse the manifest successfully', e, ex);
    }
  }

  handleEditorOpened() {
    this.editorOpened = !this.editorOpened;
  }

  validIconInput() {
    const supportedFileTypes = ['.png', '.jpg', '.svg'];

    return supportedFileTypes.find(
      fileType =>
        this &&
        this.uploadSelectedImageFile &&
        this.uploadSelectedImageFile.name.endsWith(fileType)
    );
  }

  addNewScreenshot() {
    this.screenshotList = [...(this.screenshotList || []), undefined];
    this.addScreenshotUrlDisabled = !this.disableAddUrlButton();
    this.generateScreenshotButtonDisabled = !this.hasScreenshotsToGenerate();
  }

  done() {
    const event = new CustomEvent('back-to-overview', {
      detail: {
        open: true,
      },
    });
    this.dispatchEvent(event);
  }

  openUploadModal() {
    this.uploadModalOpen = true;
  }

  uploadModalClose(event: CustomEvent<ModalCloseEvent>) {
    if (event.detail.modalId === 'uploadModal') {
      this.uploadModalOpen = false;
    }
  }

  async downloadIcons() {
    this.awaitRequest = true;

    try {
      if (this.manifest && this.manifest.icons) {
        await generateAndDownloadIconZip(this.manifest.icons);
      }
    } catch (e) {
      console.error(e);
    }

    this.awaitRequest = false;
  }

  async generateScreenshots() {
    try {
      this.awaitRequest = true;

      if (this.screenshotList && this.screenshotList.length) {
        // to-do: take another type look at this
        // @ts-ignore
        await generateScreenshots(this.screenshotList);
      }
    } catch (e) {
      console.error(e);
    }

    this.awaitRequest = false;
  }

  disableAddUrlButton() {
    return this.screenshotList?.length < 8 && this.hasScreenshotsToGenerate();
  }

  hasScreenshotsToGenerate() {
    return (
      this.screenshotList.length &&
      !this.screenshotListValid.includes(false) &&
      !this.screenshotList.includes(undefined)
    );
  }

  handleImageUrl(icon: Icon) {
    if (icon.src.indexOf('data:') === 0 && icon.src.indexOf('base64') !== -1) {
      return icon.src;
    }

    let url = resolveUrl(this.siteUrl, this.manifest?.startUrl);
    url = resolveUrl(url?.href, icon.src);

    if (url) {
      return url.href;
    }

    return undefined;
  }
}

interface InputItem {
  title: string;
  description: string;
  tooltipText: string;
  entry: string;
  type: 'input' | 'select' | 'radios';
  menuItems?: Array<langCodes> | Array<string>;
}

const infoItems: Array<InputItem> = [
  {
    title: 'Name',
    description: 'Used for App Lists or Store Listings',
    tooltipText: 'TODO',
    entry: 'name',
    type: 'input',
  },
  {
    title: 'Short Name',
    description: 'Use for title or home screens',
    tooltipText: 'TODO',
    entry: 'short_name',
    type: 'input',
  },
  {
    title: 'Description',
    description: 'Used for app listings',
    tooltipText: 'TODO',
    entry: 'description',
    type: 'input',
  },
  {
    title: 'Start URL',
    description: 'Used for app listings',
    tooltipText: 'TODO',
    entry: 'start_url',
    type: 'input',
  },
];

const settingsItems: Array<InputItem> = [
  {
    title: 'Scope',
    description: 'Enter app scope',
    tooltipText: 'TODO',
    entry: 'scope',
    type: 'input',
  },
  {
    title: 'Display',
    description: 'Enter app display',
    tooltipText: 'TODO',
    entry: 'display',
    type: 'select',
    menuItems: ['fullscreen', 'standalone', 'minimal-ui', 'browser'],
  },
  {
    title: 'Orientation',
    description: 'Enter app orientation',
    tooltipText: 'TODO',
    entry: 'orientation',
    type: 'select',
    menuItems: [
      'any',
      'natural',
      'landscape',
      'portrait',
      'portrait-primary',
      'portrait-secondary',
      'landscape-primary',
      'landscape-secondary',
    ],
  },
  {
    title: 'Language',
    description: 'Enter the apps primary language',
    tooltipText: 'TODO',
    entry: 'lang',
    type: 'select',
    menuItems: languageCodes,
  },
];<|MERGE_RESOLUTION|>--- conflicted
+++ resolved
@@ -717,23 +717,15 @@
 
           ${this.backgroundColorRadioValue === 'custom'
             ? html`
-<<<<<<< HEAD
-              <div class="custom-color-block">
-                <label for="bg-custom-color">Custom Color</label>
-                <input type="color" id="bg-custom-color" .value=${this.backgroundColor}
-                  @change=${this.handleBackgroundColorInputChange} />
-              </div>
-=======
                 <div class="custom-color-block">
                   <label for="bg-custom-color">Custom Color</label>
                   <input
                     type="color"
                     id="bg-custom-color"
-                    .value=${value}
+                    .value=${this.backgroundColor}
                     @change=${this.handleBackgroundColorInputChange}
                   />
                 </div>
->>>>>>> e4ec9ef9
               `
             : undefined}
         </div>
@@ -755,23 +747,15 @@
 
           ${this.themeColorRadioValue === 'custom'
             ? html`
-<<<<<<< HEAD
-              <div class="custom-color-block">
-                <label for="theme-custom-color">Custom Color</label>
-                <input type="color" id="theme-custom-color" .value=${this.themeColor}
-                  @change=${this.handleThemeColorInputChange} />
-              </div>
-=======
                 <div class="custom-color-block">
                   <label for="theme-custom-color">Custom Color</label>
                   <input
                     type="color"
                     id="theme-custom-color"
-                    .value=${value}
+                    .value=${this.themeColor}
                     @change=${this.handleThemeColorInputChange}
                   />
                 </div>
->>>>>>> e4ec9ef9
               `
             : undefined}
         </div>
