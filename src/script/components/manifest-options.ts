--- conflicted
+++ resolved
@@ -1,18 +1,6 @@
-<<<<<<< HEAD
-import {
-  LitElement,
-  customElement,
-  css,
-  html,
-  property,
-  internalProperty,
-} from 'lit-element';
-import { classMap } from 'lit-html/directives/class-map';
-=======
 import { LitElement, css, html } from 'lit';
 import { customElement, property, state } from 'lit/decorators.js';
 import { classMap } from 'lit/directives/class-map.js';
->>>>>>> 210cbd30
 
 import { localeStrings, languageCodes } from '../../locales';
 
@@ -54,10 +42,7 @@
 import { mediumBreakPoint, smallBreakPoint } from '../utils/css/breakpoints';
 import { hidden_sm } from '../utils/css/hidden';
 import { generateAndDownloadIconZip } from '../services/download_icons';
-<<<<<<< HEAD
-=======
 import { ifDefined } from 'lit/directives/if-defined.js';
->>>>>>> 210cbd30
 
 type BackgroundColorRadioValues = 'none' | 'transparent' | 'custom';
 
@@ -74,16 +59,6 @@
   @state() uploadSelectedImageFile: Lazy<File>;
   @state() uploadImageObjectUrl: string;
 
-<<<<<<< HEAD
-  @internalProperty() generateIconButtonDisabled = true;
-
-  @internalProperty()
-  protected generateScreenshotButtonDisabled = true;
-
-  @internalProperty() screenshotListValid: Array<boolean> = [];
-
-  @internalProperty()
-=======
   @state() generateIconButtonDisabled = true;
 
   @state()
@@ -92,7 +67,6 @@
   @state() screenshotListValid: Array<boolean> = [];
 
   @state()
->>>>>>> 210cbd30
   protected backgroundColorRadioValue: BackgroundColorRadioValues = 'none';
 
   @state()
@@ -112,8 +86,7 @@
 
   static get styles() {
     return [
-      css`
-      `,
+      css``,
       ErrorStyles,
       ToolTipStyles,
       fastButtonCss,
@@ -320,14 +293,11 @@
           white-space: initial;
           scroll-snap-align: start;
         }
-<<<<<<< HEAD
 
         .show-sm {
           display: block;
           visibility: visible;
         }
-=======
->>>>>>> 210cbd30
       `),
       hidden_sm,
     ];
@@ -409,14 +379,9 @@
               <loading-button
                 appearance="outline"
                 ?loading=${this.awaitRequest}
-<<<<<<< HEAD
-                ?disabled=${this.manifest?.icons &&
-                this.manifest?.icons.length > 0}
-=======
                 ?disabled=${this.manifest && this.manifest.icons
                   ? this.manifest.icons.length > 0
                   : false}
->>>>>>> 210cbd30
                 @click=${this.downloadIcons}
                 >Download</loading-button
               >
@@ -601,21 +566,12 @@
     const renderFn = (url: string | undefined, index: number) => {
       const isValid = this.screenshotListValid[index];
       const showError = !isValid && url !== undefined;
-<<<<<<< HEAD
-      const fieldClassMap = classMap({
-        error: showError,
-      });
-
-      return html`<fast-text-field
-          class="screenshot-url ${fieldClassMap}"
-=======
 
       return html`<fast-text-field
           class="${classMap({
             'error': showError,
             'screenshot-url': true,
           })}"
->>>>>>> 210cbd30
           placeholder="https://www.example.com/screenshot"
           value="${url || ''}"
           @change=${this.handleScreenshotUrlChange}
@@ -803,13 +759,9 @@
     this.awaitRequest = true;
 
     try {
-<<<<<<< HEAD
-      await generateAndDownloadIconZip(this.manifest.icons);
-=======
       if (this.manifest && this.manifest.icons) {
         await generateAndDownloadIconZip(this.manifest.icons);
       }
->>>>>>> 210cbd30
     } catch (e) {
       console.error(e);
     }
