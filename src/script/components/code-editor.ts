import { LitElement, css, html } from 'lit';
import { customElement, property, state } from 'lit/decorators.js';
import { EditorState } from '@codemirror/state';
import { EditorView } from '@codemirror/view';
import debounce from 'lodash-es/debounce';
import { getEditorState, emitter } from '../utils/codemirror';
import { resizeObserver } from '../utils/events';

import { Lazy } from '../utils/interfaces';
import {
  CodeEditorEvents,
  CodeEditorSyncEvent,
} from '../utils/interfaces.codemirror';
import { increment } from '../utils/id';

import './app-button';

@customElement('code-editor')
export class CodeEditor extends LitElement {
  @property({
    type: String,
    /*hasChanged(newVal: string, oldVal: string) {
      console.log('newVal / oldVal', newVal, oldVal);
      return true;
    },*/
  })
  startText: Lazy<string>;
  @property({ type: String }) copyText = 'Copy Manifest';

  @state()
  editorState: Lazy<EditorState>;

  @state() editorView: Lazy<EditorView>;

  @state() editorId: string;

  @state() editorEmitter = emitter;

  @state() copied = false;
<<<<<<< HEAD

  @state() newText: string | undefined;
=======
  @state() copyText = 'Copy Manifest';
>>>>>>> 27e793bb

  protected static editorIdGenerator = increment();

  static get styles() {
    return [
      css`
        #copy-block {
          display: flex;
          justify-content: flex-end;
          margin-bottom: 10px;
        }
      `,
    ];
  }

  constructor() {
    super();

    this.editorId = `editor-${CodeEditor.editorIdGenerator.next().value}`;

    this.editorEmitter.addEventListener(
      CodeEditorEvents.sync,
      (event: Event) => {
        const e = event as CustomEvent<CodeEditorSyncEvent>;

        this.startText = e.detail.text;
        this.updateEditor();
      }
    );

    this.editorEmitter.addEventListener(
      CodeEditorEvents.update,
      debounce((event: Event) => {
        this.dispatchEvent(event);
      })
    );

    resizeObserver.observe(this);
  }

  firstUpdated() {
    this.updateEditor();
  }

  updated(changedProperties: Map<string, any>) {
    if (changedProperties.has('startText')) {
      this.editorState = getEditorState(this.startText || '', 'json');

      if (this.editorView) {
        this.editorView.setState(this.editorState);
      } else {
        this.editorView = new EditorView({
          state: this.editorState,
          root: this.shadowRoot || undefined,
          parent: this.shadowRoot?.getElementById(this.editorId) || undefined,
        });
      }
    }
  }

  async copyCode() {
    const doc = this.editorState?.doc;

    if (doc) {
      try {
        await navigator.clipboard.writeText(doc.toString());
        this.copyText = 'Copied';
        this.copied = true;
      } catch (err) {
        // We should never really end up here but just in case
        // lets put the error in the console
        console.warn('Copying failed with the following err', err);
      }
    }
  }

  render() {
    return html`
      <div id="copy-block">
<<<<<<< HEAD
        <slot>
          <app-button
            ?disabled="${this.copied}"
            @click="${() => this.copyCode()}"
            appearance="outline"
            class="secondary"
          >
            ${this.copyText}</app-button
          >
        </slot>
=======
        <app-button
          ?disabled="${this.copied}"
          @click="${() => this.copyManifest()}"
          appearance="outline"
          class="secondary"
        >
          ${this.copyText}</app-button
        >
>>>>>>> 27e793bb
      </div>

      <div id=${this.editorId} class="editor-container ${this.className}"></div>
    `;
  }

  updateEditor = debounce(() => {
    this.editorState = getEditorState(this.startText || '', 'json');
<<<<<<< HEAD

    console.log('this.startText in update', this.startText);
=======
>>>>>>> 27e793bb

    if (this.editorView) {
      this.editorView.setState(this.editorState);
    } else {
      this.editorView = new EditorView({
        state: this.editorState,
        root: this.shadowRoot || undefined,
        parent: this.shadowRoot?.getElementById(this.editorId) || undefined,
      });
    }
  }, 2000);
}<|MERGE_RESOLUTION|>--- conflicted
+++ resolved
@@ -37,12 +37,11 @@
   @state() editorEmitter = emitter;
 
   @state() copied = false;
-<<<<<<< HEAD
 
   @state() newText: string | undefined;
-=======
+
   @state() copyText = 'Copy Manifest';
->>>>>>> 27e793bb
+
 
   protected static editorIdGenerator = increment();
 
@@ -122,7 +121,6 @@
   render() {
     return html`
       <div id="copy-block">
-<<<<<<< HEAD
         <slot>
           <app-button
             ?disabled="${this.copied}"
@@ -133,16 +131,6 @@
             ${this.copyText}</app-button
           >
         </slot>
-=======
-        <app-button
-          ?disabled="${this.copied}"
-          @click="${() => this.copyManifest()}"
-          appearance="outline"
-          class="secondary"
-        >
-          ${this.copyText}</app-button
-        >
->>>>>>> 27e793bb
       </div>
 
       <div id=${this.editorId} class="editor-container ${this.className}"></div>
@@ -151,11 +139,6 @@
 
   updateEditor = debounce(() => {
     this.editorState = getEditorState(this.startText || '', 'json');
-<<<<<<< HEAD
-
-    console.log('this.startText in update', this.startText);
-=======
->>>>>>> 27e793bb
 
     if (this.editorView) {
       this.editorView.setState(this.editorState);
