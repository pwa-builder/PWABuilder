--- conflicted
+++ resolved
@@ -76,17 +76,11 @@
     );
   }
 
-<<<<<<< HEAD
   validatePackageId(e: InputEvent) {
     const packageIdInput = this.form?.packageId;
 
     if(packageIdInput?.value?.indexOf('if') !== -1) {
-=======
-  validatePackageId() {
-    const packageIdInput = this.form?.packageId;
-
-    if (packageIdInput?.value?.indexOf('if') !== -1) {
->>>>>>> b510bcef
+
       packageIdInput?.setCustomValidity("Package ID cannot include 'if'");
     } else {
       packageIdInput?.setCustomValidity('');
@@ -256,11 +250,7 @@
                 required
                 pattern="[a-zA-Z0-9._]*$"
                 name="packageId"
-<<<<<<< HEAD
                 @change="${(e: InputEvent) => this.validatePackageId(e)}"
-=======
-                @change="${this.validatePackageId}"
->>>>>>> b510bcef
               />
             </div>
 
@@ -1259,4 +1249,4 @@
       </form>
     `;
   }
-}
+}