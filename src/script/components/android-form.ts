import { LitElement, css, html } from 'lit';

import { customElement, property, state } from 'lit/decorators.js';
import { ifDefined } from 'lit/directives/if-defined.js';

import '../components/loading-button';
import { tooltip, styles as ToolTipStyles } from '../components/tooltip';

//@ts-ignore
import style from '../../../styles/form-styles.css';
//@ts-ignore
import ModalStyles from '../../../styles/modal-styles.css';
import { getManifest } from '../services/manifest';
import { createAndroidPackageOptionsFromManifest } from '../services/publish/android-publish';
import { AndroidApkOptions } from '../utils/android-validation';

import { smallBreakPoint, xxLargeBreakPoint } from '../utils/css/breakpoints';
import { Manifest } from '../utils/interfaces';
import { ChangeEvent } from 'rollup';

@customElement('android-form')
export class AndroidForm extends LitElement {
  @property({ type: Boolean }) generating: boolean = false;

  @state() show_adv = false;

  // manifest form props
  @state() signingKeyFullName = 'John Doe';
  @state() organization = 'My Company';
  @state() organizationalUnit = 'Engineering';
  @state() countryCode = 'US';
  @state() keyPassword = '';
  @state() storePassword = '';
  @state() alias = 'my-key-alias';
  @state() file: string | undefined = undefined;
  @state() signingMode = 'mine';

  @state() default_options: AndroidApkOptions | undefined;

  form: HTMLFormElement | undefined;
  currentManifest: Manifest | undefined;
  maxKeyFileSizeInBytes = 2097152;

  static get styles() {
    return [
      style,
      ModalStyles,
      ToolTipStyles,
      css`
        fast-text-field::part(root),
        fast-number-field::part(root) {
          border: 1px solid rgba(194, 201, 209, 1);
          border-radius: var(--input-radius);
        }

        fast-text-field::part(control),
        fast-number-field::part(control) {
          color: var(--font-color);
          border-radius: var(--input-radius);
        }

        @media (min-height: 760px) and (max-height: 1000px) {
          form {
            width: 100%;
          }
        }

        ${xxLargeBreakPoint(
          css`
            #form-layout {
              max-height: 17em;
            }
          `
        )}

        ${smallBreakPoint(
          css`
            #form-layout {
              max-height: 20em;
            }
          `
        )}
      `,
    ];
  }

  constructor() {
    super();
  }

  firstUpdated() {
    const form = this.shadowRoot?.querySelector(
      '#android-options-form'
    ) as HTMLFormElement;

    if (form) {
      this.form = form;
    }

    this.currentManifest = getManifest();

    this.default_options = createAndroidPackageOptionsFromManifest();
  }

  initGenerate() {
    this.dispatchEvent(
      new CustomEvent('init-android-gen', {
        detail: {
          form: this.form,
        },
        composed: true,
        bubbles: true,
      })
    );
  }

  toggleSettings(settingsToggleValue: 'basic' | 'advanced') {
    if (settingsToggleValue === 'advanced') {
      this.show_adv = true;
    } else if (settingsToggleValue === 'basic') {
      this.show_adv = false;
    } else {
      this.show_adv = false;
    }
  }

  opened(targetEl: EventTarget | null) {
    if (targetEl) {
      const flipperButton = (targetEl as Element).classList.contains(
        'flipper-button'
      )
        ? (targetEl as Element)
        : (targetEl as Element).querySelector('.flipper-button');

      if (flipperButton) {
        if (flipperButton.classList.contains('opened')) {
          flipperButton.animate(
            [
              {
                transform: 'rotate(0deg)',
              },
            ],
            {
              duration: 200,
              fill: 'forwards',
            }
          );

          flipperButton.classList.remove('opened');
        } else {
          flipperButton.classList.add('opened');

          flipperButton.animate(
            [
              {
                transform: 'rotate(0deg)',
              },
              {
                transform: 'rotate(90deg)',
              },
            ],
            {
              duration: 200,
              fill: 'forwards',
            }
          );
        }
      }
    }
  }

  /**
   * Called when the user changes the signing mode.
   */
  androidSigningModeChanged(mode: 'mine' | 'new') {
    if (!this.form) {
      return;
    }

    this.signingMode = mode;

    // If the user chose "mine", clear out existing values.
    if (mode === 'mine') {
      this.alias = '';
      this.signingKeyFullName = '';
      this.organization = '';
      this.organizationalUnit = '';
      this.countryCode = '';
      this.keyPassword = '';
      this.storePassword = '';
    } else if (mode === 'new') {
      this.alias = 'my-key-alias';
      this.signingKeyFullName = `${
        this.currentManifest?.short_name || this.currentManifest?.name || 'App'
      } Admin`;
      this.organization = this.currentManifest?.name || 'PWABuilder';
      this.organizationalUnit = 'Engineering';
      this.countryCode = 'US';
      this.keyPassword = '';
      this.storePassword = '';
      this.file = undefined;
    }
  }

  androidSigningKeyUploaded(event: any) {
    if (!this.form) {
      return;
    }

    const filePicker = event as HTMLInputElement;

    if (filePicker && filePicker.files && filePicker.files.length > 0) {
      const keyFile = filePicker.files[0];
      // Make sure it's a reasonable size.
      if (keyFile && keyFile.size > this.maxKeyFileSizeInBytes) {
        console.error('Keystore file is too large.', {
          maxSize: this.maxKeyFileSizeInBytes,
          fileSize: keyFile.size,
        });
        this.signingMode = 'none';
      }
      // Read it in as a Uint8Array and store it in our signing object.
      const fileReader = new FileReader();
      fileReader.onload = () => (this.file = fileReader.result as string);
      fileReader.onerror = progressEvent => {
        console.error(
          'Unable to read keystore file',
          fileReader.error,
          progressEvent
        );
        this.file = undefined;
        if (this.form) {
          this.signingMode = 'none';
        }
      };
      fileReader.readAsDataURL((keyFile as Blob));
    }
  }

  render() {
    return html`
      <form id="android-options-form" slot="modal-form" style="width: 100%">
        <div id="form-layout">
          <div class="basic-settings">
            <div class="form-group">
              <label for="packageIdInput">
                Package Name
                <i class="fas fa-info-circle"
                  title="The unique identifier of your app. It should contain only letters, numbers, and periods. Example: com.companyname.appname"
                  aria-label="The unique identifier of your app. It should contain only letters, numbers, and periods. Example: com.companyname.appname"
                  role="definition"></i>

                  ${tooltip(
                    'android-package-name',
                    'The unique identifier of your app. It should contain only letters, numbers, and periods. Example: com.companyname.appname'
                  )}
              </label>
              <fast-text-field id="packageIdInput" class="form-control" placeholder="Package Name" type="text" required
                name="packageId"></fast-text-field>
            </div>
      
            <div class="form-group">
              <label for="appNameInput">App name</label>
              <fast-text-field type="text" class="form-control" id="appNameInput" placeholder="My Awesome PWA"
                value="${
                  this.default_options
                    ? this.default_options.name
                    : ' My Awesome PWA'
                }" required name="appName" />
              </fast-text-field>
            </div>
      
            <div class="form-group">
              <label for="appLauncherNameInput">
                Launcher name
                <i class="fas fa-info-circle"
                  title="The app name used on the Android launch screen. Typically, this is the short name of the app."
                  aria-label="The app name used on the Android launch screen. Typically, this is the short name of the app."
                  role="definition"></i>

                  ${tooltip(
                    'android-launcher-name',
                    'The app name used on the Android launch screen. Typically, this is the short name of the app.'
                  )}
              </label>
              <fast-text-field type="text" class="form-control" id="appLauncherNameInput" placeholder="Awesome PWA" value="${
                this.default_options
                  ? this.default_options.launcherName
                  : 'Awesome PWA'
              }" required
                name="launcherName" />
              </fast-text-field>
            </div>
          </div>
      
          <!-- right half of the options dialog -->
          <fast-accordion>
            <fast-accordion-item @click="${(ev: Event) =>
              this.opened(ev.target)}">
              <div id="all-settings-header" slot="heading">
                <span>All Settings</span>
      
                <fast-button class="flipper-button" mode="stealth">
                  <ion-icon name="caret-forward-outline"></ion-icon>
                </fast-button>
              </div>
      
              <div class="adv-settings">
                <div>
                  <div class="">
                    <div class="form-group">
                      <label for="appVersionInput">
                        App version
                        <i class="fas fa-info-circle"
                          title="The version of your app displayed to users. This is a string, typically in the form of '1.0.0.0'. Maps to android:versionName."
                          aria-label role="definition"></i>

                          ${tooltip(
                            'android-version',
                            "The version of your app displayed to users. This is a string, typically in the form of '1.0.0.0'. Maps to android:versionName."
                          )}
                      </label>
                      <fast-text-field type="text" class="form-control" id="appVersionInput" placeholder="1.0.0.0" value="${
                        this.default_options
                          ? this.default_options.appVersion
                          : '1.0.0.0'
                      }" required
                        name="appVersion" />
                      </fast-text-field>
                    </div>
                  </div>
                </div>
              </div>
      
              <div>
                <div class="">
                  <div class="form-group">
                    <label for="appVersionCodeInput">
                      <a href="https://developer.android.com/studio/publish/versioning#appversioning" target="_blank"
                        rel="noopener">App version code</a>
                      <i class="fas fa-info-circle"
                        title="A positive integer used as an internal version number. This is not shown to users. Android uses this value to protect against downgrades. Maps to android:versionCode."
                        aria-label="A positive integer used as an internal version number. This is not shown to users. Android uses this value to protect against downgrades. Maps to android:versionCode."
                        role="definition" style="margin-left: 5px;"></i>

                        ${tooltip(
                          'android-version-code',
                          'A positive integer used as an internal version number. This is not shown to users. Android uses this value to protect against downgrades. Maps to android:versionCode.'
                        )}
                    </label>
                    <fast-number-field type="number" min="1" max="2100000000" class="form-control" id="appVersionCodeInput"
                      placeholder="1" required value="${
                        this.default_options
                          ? this.default_options.appVersionCode
                          : '1'
                      }" name="appVersionCode" />
                    </fast-number-field>
                  </div>
                </div>
              </div>
      
              <div>
                <div class="">
                  <div class="form-group">
                    <label for="hostInput">Host</label>
                    <fast-text-field type="url" class="form-control" id="hostInput" placeholder="https://mysite.com" required
                      name="host" value="${
                        this.default_options
                          ? this.default_options.host
                          : 'https://mysite.com'
                      }" />
                    </fast-text-field>
                  </div>
                </div>
              </div>
      
              <div class="form-group">
                <label for="startUrlInput">
                  Start URL
                  <i class="fas fa-info-circle"
                    title="The start path for the TWA. Must be relative to the Host URL. You can specify '/' if you don't have a start URL different from Host."
                    aria-label="The start path for the TWA. Must be relative to the Host URL." role="definition"></i>

                    ${tooltip(
                      'android-start-url',
                      "The start path for the TWA. Must be relative to the Host URL. You can specify '/' if you don't have a start URL different from Host."
                    )}
                </label>
                <fast-text-field type="url" class="form-control" id="startUrlInput" placeholder="/index.html" required
                  name="startUrl" value="${
                    this.default_options ? this.default_options.startUrl : '/'
                  }" />
                </fast-text-field>
              </div>
      
              <div class="form-group">
                <label for="themeColorInput">
                  Status bar color
                  <i class="fas fa-info-circle"
                    title="Also known as the theme color, this is the color of the Android status bar in your app. Note: the status bar will be hidden if Display Mode is set to fullscreen."
                    aria-label="Also known as the theme color, this is the color of the Android status bar in your app. Note: the status bar will be hidden if Display Mode is set to fullscreen."
                    role="definition"></i>

                    ${tooltip(
                      'android-status-bar-color',
                      'Also known as the theme color, this is the color of the Android status bar in your app. Note: the status bar will be hidden if Display Mode is set to fullscreen.'
                    )}
                    
                </label>
                <input type="color" class="form-control" id="themeColorInput" name="themeColor" value="${
                  this.default_options
                    ? this.default_options.themeColor
                    : 'black'
                }" />
              </div>
      
              <div class="form-group">
                <label for="bgColorInput">
                  Splash color
                  <i class="fas fa-info-circle"
                    title="Also known as background color, this is the color of the splash screen for your app."
                    aria-label="Also known as background color, this is the color of the splash screen for your app."
                    role="definition"></i>

                    ${tooltip(
                      'android-splash-color',
                      'Also known as background color, this is the color of the splash screen for your app.'
                    )}
                </label>
                <input type="color" class="form-control" id="bgColorInput" name="backgroundColor" value="${
                  this.default_options
                    ? this.default_options.backgroundColor
                    : 'black'
                }" />
              </div>
      
              <div class="form-group">
                <label for="navigationColorInput">
                  Nav color
                  <i class="fas fa-info-circle"
                    title="The color of the Android navigation bar in your app. Note: the navigation bar will be hidden if Display Mode is set to fullscreen."
                    aria-label="The color of the Android navigation bar in your app. Note: the navigation bar will be hidden if Display Mode is set to fullscreen."
                    role="definition"></i>
                </label>

                ${tooltip(
                  'android-nav-color',
                  'The color of the Android navigation bar in your app. Note: the navigation bar will be hidden if Display Mode is set to fullscreen.'
                )}
                <input type="color" class="form-control" id="navigationColorInput" name="navigationColor" value="${
                  this.default_options
                    ? this.default_options.navigationColor
                    : 'black'
                }" />
              </div>
      
              <div class="form-group">
                <label for="navigationColorDarkInput">
                  Nav dark color
                  <i class="fas fa-info-circle"
                    title="The color of the Android navigation bar in your app when Android is in dark mode."
                    aria-label="The color of the Android navigation bar in your app when Android is in dark mode."
                    role="definition"></i>

                    ${tooltip(
                      'android-nav-color-dark',
                      'The color of the Android navigation bar in your app when Android is in dark mode.'
                    )}
                </label>
                <input type="color" class="form-control" id="navigationColorDarkInput" name="navigationColorDark" value="${
                  this.default_options
                    ? this.default_options.navigationColorDark
                    : 'black'
                }" />
              </div>
      
              <div class="form-group">
                <label for="navigationDividerColorInput">
                  Nav divider color
                  <i class="fas fa-info-circle" title="The color of the Android navigation bar divider in your app."
                    aria-label="The color of the Android navigation bar divider in your app." role="definition"></i>

                    ${tooltip(
                      'android-divider-color',
                      'The color of the Android navigation bar divider in your app.'
                    )}
                </label>
                <input type="color" class="form-control" id="navigationDividerColorInput" name="navigationDividerColor" value="${
                  this.default_options
                    ? this.default_options.navigationDividerColor
                    : 'black'
                }" />
              </div>
      
              <div class="form-group">
                <label for="navigationDividerColorDarkInput">
                  Nav divider dark color
                  <i class="fas fa-info-circle"
                    title="The color of the Android navigation navigation bar divider in your app when Android is in dark mode."
                    aria-label="The color of the Android navigation bar divider in your app when Android is in dark mode."
                    role="definition"></i>

                    ${tooltip(
                      'android-divider-color-dark',
                      'The color of the Android navigation navigation bar divider in your app when Android is in dark mode.'
                    )}
                </label>
                <input type="color" class="form-control" id="navigationDividerColorDarkInput"
                  name="navigationDividerColorDark" value="${
                    this.default_options
                      ? this.default_options.navigationDividerColorDark
                      : 'black'
                  }" />
              </div>
      
              <div class="form-group">
                <label for="iconUrlInput">Icon URL</label>
                <fast-text-field type="url" class="form-control" id="iconUrlInput"
                  placeholder="https://myawesomepwa.com/512x512.png" name="iconUrl" value="${
                    this.default_options ? this.default_options.iconUrl : ''
                  }" />
                </fast-text-field>
              </div>
      
              <div class="form-group">
                <label for="maskIconUrlInput">
                  <a href="https://web.dev/maskable-icon" title="Read more about maskable icons" target="_blank"
                    rel="noopener" aria-label="Read more about maskable icons">Maskable icon</a> URL
                  <i class="fas fa-info-circle"
                    title="Optional. The URL to an icon with a minimum safe zone of trimmable padding, enabling rounded icons on certain Android platforms."
                    aria-label="Optional. The URL to an icon with a minimum safe zone of trimmable padding, enabling rounded icons on certain Android platforms."
                    role="definition"></i>

                    ${tooltip(
                      'maskable-icon-url',
                      'Optional. The URL to an icon with a minimum safe zone of trimmable padding, enabling rounded icons on certain Android platforms.'
                    )}
                </label>
                <fast-text-field type="url" class="form-control" id="maskIconUrlInput"
                  placeholder="https://myawesomepwa.com/512x512-maskable.png" name="maskableIconUrl" .value="${
                    this.default_options
                      ? this.default_options.maskableIconUrl
                      : ''
                  }" />
                </fast-text-field>
              </div>
      
              <div class="form-group">
                <label for="monochromeIconUrlInput">
                  <a href="https://w3c.github.io/manifest/#monochrome-icons-and-solid-fills" target="_blank"
                    rel="noopener">Monochrome icon</a> URL
                  <i class="fas fa-info-circle"
                    title="Optional. The URL to an icon containing only white and black colors, enabling Android to fill the icon with user-specified color or gradient depending on theme, color mode, or contrast settings."
                    aria-label="Optional. The URL to an icon containing only white and black colors, enabling Android to fill the icon with user-specified color or gradient depending on theme, color mode, or contrast settings."
                    role="definition"></i>

                    ${tooltip(
                      'mono-icon-url',
                      'Optional. The URL to an icon containing only white and black colors, enabling Android to fill the icon with user-specified color or gradient depending on theme, color mode, or contrast settings.'
                    )}
                </label>
                <fast-text-field type="url" class="form-control" id="monochromeIconUrlInput"
                  placeholder="https://myawesomepwa.com/512x512-monochrome.png" name="monochromeIconUrl" .value="${
                    this.default_options
                      ? this.default_options.monochromeIconUrl
                      : ''
                  }" />
                </fast-text-field>
              </div>
      
              <div class="form-group">
                <label for="splashFadeoutInput">Splash screen fade out duration (ms)</label>
                <fast-number-field type="number" class="form-control" id="splashFadeoutInput" placeholder="300"
                  name="splashScreenFadeOutDuration" value="${
                    this.default_options
                      ? this.default_options.splashScreenFadeOutDuration
                      : '300'
                  }" />
                </fast-number-field>
              </div>
      
              <div class="form-group">
                <label>Fallback behavior</label>
                <div class="form-check">
                  <input class="form-check-input" type="radio" name="fallbackType" id="fallbackCustomTabsInput"
                    value="customtabs" name="fallbackType" />
                  <label class="form-check-label" for="fallbackCustomTabsInput">
                    Custom Tabs
                    <i class="fas fa-info-circle"
                      title="Use Chrome Custom Tabs as a fallback for your PWA when the full trusted web activity (TWA) experience is unavailable."
                      aria-label="When trusted web activity (TWA) is unavailable, use Chrome Custom Tabs as a fallback for your PWA."
                      role="definition"></i>

                      ${tooltip(
                        'fallback-behavior',
                        'Use Chrome Custom Tabs as a fallback for your PWA when the full trusted web activity (TWA) experience is unavailable.'
                      )}
                  </label>
                </div>
                <div class="form-check">
                  <input class="form-check-input" type="radio" name="fallbackType" id="fallbackWebViewInput" value="webview"
                    name="fallbackType" />
                  <label class="form-check-label" for="fallbackWebViewInput">
                    Web View
                    <i class="fas fa-info-circle"
                      title="Use a web view as the fallback for your PWA when the full trusted web activity (TWA) experience is unavailable."
                      aria-label="When trusted web activity (TWA) is unavailable, use a web view as the fallback for your PWA."
                      role="definition"></i>

                      ${tooltip(
                        'fallback-behavior',
                        'Use a web view as the fallback for your PWA when the full trusted web activity (TWA) experience is unavailable.'
                      )}
                  </label>
                </div>
              </div>
      
              <div class="form-group">
                <label>Display mode</label>
                <div class="form-check">
                  <input class="form-check-input" type="radio" name="displayMode" id="standaloneDisplayModeInput"
                    value="standalone" name="display" />
                  <label class="form-check-label" for="standaloneDisplayModeInput">
                    Standalone
                    <i class="fas fa-info-circle"
                      title="Your PWA will use the whole screen but keep the Android status bar and navigation bar."
                      aria-label="Your PWA will use the whole screen but keep the Android status bar and navigation bar."
                      role="definition"></i>

                      ${tooltip(
                        'display-mode-standalone',
                        'Your PWA will use the whole screen but keep the Android status bar and navigation bar.'
                      )}
                  </label>
                </div>
                <div class="form-check">
                  <input class="form-check-input" type="radio" name="displayMode" id="fullscreenDisplayModeInput"
                    value="fullscreen" name="display" />
                  <label class="form-check-label" for="fullscreenDisplayModeInput">
                    Fullscreen
                    <i class="fas fa-info-circle"
                      title="Your PWA will use the whole screen and remove the Android status bar and navigation bar. Suitable for immersive experiences such as games or media apps."
                      aria-label="Your PWA will use the whole screen and remove the Android status bar and navigation bar. Suitable for immersive experiences such as games or media apps."
                      role="definition"></i>

                      ${tooltip(
                        'display-mode-fullscreen',
                        'Your PWA will use the whole screen and remove the Android status bar and navigation bar. Suitable for immersive experiences such as games or media apps.'
                      )}
                  </label>
                </div>
              </div>
      
              <div class="form-group">
                <label>Notification delegation</label>
                <div class="form-check">
                  <input class="form-check-input" type="checkbox" id="enableNotificationsInput" name="enableNotifications" />
                  <label class="form-check-label" for="enableNotificationsInput">
                    Enable
                    <i class="fas fa-info-circle"
                      title="Whether to enable Push Notification Delegation. If enabled, your PWA can send push notifications without browser permission prompts."
                      aria-label="Whether to enable Push Notification Delegation. If enabled, your PWA can send push notifications without browser permission prompts."
                      role="definition"></i>

                      ${tooltip(
                        'push-delegation',
                        'Whether to enable Push Notification Delegation. If enabled, your PWA can send push notifications without browser permission prompts.'
                      )}
                  </label>
                </div>
              </div>
      
              <div class="form-group">
                <label>Location delegation</label>
                <div class="form-check">
                  <input class="form-check-input" type="checkbox" id="enableLocationInput" name="locationDelegation" />
                  <label class="form-check-label" for="enableLocationInput">
                    Enable
                    <i class="fas fa-info-circle"
                      title="Whether to enable Location Delegation. If enabled, your PWA can acess navigator.geolocation without browser permission prompts."
                      aria-label="Whether to enable Location Delegation. If enabled, your PWA can acess navigator.geolocation without browser permission prompts."
                      role="definition"></i>

                      ${tooltip(
                        'location-delegation',
                        'Whether to enable Location Delegation. If enabled, your PWA can acess navigator.geolocation without browser permission prompts.'
                      )}
                  </label>
                </div>
              </div>
      
              <div class="form-group">
                <label>Google Play billing</label>
                <div class="form-check">
                  <input class="form-check-input" type="checkbox" id="enablePlayBillingInput" name="playBilling" />
                  <label class="form-check-label" for="enablePlayBillingInput">
                    Enable
                    <i class="fas fa-info-circle"
                      title="Whether to enable in-app purchases through Google Play Billing and the Digital Goods API."
                      aria-label="Whether to enable in-app purchases through Google Play Billing and the Digital Goods API."
                      role="definition"></i>

                      ${tooltip(
                        'play-billing',
                        'Whether to enable in-app purchases through Google Play Billing and the Digital Goods API.'
                      )}
                  </label>
                </div>
              </div>
      
              <div class="form-group">
                <label>Settings shortcut</label>
                <div class="form-check">
                  <input class="form-check-input" type="checkbox" id="enableSettingsShortcutInput"
                    name="enableSiteSettingsShortcut" />
                  <label class="form-check-label" for="enableSettingsShortcutInput">
                    Enable
                    <i class="fas fa-info-circle"
                      title="If enabled, users can long-press on your app tile and a Settings menu item will appear, letting users manage space for your app."
                      aria-label="If enabled, users can long-press on your app tile and a Settings menu item will appear, letting users manage space for your app."
                      role="definition"></i>

                      ${tooltip(
                        'settings-shortcut',
                        'If enabled, users can long-press on your app tile and a Settings menu item will appear, letting users manage space for your app.'
                      )}
                  </label>
                </div>
              </div>
      
              <div class="form-group">
                <label>ChromeOS only</label>
                <div class="form-check">
                  <input class="form-check-input" type="checkbox" id="chromeOSOnlyInput" name="isChromeOSOnly" />
                  <label class="form-check-label" for="chromeOSOnlyInput">
                    Enable
                    <i class="fas fa-info-circle" title="If enabled, your Android package will only run on ChromeOS devices"
                      aria-label="If enabled, your Android package will only run on ChromeOS devices" role="definition"></i>

                      ${tooltip(
                        'chromeos-only',
                        'If enabled, your Android package will only run on ChromeOS devices'
                      )}
                  </label>
                </div>
              </div>
      
              <div class="form-group">
                <label>Include source code</label>
                <div class="form-check">
                  <input class="form-check-input" type="checkbox" id="includeSourceCodeInput" name="includeSourceCode" />
                  <label class="form-check-label" for="includeSourceCodeInput">
                    Enable
                    <i class="fas fa-info-circle"
                      title="If enabled, your download will include the source code for your Android app."
                      aria-label="If enabled, your download will include the source code for your Android app."
                      role="definition"></i>

                      ${tooltip(
                        'include-source',
                        'If enabled, your download will include the source code for your Android app.'
                      )}
                  </label>
                </div>
              </div>
      
              <div class="form-group">
                <label>Signing key</label>
                <div class="form-check">
                  <input class="form-check-input" type="radio" name="signingInput" id="generateSigningKeyInput" value="new"
<<<<<<< HEAD
                    name="signingMode" @change="${ev =>
                      this.androidSigningModeChanged(ev.target.value)}" />
=======
                    name="signingMode" @change="${(ev) => this.androidSigningModeChanged(((ev.target.value)}" />
>>>>>>> 96702ee4
                  <label class="form-check-label" for="generateSigningKeyInput">
                    Create new
                    <i class="fas fa-info-circle"
                      title="PWABuilder will generate a new signing key for you and sign your APK with it. Your download will contain the new signing key and passwords."
                      aria-label="PWABuilder will generate a new signing key for you and sign your APK with it. Your download will contain the new signing key and passwords."
                      role="definition"></i>

                      ${tooltip(
                        'signing-key-new',
                        'PWABuilder will generate a new signing key for you and sign your APK with it. Your download will contain the new signing key and passwords.'
                      )}
                  </label>
                </div>
                <div class="form-check">
                  <input class="form-check-input" type="radio" name="signingInput" id="unsignedInput" value="none"
                    name="signingMode" @change="${ev =>
                      this.androidSigningModeChanged(ev.target.value)}" />
                  <label class="form-check-label" for="unsignedInput">
                    None
                    <i class="fas fa-info-circle"
                      title="PWABuilder will generate an unsigned APK. Google Play Store will sign your package. This is Google's recommended approach."
                      aria-label="PWABuilder will generate an unsigned APK. Google Play Store will sign your package. This is Google's recommended approach."
                      role="definition"></i>

                      ${tooltip(
                        'signing-key-none',
                        "PWABuilder will generate an unsigned APK. Google Play Store will sign your package. This is Google's recommended approach."
                      )}
                  </label>
                </div>
                <div class="form-check">
                  <input class="form-check-input" type="radio" name="signingInput" id="useMySigningInput" value="mine"
                    name="signingMode" @change="${ev =>
                      this.androidSigningModeChanged(ev.target.value)}" />
                  <label class="form-check-label" for="useMySigningInput">
                    Use mine
                    <i class="fas fa-info-circle"
                      title="Upload your existing signing key. Use this option if you already have a signing key and you want to publish a new version of an existing app in Google Play."
                      aria-label="Upload your existing signing key. Use this option if you already have a signing key and you want to publish a new version of an existing app in Google Play."
                      role="definition"></i>

                      ${tooltip(
                        'signing-key-mine',
                        'Upload your existing signing key. Use this option if you already have a signing key and you want to publish a new version of an existing app in Google Play.'
                      )}
                  </label>
                </div>
              </div>
      
              <div v-if="form.signingMode === 'mine' || form.signingMode === 'new'" style="margin-left: 15px;">
                <div class="form-group" v-if="form.signingMode === 'mine'">
                  <label for="signingKeyInput">Key file</label>
                  <input type="file" class="form-control" id="signingKeyInput"
                    @change="${ev =>
                      this.androidSigningKeyUploaded(
                        ev.target
                      )}" accept=".keystore" required
                    style="border: none;" value="${ifDefined(this.file)}" />
                </div>
      
                <div class="form-group">
                  <label for="signingKeyAliasInput">Key alias</label>
                  <fast-text-field type="text" class="form-control" id="signingKeyAliasInput" placeholder="my-key-alias"
                    required name="alias" value="${this.alias}" />
                  </fast-text-field>
                </div>
      
                <div class="form-group" v-if="form.signingMode === 'new'">
                  <label for="signingKeyFullNameInput">Key full name</label>
                  <fast-text-field type="text" class="form-control" id="signingKeyFullNameInput" required
                    placeholder="John Doe" name="fullName" value="${
                      this.signingKeyFullName
                    }" />
                  </fast-text-field>
                </div>
      
                <div class="form-group" v-if="form.signingMode === 'new'">
                  <label for="signingKeyOrgInput">Key organization</label>
                  <fast-text-field type="text" class="form-control" id="signingKeyOrgInput" required placeholder="My Company"
                    name="organization" value="${this.organization}" />
                  </fast-text-field>
                </div>
      
                <div class="form-group" v-if="form.signingMode === 'new'">
                  <label for="signingKeyOrgUnitInput">Key organizational unit</label>
                  <fast-text-field type="text" class="form-control" id="signingKeyOrgUnitInput" required
                    placeholder="Engineering Department" name="organizationalUnit" value="${
                      this.organizationalUnit
                    }" />
                  </fast-text-field>
                </div>
      
                <div class="form-group" v-if="form.signingMode === 'new'">
                  <label for="signingKeyCountryCodeInput">
                    Key country code
                    <i class="fas fa-info-circle" title="The 2 letter country code to list on the signing key"
                      aria-label="The 2 letter country code to list on the signing key" role="definition"></i>

                      ${tooltip(
                        'key-country-code',
                        'The 2 letter country code to list on the signing key'
                      )}
                  </label>
                  <fast-text-field type="text" class="form-control" id="signingKeyCountryCodeInput" required placeholder="US"
                    name="countryCode" value="${this.countryCode}">
                  </fast-text-field>
                </div>
      
                <div class="form-group">
                  <label for="signingKeyPasswordInput">
                    Key password
                    <i class="fas fa-info-circle"
                      title="The password for the signing key. Type a new password or leave empty to use a generated password."
                      aria-label="The password for the signing key. Type a new password or leave empty to use a generated password."
                      role="definition"></i>

                      ${tooltip(
                        'key-password',
                        'The password for the signing key. Type a new password or leave empty to use a generated password.'
                      )}
                  </label>
                  <fast-text-field type="password" class="form-control" id="signingKeyPasswordInput" name="keyPassword"
                    placeholder="Password to your signing key" value="${
                      this.keyPassword
                    }" />
                  </fast-text-field>
                </div>
      
                <div class="form-group">
                  <label for="signingKeyStorePasswordInput">
                    Key store password
                    <i class="fas fa-info-circle"
                      title="The password for the key store. Type a new password or leave empty to use a generated password."
                      aria-label="The password for the key store. Type a new password or leave empty to use a generated password."
                      role="definition"></i>

                    ${tooltip(
                      'keystore-password',
                      'The password for the key store. Type a new password or leave empty to use a generated password.'
                    )}
                  </label>
                  <fast-text-field type="password" class="form-control" id="signingKeyStorePasswordInput" name="storePassword"
                    placeholder="Password to your key store" value="${
                      this.storePassword
                    }" />
                  </fast-text-field>
                </div>
              </div>
            </fast-accordion-item>
          </fast-accordion>
      
        </div>
      
        <div id="form-details-block">
          <p>
            Your download will contain instructions for submitting your app to
            the Google Play Store.
          </p>
        </div>
      
        <div id="form-options-actions" class="modal-actions" >
          <loading-button @click="${() => this.initGenerate()}" .loading="${
      this.generating
    }">Generate</loading-button>
        </div>
      </form>
    `;
  }
}<|MERGE_RESOLUTION|>--- conflicted
+++ resolved
@@ -768,12 +768,8 @@
                 <label>Signing key</label>
                 <div class="form-check">
                   <input class="form-check-input" type="radio" name="signingInput" id="generateSigningKeyInput" value="new"
-<<<<<<< HEAD
                     name="signingMode" @change="${ev =>
                       this.androidSigningModeChanged(ev.target.value)}" />
-=======
-                    name="signingMode" @change="${(ev) => this.androidSigningModeChanged(((ev.target.value)}" />
->>>>>>> 96702ee4
                   <label class="form-check-label" for="generateSigningKeyInput">
                     Create new
                     <i class="fas fa-info-circle"
