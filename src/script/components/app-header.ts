--- conflicted
+++ resolved
@@ -199,7 +199,6 @@
           alt="PWA Builder logo" />
       
         <nav id="desktop-nav">
-<<<<<<< HEAD
           <fast-anchor
             id="resources"
             appearance="hypertext"
@@ -218,17 +217,9 @@
             rel="noopener"
           >
             <ion-icon role="presentation" aria-hidden="true" tab-index="-1" name="logo-github"></ion-icon>
-=======
-          <fast-anchor id="resources" appearance="hypertext" href="https://blog.pwabuilder.com" target="__blank"
-            aria-label="Resources, will open in separate tab" rel="noopener"><span>Resources</span></fast-anchor>
-      
-          <fast-anchor appearance="hypertext" href="https://github.com/pwa-builder/PWABuilder" target="__blank"
-            aria-label="Github repo, will open in separate tab" rel="noopener">
-            <ion-icon name="logo-github"></ion-icon>
->>>>>>> b510bcef
           </fast-anchor>
         </nav>
       </header>
     `;
   }
-}
+}