--- conflicted
+++ resolved
@@ -1,4 +1,3 @@
-<<<<<<< HEAD
 import { css, customElement, html, LitElement, property } from 'lit-element';
 import {
   BreakpointValues,
@@ -8,31 +7,15 @@
   xLargeBreakPoint,
   xxLargeBreakPoint,
 } from '../utils/breakpoints';
-=======
-import { LitElement, css, html, customElement } from 'lit-element';
-
-import {
-  smallBreakPoint,
-  mediumBreakPoint,
-  largeBreakPoint,
-  xLargeBreakPoint,
-  xxLargeBreakPoint,
-  BreakpointValues,
-} from '../utils/breakpoints';
-
->>>>>>> fe0b6953
 import './app-header';
 
 @customElement('content-header')
 export class ContentHeader extends LitElement {
-<<<<<<< HEAD
   @property({ type: String })
   heroImg = '/assets/images/pwab3d.png';
   @property({ type: String })
   mobileHeroImg = '/assets/images/pwab3d.png';
 
-=======
->>>>>>> fe0b6953
   static get styles() {
     return css`
       :host {
@@ -156,7 +139,7 @@
         </section>
 
         <section>
-<<<<<<< HEAD
+          <<<<<<< HEAD
           <picture>
             <source
               srcset="${this.heroImg}"
@@ -171,7 +154,7 @@
               alt="3d version of the PWABuilder logo"
             />
           </picture>
-=======
+          =======
           <slot name="picture-container">
             <picture>
               <source
@@ -188,7 +171,7 @@
               />
             </picture>
           </slot>
->>>>>>> fe0b6953
+          >>>>>>> v3.0
         </section>
       </div>
     `;
