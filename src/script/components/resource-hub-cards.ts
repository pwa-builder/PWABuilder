import { localeStrings } from '../../locales';
export interface CardData {
  imageUrl: string;
  title: string;
  description: string;
  linkUrl: string;
}

export const resourceCards: Array<CardData> = [
  {
    imageUrl: '/assets/images/blog-card.webp',
<<<<<<< HEAD
    title: localeStrings.text.resource_hub.titles.blog,
    description: localeStrings.text.resource_hub.description.blog,
    linkUrl: 'https://aka.ms/pwabuilderv3',
  },
  {
    imageUrl: '/assets/images/demo-card.webp',
    title: localeStrings.text.resource_hub.titles.demo,
    description: localeStrings.text.resource_hub.description.demo,
    linkUrl: 'https://components.pwabuilder.com/',
  },
  {
    imageUrl: '/assets/images/docs-card.webp',
    title: localeStrings.text.resource_hub.titles.documentation,
    description: localeStrings.text.resource_hub.description.documentation,
    linkUrl: 'https://aka.ms/pwabuilderv3',
=======
    title: 'Blog',
    description:
      'Check out the PWABuilder blog for all the latest on PWABuilder and PWAs',
    linkUrl: 'https://blog.pwabuilder.com',
  },
  {
    imageUrl: '/assets/images/docs-card.webp',
    title: 'Documentation',
    description:
      'Looking for our documentation? Tap View Documentation to get started!',
    linkUrl: 'https://blog.pwabuilder.com/docs',
  },
  {
    imageUrl: '/assets/images/demo-card.webp',
    title: 'Demos',
    description:
      'Check out our demos to see what PWAs are capable of!',
    linkUrl: 'https://blog.pwabuilder.com/demos',
>>>>>>> 6292084e
  },
];

// for the landing page
export function landingCards() {
  return resourceCards;
}

// For the complete page
export function publishCards() {
  return resourceCards.slice(1);
}<|MERGE_RESOLUTION|>--- conflicted
+++ resolved
@@ -9,42 +9,21 @@
 export const resourceCards: Array<CardData> = [
   {
     imageUrl: '/assets/images/blog-card.webp',
-<<<<<<< HEAD
     title: localeStrings.text.resource_hub.titles.blog,
     description: localeStrings.text.resource_hub.description.blog,
-    linkUrl: 'https://aka.ms/pwabuilderv3',
+    linkUrl: 'https://blog.pwabuilder.com',
   },
   {
     imageUrl: '/assets/images/demo-card.webp',
     title: localeStrings.text.resource_hub.titles.demo,
     description: localeStrings.text.resource_hub.description.demo,
-    linkUrl: 'https://components.pwabuilder.com/',
+    linkUrl: 'https://blog.pwabuilder.com/demos',
   },
   {
     imageUrl: '/assets/images/docs-card.webp',
     title: localeStrings.text.resource_hub.titles.documentation,
     description: localeStrings.text.resource_hub.description.documentation,
-    linkUrl: 'https://aka.ms/pwabuilderv3',
-=======
-    title: 'Blog',
-    description:
-      'Check out the PWABuilder blog for all the latest on PWABuilder and PWAs',
-    linkUrl: 'https://blog.pwabuilder.com',
-  },
-  {
-    imageUrl: '/assets/images/docs-card.webp',
-    title: 'Documentation',
-    description:
-      'Looking for our documentation? Tap View Documentation to get started!',
     linkUrl: 'https://blog.pwabuilder.com/docs',
-  },
-  {
-    imageUrl: '/assets/images/demo-card.webp',
-    title: 'Demos',
-    description:
-      'Check out our demos to see what PWAs are capable of!',
-    linkUrl: 'https://blog.pwabuilder.com/demos',
->>>>>>> 6292084e
   },
 ];
 
