--- conflicted
+++ resolved
@@ -110,14 +110,14 @@
           font-weight: var(--font-bold);
         }
       `,
-           largeBreakPoint(
-            css`
-              .cards app-card {
-                max-width: 350px;
-              }
-            `,
-            'no-lower'
-          ),
+      largeBreakPoint(
+        css`
+          .cards app-card {
+            max-width: 350px;
+          }
+        `,
+        'no-lower'
+      ),
       mediumBreakPoint(
         css`
           .cards {
@@ -130,7 +130,8 @@
             padding-right: 1em;
           }
 
-          .cards app-card, .cards app-card::part(card) {
+          .cards app-card,
+          .cards app-card::part(card) {
             width: 100%;
             max-width: 100%;
           }
@@ -174,7 +175,8 @@
             padding-right: 1em;
           }
 
-          .cards app-card, .cards app-card::part(card) {
+          .cards app-card,
+          .cards app-card::part(card) {
             width: 100%;
             max-width: 100%;
           }
@@ -217,7 +219,6 @@
           }
         `
       ),
-<<<<<<< HEAD
       mediumBreakPoint(
         css`
           .cards {
@@ -278,8 +279,6 @@
         undefined,
         1023
       ),
-=======
->>>>>>> 288b1043
     ];
   }
 
