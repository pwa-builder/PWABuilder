export interface Manifest {
  backgroundColor: string | null;
  description: string | null;
  dir: string | null;
  display: string;
  lang: string | null;
  name: string | null;
  orientation?:
    | 'any'
    | 'natural'
    | 'landscape'
    | 'portrait'
    | 'portrait-primary'
    | 'portrait-secondary'
    | 'landscape-primary'
    | 'landscape-secondary'
    | null;
  preferRelatedApplications?: boolean;
  relatedApplications?: RelatedApplication[];
  scope: string | null;
  shortName: string | null;
  startUrl: string | null;
  themeColor: string | null;
  generated?: boolean | null;
  url: string | null;
  shortcuts?: ShortcutItem[];
  categories?: string[];
  screenshots?: Icon[];
  iarcRatingId?: string;
  icons?: Icon[];
<<<<<<< HEAD
  shareTarget?: ShareTarget;
=======
  share_target?: ShareTarget;

  // for custom properties as well as using object notations: manifest[key]
  [key: string]: string | boolean | undefined | null | Array<unknown> | unknown;
>>>>>>> 4cf5edff
}

export interface ShortcutItem {
  name: string;
  url: string;
  description?: string;
  short_name?: string;
  icons?: Icon[];
}

export interface Icon {
  src: string;
  generated?: boolean;
  type?: string;
  sizes?: string;
  purpose?: 'any' | 'maskable' | 'monochrome';
  platform?: string;
}

export interface RelatedApplication {
  platform: string;
  url?: string | null;
  id?: string | null;
  min_version?: string | null;
  fingerprints?: Fingerprint[];
}

export interface Fingerprint {
  type: string;
  value: string;
}

export interface ShareTarget {
  action?: string;
  method?: string;
  enctype?: string;
  params?: ShareTargetParams;
}

export interface ShareTargetParams {
  title?: string;
  text?: string;
  url?: string;
  files?: FilesParams[];
}

export interface FilesParams {
  name: string;
  accept: string[];
}

export interface ManifestDetectionResult {
  content: Manifest;
  format: 'w3c' | 'chromeos' | 'edgeextension' | 'windows10' | 'firefox';
  generatedUrl: string;
  default: {
    short_name: string;
  };
  id: string;
  generated: boolean;
  errors: [];
  suggestions: [];
  warnings: [];
  error?: string;
}

export interface RawTestResult {
  manifest: Array<TestResult>;
  service_worker: Array<TestResult>;
  security: Array<TestResult>;
}

export interface TestResult {
  infoString: string;
  result: boolean;
  category: string;
}

export interface OrganizedResults {
  required: Array<TestResult>;
  recommended: Array<TestResult>;
  optional: Array<TestResult>;
}

export interface ServiceWorkerDetectionResult {
  hasSW: boolean;
  scope: string | null;
  url: string | null;
  hasPushRegistration: boolean;
  serviceWorkerDetectionTimedOut: boolean;
  noServiceWorkerFoundDetails: string | null;
}

export interface SecurityDataResults {
  data: {
    isHTTPS: true;
    validProtocol: true;
    valid: true;
  };
}

export enum Status {
  DONE = 'done',
  ACTIVE = 'active',
  PENDING = 'pending',
}

export interface ProgressItem {
  name: string;
  done: Status;
}

export interface Progress {
  header: ListHeader;
  location: string;
  done: Status;
  items: Array<ProgressItem>;
}

export interface ProgressList {
  progress: Array<Progress>;
}

export enum ListHeader {
  TEST = 'Test',
  REVIEW = 'Review',
  PUBLISH = 'Package',
  COMPLETE = 'Complete',
}

export interface ScoreEvent {
  score: number;
}<|MERGE_RESOLUTION|>--- conflicted
+++ resolved
@@ -28,14 +28,10 @@
   screenshots?: Icon[];
   iarcRatingId?: string;
   icons?: Icon[];
-<<<<<<< HEAD
   shareTarget?: ShareTarget;
-=======
-  share_target?: ShareTarget;
 
   // for custom properties as well as using object notations: manifest[key]
   [key: string]: string | boolean | undefined | null | Array<unknown> | unknown;
->>>>>>> 4cf5edff
 }
 
 export interface ShortcutItem {
