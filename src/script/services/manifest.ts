import deepmerge from 'deepmerge';
import { promiseAnyPolyfill } from '../polyfills/promise-any';
import { uniqueElements } from '../utils/customMerge';
import { env } from '../utils/environment';
import {
  AppEvents,
  Icon,
  Manifest,
  ManifestDetectionResult,
} from '../utils/interfaces';
import { cleanUrl } from '../utils/url';
import { setURL } from './app-info';

<<<<<<< HEAD
const apiUrl = `${env.api}/manifests`;

export const emitter = new EventTarget();
let manifest: Manifest | null = null;
let maniURL: string | null = null;

// Uses PWABuilder API to fetch the manifest
async function getManifestViaApi(
  url: string
): Promise<ManifestDetectionResult> {
  const options = {
    siteUrl: url,
  };

  // const postResult = this.axios.$post(this.apiUrl, options);
  const post = await fetch(apiUrl, {
    method: 'POST',
    body: JSON.stringify(options),
    headers: new Headers({ 'content-type': 'application/json' }),
  });
  const postResult = await post.json();

  return postResult;
}

=======
let manifest: Manifest | null = null;
let maniURL: string | null = null;

>>>>>>> e6b12e7b
// Uses Azure manifest Puppeteer service to fetch the manifest, then POSTS it to the API.
async function getManifestViaFilePost(
  url: string
): Promise<ManifestDetectionResult> {
  const manifestTestUrl = `${
    env.testAPIUrl
  }/WebManifest?site=${encodeURIComponent(url)}`;
  const response = await fetch(manifestTestUrl, {
    method: 'POST',
  });
  if (!response.ok) {
    console.warn(
      'Fetching manifest via API v2 file POST failed',
      response.statusText
    );
    throw new Error(
      `Unable to fetch response using ${manifestTestUrl}. Response status  ${response}`
    );
  }
  const responseData = await response.json();
  if (!responseData) {
    console.warn(
      'Fetching manifest via API v2 file POST failed due to no response data',
      response
    );
    throw new Error(`Unable to get JSON from ${manifestTestUrl}`);
  }

<<<<<<< HEAD
  const manifestFile = new File(
    [JSON.stringify(responseData.content)],
    'test.json'
  );

  const formData = new FormData();
  formData.append('file', manifestFile);

  const filePostTask = await fetch(apiUrl, {
    method: 'POST',
    body: JSON.stringify(formData),
  });
  const filePostResult = await filePostTask.json();

  return await syncRedis(filePostResult);
}

// Uses Azurez HTML parsing microservice to fetch the manifest, then hands it to the API.
async function getManifestViaHtmlParse(
  url: string
): Promise<ManifestDetectionResult> {
=======
  return {
    content: responseData.manifestContents,
    format: 'w3c',
    generatedUrl: responseData.manifestUrl || url,
    default: {
      short_name: responseData.manifestContents.short_name || '',
    },
    id: '',
    generated: responseData.manifestContents ? false : true,
    errors: [],
    suggestions: [],
    warnings: [],
  }
}

// Uses Azure HTML parsing microservice to fetch the manifest, then hands it to the API.
async function getManifestViaHtmlParse(url: string): Promise<ManifestDetectionResult> {
>>>>>>> e6b12e7b
  type ManifestFinderResult = {
    manifestUrl: string | null;
    manifestContents: Manifest | null;
    error: string | null;
  };

  const manifestTestUrl = `${env.manifestFinderUrl}?url=${encodeURIComponent(
    url
  )}`;
  const response = await fetch(manifestTestUrl);
  if (!response.ok) {
    console.warn('Fetching manifest via HTML parsing service failed', response);
    throw new Error(`Error fetching from ${manifestTestUrl}`);
  }
  const responseData: ManifestFinderResult = await response.json();
  if (responseData.error || !responseData.manifestContents) {
    console.warn(
      'Fetching manifest via HTML parsing service failed due to no response data',
      response
    );
    throw new Error(responseData.error || "Manifest couldn't be fetched");
  }
  console.info(
    'Manifest detection succeeded via HTML parse service',
    responseData
  );

  return {
    content: responseData.manifestContents,
    format: 'w3c',
    generatedUrl: responseData.manifestUrl || url,
    default: {
      short_name: responseData.manifestContents.shortName || '',
    },
    id: '',
    generated: responseData.manifestContents ? false : true,
    errors: [],
    suggestions: [],
    warnings: [],
  }
}

export async function fetchManifest(
  url: string
): Promise<ManifestDetectionResult> {
  // Manifest detection is surprisingly tricky due to redirects, dynamic code generation, SSL problems, and other issues.
  // We have 3 techniques to detect the manifest:
  // 1. The legacy PWABuilder API
  // 2. An Azure function that uses Chrome Puppeteer to fetch the manifest
  // 3. An Azure function that parses the HTML to find the manifest.
  // This fetch() function runs all 3 manifest detection schemes concurrently and returns the first one that succeeds.

  const knownGoodUrl = await cleanUrl(url);

  setURL(knownGoodUrl);

  const manifestDetectors = [
<<<<<<< HEAD
    getManifestViaApi(url),
    getManifestViaFilePost(url),
    getManifestViaHtmlParse(url),
=======
      getManifestViaFilePost(knownGoodUrl),
      getManifestViaHtmlParse(knownGoodUrl)
>>>>>>> e6b12e7b
  ];

  // We want to use Promise.any(...), but browser support is too low at the time of this writing: https://caniuse.com/mdn-javascript_builtins_promise_any
  // Use our polyfill if needed.
  const promiseAnyOrPolyfill: (
    promises: Promise<ManifestDetectionResult>[]
  ) => Promise<ManifestDetectionResult> = promises =>
    Promise['any'] ? Promise['any'](promises) : promiseAnyPolyfill(promises);

  try {
    const result = await promiseAnyOrPolyfill(manifestDetectors);

    manifest = result.content;
    maniURL = result.generatedUrl;
    return result;
  } catch (manifestDetectionError) {
    console.error('All manifest detectors failed.', manifestDetectionError);

    // Well, we sure tried.
    throw manifestDetectionError;
  }
}

export function getManiURL() {
  return maniURL;
}

export function getManifest() {
  return manifest;
}

export async function updateManifest(manifestUpdates: Partial<Manifest>) {
  manifest = deepmerge(manifest, manifestUpdates, {
    customMerge: customManifestMerge,
  });

  emitter.dispatchEvent(
    updateManifestEvent({
      ...manifestUpdates,
    })
  );

  // TODO determine if needed.
  // return await syncRedis();
}

export function updateManifestEvent<T extends Partial<Manifest>>(detail: T) {
  return new CustomEvent<T>(AppEvents.manifestUpdate, {
    detail,
    bubbles: true,
    composed: true,
  });
}

function customManifestMerge(key: string) {
  if (key === 'icons') {
    return uniqueElements<Icon>(icon => icon.sizes);
  } else if (key === 'screenshots') {
    return uniqueElements<Icon>(screenshot => screenshot.sizes);
  }
}<|MERGE_RESOLUTION|>--- conflicted
+++ resolved
@@ -11,7 +11,6 @@
 import { cleanUrl } from '../utils/url';
 import { setURL } from './app-info';
 
-<<<<<<< HEAD
 const apiUrl = `${env.api}/manifests`;
 
 export const emitter = new EventTarget();
@@ -37,11 +36,6 @@
   return postResult;
 }
 
-=======
-let manifest: Manifest | null = null;
-let maniURL: string | null = null;
-
->>>>>>> e6b12e7b
 // Uses Azure manifest Puppeteer service to fetch the manifest, then POSTS it to the API.
 async function getManifestViaFilePost(
   url: string
@@ -70,29 +64,6 @@
     throw new Error(`Unable to get JSON from ${manifestTestUrl}`);
   }
 
-<<<<<<< HEAD
-  const manifestFile = new File(
-    [JSON.stringify(responseData.content)],
-    'test.json'
-  );
-
-  const formData = new FormData();
-  formData.append('file', manifestFile);
-
-  const filePostTask = await fetch(apiUrl, {
-    method: 'POST',
-    body: JSON.stringify(formData),
-  });
-  const filePostResult = await filePostTask.json();
-
-  return await syncRedis(filePostResult);
-}
-
-// Uses Azurez HTML parsing microservice to fetch the manifest, then hands it to the API.
-async function getManifestViaHtmlParse(
-  url: string
-): Promise<ManifestDetectionResult> {
-=======
   return {
     content: responseData.manifestContents,
     format: 'w3c',
@@ -105,12 +76,13 @@
     errors: [],
     suggestions: [],
     warnings: [],
-  }
+  };
 }
 
 // Uses Azure HTML parsing microservice to fetch the manifest, then hands it to the API.
-async function getManifestViaHtmlParse(url: string): Promise<ManifestDetectionResult> {
->>>>>>> e6b12e7b
+async function getManifestViaHtmlParse(
+  url: string
+): Promise<ManifestDetectionResult> {
   type ManifestFinderResult = {
     manifestUrl: string | null;
     manifestContents: Manifest | null;
@@ -150,7 +122,7 @@
     errors: [],
     suggestions: [],
     warnings: [],
-  }
+  };
 }
 
 export async function fetchManifest(
@@ -168,14 +140,8 @@
   setURL(knownGoodUrl);
 
   const manifestDetectors = [
-<<<<<<< HEAD
-    getManifestViaApi(url),
-    getManifestViaFilePost(url),
-    getManifestViaHtmlParse(url),
-=======
-      getManifestViaFilePost(knownGoodUrl),
-      getManifestViaHtmlParse(knownGoodUrl)
->>>>>>> e6b12e7b
+    getManifestViaFilePost(knownGoodUrl),
+    getManifestViaHtmlParse(knownGoodUrl),
   ];
 
   // We want to use Promise.any(...), but browser support is too low at the time of this writing: https://caniuse.com/mdn-javascript_builtins_promise_any
