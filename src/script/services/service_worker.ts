import { fileSave } from 'browser-fs-access';

const apiUrl = 'https://pwabuilder-sw-server.azurewebsites.net';

let chosenSW: number | undefined;

export async function getServiceWorkers() {
  try {
    const response = await fetch(`${apiUrl}/listing`, {
      headers: {
        'Content-Type': 'application/json',
      },
      method: 'GET',
    });
    const swData = await response.json();

    if (swData) {
      const data = JSON.parse(swData);
      return data;
    }
  } catch (e) {
    console.log(e);
    handleError(e);
  }
}

export async function getServiceWorkerCode(serviceworker: number) {
  try {
    const response = await fetch(`${apiUrl}/codePreview?id=${serviceworker}`, {
      headers: {
        'Content-Type': 'application/json',
      },
      method: 'GET',
    });
    const result = await response.json();

    if (result && result.serviceWorker) {
      console.log(result);
      return result.serviceWorker;
    }
  } catch (e) {
    console.log(e);
    handleError(e);
  }
}

export async function downloadServiceWorker(serviceworker: number) {
  try {
    const response = await fetch(`${apiUrl}/download?id=${serviceworker}`, {
      headers: {
        'Content-Type': 'application/zip',
      },
      method: 'GET',
    });
    const blob = await response.blob();

    await fileSave(blob, {
      fileName: 'service_worker.zip',
      extensions: ['.zip'],
    });
  } catch (e) {
    console.log(e);
    handleError(e);
  }
}

export async function chooseServiceWorker(serviceworker: number) {
  chosenSW = serviceworker;
  return chosenSW;
}

export function unsetServiceWorker() {
  chosenSW = undefined;
}

<<<<<<< HEAD
// ts-ignore - handleError later gator
=======
export function getChosenServiceWorker() {
  return chosenSW;
}

>>>>>>> 2f0171a0
function handleError(e) {
  const errorMessage = e.response.data
    ? e.response.data.error
    : e.response.data || e.response.statusText;
  throw new Error(errorMessage);
}<|MERGE_RESOLUTION|>--- conflicted
+++ resolved
@@ -73,14 +73,10 @@
   chosenSW = undefined;
 }
 
-<<<<<<< HEAD
-// ts-ignore - handleError later gator
-=======
 export function getChosenServiceWorker() {
   return chosenSW;
 }
 
->>>>>>> 2f0171a0
 function handleError(e) {
   const errorMessage = e.response.data
     ? e.response.data.error
