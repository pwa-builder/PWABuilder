--- conflicted
+++ resolved
@@ -1,327 +1,314 @@
-import {
-  ListHeader,
-  Manifest,
-  ManifestContext,
-  ProgressList,
-  PWABuilderSession,
-  RawTestResult,
-  Status,
-} from '../utils/interfaces';
-import { runManifestChecks } from '../utils/manifest-validation';
-import { getChosenServiceWorker, getSetSWCounter } from './service_worker';
-
-let site_url: string | undefined;
-let results: RawTestResult | undefined;
-let manifestContext: ManifestContext | undefined;
-
-let progress: ProgressList = {
-  progress: [
-    {
-      header: ListHeader.TEST,
-      location: '/',
-      done: Status.ACTIVE,
-      items: [
-        {
-          name: 'Submit URL',
-          done: Status.PENDING,
-        },
-        {
-          name: 'Run Tests',
-          done: Status.PENDING,
-        },
-      ],
-    },
-    {
-      header: ListHeader.REVIEW,
-      location: '/reportcard',
-      done: Status.PENDING,
-      items: [
-        {
-          name: 'Manifest',
-          done: Status.PENDING,
-        },
-        {
-          name: 'Service Worker',
-          done: Status.PENDING,
-        },
-        {
-          name: 'Security',
-          done: Status.PENDING,
-        },
-      ],
-    },
-    {
-      header: ListHeader.PUBLISH,
-      location: '/publish',
-      done: Status.PENDING,
-      items: [
-        {
-          name: 'Package',
-          done: Status.PENDING,
-        },
-        {
-          name: 'Publish',
-          done: Status.PENDING,
-        },
-      ],
-    },
-    {
-      header: ListHeader.COMPLETE,
-      location: '/complete',
-      done: Status.PENDING,
-      items: [
-        {
-          name: 'Resources',
-          done: Status.PENDING,
-        },
-      ],
-    },
-  ],
-};
-
-export function getProgress(): ProgressList {
-  const current_progress = sessionStorage.getItem('current_progress');
-
-  if (current_progress) {
-    return <ProgressList>JSON.parse(current_progress);
-  } else {
-    return progress;
-  }
-}
-
-export function setProgress(newProgress: ProgressList) {
-  progress = newProgress;
-  sessionStorage.setItem('current_progress', JSON.stringify(progress));
-}
-
-export function setURL(url: string) {
-  if (url) {
-    site_url = url;
-    sessionStorage.setItem(PWABuilderSession.currentUrl, site_url);
-  }
-}
-
-export function getURL(): string {
-  const url = sessionStorage.getItem(PWABuilderSession.currentUrl);
-
-  if (site_url) {
-    return site_url;
-  }
-
-  if (url) {
-    return url;
-  }
-
-  throw new Error('No Good URL found for the current site');
-}
-
-export function setResults(testResults: RawTestResult) {
-  results = testResults;
-
-  sessionStorage.removeItem('current_results');
-  sessionStorage.setItem('current_results', JSON.stringify(testResults));
-}
-
-export function getResults(): RawTestResult | undefined {
-  if (results) {
-    return results;
-  } else {
-    const testResults = sessionStorage.getItem('current_results');
-
-    if (testResults) {
-      const parsedResults = <RawTestResult>JSON.parse(testResults);
-      return parsedResults;
-    } else {
-      return undefined;
-    }
-  }
-}
-
-export async function baseOrPublish(): Promise<'base' | 'publish'> {
-  
-  // This counter != 0 if the user has selected a custom SW.
-  const setSWCounter = getSetSWCounter();
-
-  // quick fix
-  const setSWCounter = getSetSWCounter();
-
-  const maniContext = getManifestContext();
-
-  // is the manifest one we generated
-  // or is it from the developer?
-  const generatedFlag = maniContext.isGenerated;
-<<<<<<< HEAD
-  
-  // has the manifest been edited by
-  // the user?
-  const editedFlag = maniContext.isEdited;
-  
-=======
-  // has the manifest been edited by
-  // the user?
-  const editedFlag = maniContext.isEdited;
-
-  // choseSW is never undefined now bc we set a default
->>>>>>> 0182c972
-  if (generatedFlag === true || setSWCounter !== 0 || editedFlag === true) {
-    // User has chosen a custom service worker
-    // or we have generated a manifest for them
-    // send to basepackage to download.
-    // to-do: Users who edit their manifest will be sent here too
-    return 'base';
-  }
-
-  // double check manifest
-  const doubleCheckResults = await doubleCheckManifest(maniContext);
-<<<<<<< HEAD
-  
-=======
-  console.log("doubleCheckResults", doubleCheckResults);
->>>>>>> 0182c972
-  if (
-    generatedFlag === false &&
-    editedFlag === false &&
-    doubleCheckResults.icon &&
-    (doubleCheckResults.name || doubleCheckResults.shortName) &&
-    doubleCheckResults.startURL
-  ) {
-    // User already has a manifest
-    // and as not edited it
-    // send to publish page
-    return 'publish';
-  }
-
-  // user does not have a manifest and has not chosen an SW
-  // They will go to the base package page and will need to download
-  // The generated manifest and default SW
-  return 'base';
-}
-
-/**
- * Gets contextual information about the current manifest.
- * If no manifest has been detected, an empty manifest will be returned.
- * @returns
- */
-export function getManifestContext(): ManifestContext {
-  if (!manifestContext) {
-    manifestContext = getManifestFromSessionOrEmpty();
-  }
-
-  return manifestContext;
-}
-
-/**
- * Sets the current manifest context.
- * @param val The manifest.
- */
-export function setManifestContext(val: ManifestContext) {
-  manifestContext = val;
-  sessionStorage.setItem(PWABuilderSession.manifest, JSON.stringify(val));
-  setURL(val.siteUrl);
-}
-
-export function getManifestUrl(): string {
-  return getManifestContext().manifestUrl;
-}
-
-function getManifestFromSessionOrEmpty(): ManifestContext {
-  try {
-    const sessionManifest = sessionStorage.getItem(PWABuilderSession.manifest);
-    if (sessionManifest) {
-      return JSON.parse(sessionManifest) as ManifestContext;
-    }
-  } catch (err) {
-    console.error('Unable to load manifest from session', err);
-  }
-
-  const emptyManifest: Manifest = {
-    dir: 'auto',
-    display: 'fullscreen',
-    name: 'placeholder',
-    short_name: 'placeholder',
-    start_url: undefined,
-    scope: '/',
-    lang: 'en',
-    description: 'placeholder description',
-    theme_color: 'none',
-    background_color: 'none',
-    icons: [],
-    screenshots: [],
-  };
-  return {
-    manifest: emptyManifest,
-    initialManifest: emptyManifest,
-    siteUrl: sessionStorage.getItem(PWABuilderSession.currentUrl) || '',
-    manifestUrl: '',
-    isGenerated: true,
-    isEdited: false,
-  };
-}
-
-// a function that compares two objects and returns true if the same, false if different
-export function isManifestEdited(
-  originalMani: Manifest,
-  newMani: Manifest
-): void {
-  if (originalMani === newMani) {
-    getManifestContext().isEdited = false;
-  }
-
-  // loop through all the values in the original manifest
-  // and see if they are diffrent in the newMani
-  Object.keys(originalMani).forEach((key) => {
-
-    if (Array.isArray(originalMani[key]) && Array.isArray(newMani[key])) {
-      let flattened_original: Array<any> = originalMani[key].flat(2);
-      let flattened_new: Array<any> = newMani[key].flat(2);
-
-      flattened_original.forEach((item: any, index) => {
-        if (flattened_new.includes(item) === true && flattened_new[index] !== item) {
-          getManifestContext().isEdited = true;
-        }
-      })
-    }
-    else if (JSON.stringify(originalMani[key]) !== JSON.stringify(newMani[key])) {
-      getManifestContext().isEdited = true;
-    }
-  });
-}
-
-export async function doubleCheckManifest(maniContext: ManifestContext): Promise<{
-  startURL: boolean;
-  name: boolean;
-  shortName: boolean;
-  icon: boolean;
-}> {
-  // manifest double checks
-  const test_results = await runManifestChecks(maniContext);
-
-  let startURL = false;
-  let name = false;
-  let shortName = false;
-  let icon = false;
-
-  test_results.forEach(test => {
-    if (test.category === 'required') {
-      if (test.infoString.includes('start_url')) {
-        startURL = test.result;
-      }
-      if (test.infoString.includes('short_name')) {
-        shortName = test.result;
-      }
-      if (test.infoString.includes('name') && test.infoString.toLowerCase().includes('short_name') === false) {
-        name = test.result;
-      }
-      if (test.infoString.includes('512')) {
-        icon = test.result;
-      }
-    }
-  });
-
-  return {
-    startURL,
-    name,
-    shortName,
-    icon,
-  };
+import {
+  ListHeader,
+  Manifest,
+  ManifestContext,
+  ProgressList,
+  PWABuilderSession,
+  RawTestResult,
+  Status,
+} from '../utils/interfaces';
+import { runManifestChecks } from '../utils/manifest-validation';
+import { getChosenServiceWorker, getSetSWCounter } from './service_worker';
+
+let site_url: string | undefined;
+let results: RawTestResult | undefined;
+let manifestContext: ManifestContext | undefined;
+
+let progress: ProgressList = {
+  progress: [
+    {
+      header: ListHeader.TEST,
+      location: '/',
+      done: Status.ACTIVE,
+      items: [
+        {
+          name: 'Submit URL',
+          done: Status.PENDING,
+        },
+        {
+          name: 'Run Tests',
+          done: Status.PENDING,
+        },
+      ],
+    },
+    {
+      header: ListHeader.REVIEW,
+      location: '/reportcard',
+      done: Status.PENDING,
+      items: [
+        {
+          name: 'Manifest',
+          done: Status.PENDING,
+        },
+        {
+          name: 'Service Worker',
+          done: Status.PENDING,
+        },
+        {
+          name: 'Security',
+          done: Status.PENDING,
+        },
+      ],
+    },
+    {
+      header: ListHeader.PUBLISH,
+      location: '/publish',
+      done: Status.PENDING,
+      items: [
+        {
+          name: 'Package',
+          done: Status.PENDING,
+        },
+        {
+          name: 'Publish',
+          done: Status.PENDING,
+        },
+      ],
+    },
+    {
+      header: ListHeader.COMPLETE,
+      location: '/complete',
+      done: Status.PENDING,
+      items: [
+        {
+          name: 'Resources',
+          done: Status.PENDING,
+        },
+      ],
+    },
+  ],
+};
+
+export function getProgress(): ProgressList {
+  const current_progress = sessionStorage.getItem('current_progress');
+
+  if (current_progress) {
+    return <ProgressList>JSON.parse(current_progress);
+  } else {
+    return progress;
+  }
+}
+
+export function setProgress(newProgress: ProgressList) {
+  progress = newProgress;
+  sessionStorage.setItem('current_progress', JSON.stringify(progress));
+}
+
+export function setURL(url: string) {
+  if (url) {
+    site_url = url;
+    sessionStorage.setItem(PWABuilderSession.currentUrl, site_url);
+  }
+}
+
+export function getURL(): string {
+  const url = sessionStorage.getItem(PWABuilderSession.currentUrl);
+
+  if (site_url) {
+    return site_url;
+  }
+
+  if (url) {
+    return url;
+  }
+
+  throw new Error('No Good URL found for the current site');
+}
+
+export function setResults(testResults: RawTestResult) {
+  results = testResults;
+
+  sessionStorage.removeItem('current_results');
+  sessionStorage.setItem('current_results', JSON.stringify(testResults));
+}
+
+export function getResults(): RawTestResult | undefined {
+  if (results) {
+    return results;
+  } else {
+    const testResults = sessionStorage.getItem('current_results');
+
+    if (testResults) {
+      const parsedResults = <RawTestResult>JSON.parse(testResults);
+      return parsedResults;
+    } else {
+      return undefined;
+    }
+  }
+}
+
+export async function baseOrPublish(): Promise<'base' | 'publish'> {
+  
+  // This counter != 0 if the user has selected a custom SW.
+  const setSWCounter = getSetSWCounter();
+
+  // quick fix
+  const setSWCounter = getSetSWCounter();
+
+  const maniContext = getManifestContext();
+
+  // is the manifest one we generated
+  // or is it from the developer?
+  const generatedFlag = maniContext.isGenerated;
+  // has the manifest been edited by
+  // the user?
+  const editedFlag = maniContext.isEdited;
+
+  // choseSW is never undefined now bc we set a default
+  if (generatedFlag === true || setSWCounter !== 0 || editedFlag === true) {
+    // User has chosen a custom service worker
+    // or we have generated a manifest for them
+    // send to basepackage to download.
+    // to-do: Users who edit their manifest will be sent here too
+    return 'base';
+  }
+
+  // double check manifest
+  const doubleCheckResults = await doubleCheckManifest(maniContext);
+  if (
+    generatedFlag === false &&
+    editedFlag === false &&
+    doubleCheckResults.icon &&
+    (doubleCheckResults.name || doubleCheckResults.shortName) &&
+    doubleCheckResults.startURL
+  ) {
+    // User already has a manifest
+    // and as not edited it
+    // send to publish page
+    return 'publish';
+  }
+
+  // user does not have a manifest and has not chosen an SW
+  // They will go to the base package page and will need to download
+  // The generated manifest and default SW
+  return 'base';
+}
+
+/**
+ * Gets contextual information about the current manifest.
+ * If no manifest has been detected, an empty manifest will be returned.
+ * @returns
+ */
+export function getManifestContext(): ManifestContext {
+  if (!manifestContext) {
+    manifestContext = getManifestFromSessionOrEmpty();
+  }
+
+  return manifestContext;
+}
+
+/**
+ * Sets the current manifest context.
+ * @param val The manifest.
+ */
+export function setManifestContext(val: ManifestContext) {
+  manifestContext = val;
+  sessionStorage.setItem(PWABuilderSession.manifest, JSON.stringify(val));
+  setURL(val.siteUrl);
+}
+
+export function getManifestUrl(): string {
+  return getManifestContext().manifestUrl;
+}
+
+function getManifestFromSessionOrEmpty(): ManifestContext {
+  try {
+    const sessionManifest = sessionStorage.getItem(PWABuilderSession.manifest);
+    if (sessionManifest) {
+      return JSON.parse(sessionManifest) as ManifestContext;
+    }
+  } catch (err) {
+    console.error('Unable to load manifest from session', err);
+  }
+
+  const emptyManifest: Manifest = {
+    dir: 'auto',
+    display: 'fullscreen',
+    name: 'placeholder',
+    short_name: 'placeholder',
+    start_url: undefined,
+    scope: '/',
+    lang: 'en',
+    description: 'placeholder description',
+    theme_color: 'none',
+    background_color: 'none',
+    icons: [],
+    screenshots: [],
+  };
+  return {
+    manifest: emptyManifest,
+    initialManifest: emptyManifest,
+    siteUrl: sessionStorage.getItem(PWABuilderSession.currentUrl) || '',
+    manifestUrl: '',
+    isGenerated: true,
+    isEdited: false,
+  };
+}
+
+// a function that compares two objects and returns true if the same, false if different
+export function isManifestEdited(
+  originalMani: Manifest,
+  newMani: Manifest
+): void {
+  if (originalMani === newMani) {
+    getManifestContext().isEdited = false;
+  }
+
+  // loop through all the values in the original manifest
+  // and see if they are diffrent in the newMani
+  Object.keys(originalMani).forEach((key) => {
+
+    if (Array.isArray(originalMani[key]) && Array.isArray(newMani[key])) {
+      let flattened_original: Array<any> = originalMani[key].flat(2);
+      let flattened_new: Array<any> = newMani[key].flat(2);
+
+      flattened_original.forEach((item: any, index) => {
+        if (flattened_new.includes(item) === true && flattened_new[index] !== item) {
+          getManifestContext().isEdited = true;
+        }
+      })
+    }
+    else if (JSON.stringify(originalMani[key]) !== JSON.stringify(newMani[key])) {
+      getManifestContext().isEdited = true;
+    }
+  });
+}
+
+export async function doubleCheckManifest(maniContext: ManifestContext): Promise<{
+  startURL: boolean;
+  name: boolean;
+  shortName: boolean;
+  icon: boolean;
+}> {
+  // manifest double checks
+  const test_results = await runManifestChecks(maniContext);
+
+  let startURL = false;
+  let name = false;
+  let shortName = false;
+  let icon = false;
+
+  test_results.forEach(test => {
+    if (test.category === 'required') {
+      if (test.infoString.includes('start_url')) {
+        startURL = test.result;
+      }
+      if (test.infoString.includes('short_name')) {
+        shortName = test.result;
+      }
+      if (test.infoString.includes('name') && test.infoString.toLowerCase().includes('short_name') === false) {
+        name = test.result;
+      }
+      if (test.infoString.includes('512')) {
+        icon = test.result;
+      }
+    }
+  });
+
+  return {
+    startURL,
+    name,
+    shortName,
+    icon,
+  };
 }