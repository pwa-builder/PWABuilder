<<<<<<< HEAD
  <script lang="ts">
  export default {
    middleware: 'default',
    
    data() {
      return {
        pathnameUrl: this.$route.path,
        seen: true
      };
    },
    watch: {
      '$route': function() {
        this.pathnameUrl = this.$route.path;
      }
    },
    mounted: function() {
      const savedValue = localStorage.getItem('PWABuilderGDPR');
      if (JSON.parse((savedValue as string)) === true) {
        this.seen = true;
      } else {
        // GDPR banner has not been seen before, lets show it
        this.seen = false
      }
    },
    methods: {
      okGDPR: function () {
        this.seen = true;
        localStorage.setItem('PWABuilderGDPR', JSON.stringify(true));
      }
    }
  };
</script>

<template>
  <div>

    <div v-if="!seen" id="gdprDiv">
      <p>This site uses cookies for analytics, personalized content and ads. By continuing to browse this site, you agree to this use.</p>
      <button v-on:click="okGDPR">OK</button>
    </div>

    <header class="l-header pure-g">
      <div class="l-header-left pure-u pure-u-md-1-5">
        <nuxt-link to="/">
          <img class="l-header-logo" src="~/assets/images/logo.png" :alt="$t('menu.logo')">
        </nuxt-link>
      </div>
    
      <nav class="l-header-right pure-u pure-u-md-4-5">
        <ul class="l-header-menu">
          <li class="l-header-item">
            <nuxt-link :to="$i18n.path('')" exact :class="[pathnameUrl === '/' ? 'l-header-link is-active' : 'l-header-link']">{{ $t('menu.home') }}</nuxt-link>
          </li>
          <li class="l-header-item">
            <a class="l-header-link" href="//docs.pwabuilder.com/" target="_blank">{{ $t('menu.documentation') }}</a>
          </li>
          <li class="l-header-item">
            <nuxt-link :to="$i18n.path('imageGenerator')" @click="pathnameUrl='/imageGenerator'" exact 
            :class="[pathnameUrl === '/imageGenerator' ? 'l-header-link is-active' : 'l-header-link ']">
              {{ $t('menu.generator') }}</nuxt-link>
          </li>
          <li class="l-header-item">
            <nuxt-link :to="$i18n.path('windows')" exact :class="[pathnameUrl === '/windows' ? 'l-header-link is-active' : 'l-header-link']">
              {{ $t('menu.windows') }}
            </nuxt-link>
          </li>          
          <li class="l-header-item">
            <a class="l-header-link" href="//github.com/pwa-builder" target="_blank">{{ $t('menu.github') }}</a>
          </li>
        </ul>
      </nav>
    </header>

    <div class="container">
      <nuxt/>
    </div>

    <footer class="l-footer pure-g is-small">
      <div class="pure-u-1-2 pure-u-md-1-5">
        <nuxt-link class="l-footer-action l-footer-action--block active" :to="$i18n.path('')">{{ $t('menu.generate') }}</nuxt-link>
        <a class="l-footer-action l-footer-action--block" href="http://docs.pwabuilder.com/" target="_blank">{{ $t('menu.documentation') }}</a>
      </div>
      <div class="pure-u-1-2 pure-u-md-1-5">
        <a class="l-footer-action l-footer-action--block" href="//appimagegenerator-prod.azurewebsites.net">{{ $t('menu.generator') }}</a>
        <a class="l-footer-action l-footer-action--block" href="https://github.com/pwa-builder" target="_blank">{{ $t('menu.github') }}</a>
      </div>
      <div class="l-footer-social pure-u-1 pure-u-md-3-5">
        <a class="l-footer-logo_action" href="https://twitter.com/boyofgreen" target="_blank">
          <img class="l-footer-logo" src="~/assets/images/logo_twitter.svg">
        </a>
        <a class="l-footer-logo_action" href="https://github.com/pwa-builder" target="_blank">
          <img class="l-footer-logo" src="~/assets/images/logo_github.svg">
        </a>
        <a class="l-footer-logo_action" href="https://www.npmjs.com/package/manifoldjs" target="_blank">
          <img class="l-footer-logo l-footer-logo--big" src="~/assets/images/logo_npm.svg">
        </a>
        <a class="l-footer-logo_action" href="http://stackoverflow.com/questions/tagged/manifoldjs" target="_blank">
          <img class="l-footer-logo l-footer-logo--small" src="~/assets/images/logo_stackoverflow.svg">
        </a>
      </div>
      <div class="pure-u-1 l-footer-copy">
        {{ $t('footer.copyright') }}<span class="divider">|</span> <a href="https://go.microsoft.com/fwlink/?LinkId=521839" target="_blank" class="l-footer-action">{{ $t('footer.privacy') }}</a>
      </div>
    </footer>
  </div>
</template>

<style lang="scss" scoped>
  @import "~assets/scss/base/variables";

  #gdprDiv {
    align-items: center;
    background: #F2F2F2;
    display: flex;
    flex-direction: row;
    justify-content: space-around;
    z-index: 9999;
  }

  #gdprDiv button {
    background: transparent;
    border: none;
    color: #1FC2C8;
  }

</style>
=======
  <script lang="ts">
  import Vue from 'vue';
  import Component from 'nuxt-class-component';

  import Toolbar from '~/components/Toolbar.vue';

  @Component({
    components: {
      Toolbar
    }
  })
  export default class extends Vue {
   
    public seen = false;

    public mounted(): void {
      const savedValue = localStorage.getItem('PWABuilderGDPR');
      if (JSON.parse((savedValue as string)) !== true) {
        this.seen = true;
        localStorage.setItem('PWABuilderGDPR', JSON.stringify(true));
      }

      this.handleUrl();
    }

    handleUrl() {
      this.$router.beforeEach((to, from, next) => {
        const body = document.querySelector('body');

        if (body) {
          const pageName = to.fullPath.replace('/','');
          body.setAttribute('data-location', pageName);
        }
        next();
      });
    }
  }
</script>

<style lang="scss" scoped>
/* stylelint-disable */
  @import '~assets/scss/base/variables';

  #baseContainer{
    width: 1280px;
    margin: 0 auto;
    position: relative;

    .container {
      padding-top: 64px;
    }
  }

header {
  display: none !important;
}


  .logoText {
    position: absolute;
    top: -400px;
    font-size: 16px;
    line-height: 16px;
    width: 100px;
  }

  #gdprDiv {
    align-items: center;
    background: #F2F2F2;
    display: flex;
    flex-direction: row;
    justify-content: space-evenly;
    z-index: 9999;
  }

  .bgArt {
    filter: drop-shadow(0 6px 12px rgba(0, 0, 0, .16));
    position: absolute;
    z-index: -1;
    xtransition-property: width transform;
    xtransition-duration: .7s;
    xtransition-timing-function: ease-in-out;
  }

  #artw {
    transform: translate(540.87px, -33.78px);
    width: 1705px;
  }
 
  #artb {
    transform: translate(-1502.98px, -324.99px);
    width: 2539.28px;
  }
  
  #artlb {
    transform: translate(0, 512px);
    width: 507px;
  }

  #logoLarge {
    transform: translate(706.2px, 185.6px);
    width: 496.69px;
  }

  #decorStack {
    transform: translate(1134px, 610px);
    width: 128px;
  }

  #bigWhite {
    transform: translate(-1655px, 1248px);
    width: 3309px;
  }

  body[data-location='gettingStarted']{
    .logoText {
      left:1160px;
      top: 26px;
    }

    #artb {
      transform: translate(-1584px, -1380px);
      width: 3688px;
     }

    #artw {
      transform: translate(800px, -258px);
      width: 833px;
    }

    #artlb {
      transform: translate(729px, -46px);
      width: 1101px;
    }
    #logoLarge {
      transform: translate(1110px, 32px);
      width: 48px;
    }
    #decorStack {
      transform: translate(729px, 148px);
      width: 128px;
    }

    #bigWhite {
      transform: translate(-1655px, 1278px);
      width: 1px;
    }
  }

    body[data-location='generate']{
     .logoText {
      left:1160px;
      top: 26px;
    }

    #artb {
      transform: translate(-1584px, -1462px);
      width: 3688px;
     }

    #artw {
      transform: translate(800px, -258px);
      width: 833px;
    }

    #artlb {
      transform: translate(729px, -128px);
      width: 1101px;
    }
    #logoLarge {
      transform: translate(1110px, 32px);
      width: 48px;
    }
    #decorStack {
      transform: translate(729px, 68px);
      width: 128px;
    }

    #bigWhite {
      transform: translate(-1655px, 1278px);
      width: 1px;
    }
  }
  body[data-location='serviceworker']{
     .logoText {
      left:1160px;
      top: 26px;
    }

    #artb {
      transform: translate(-1584px, -1462px);
      width: 3688px;
     }

    #artw {
      transform: translate(800px, -258px);
      width: 833px;
    }

    #artlb {
      transform: translate(729px, -128px);
      width: 1101px;
    }
    #logoLarge {
      transform: translate(1110px, 32px);
      width: 48px;
    }
    #decorStack {
      transform: translate(729px, 68px);
      width: 128px;
    }

    #bigWhite {
      transform: translate(-1655px, 1278px);
      width: 1px;
    }
  }

  body[data-location='publish']{
      .logoText {
      left:1160px;
      top: 26px;
    }

    #artb {
      transform: translate(-1584px, -1380px);
      width: 3688px;
     }

    #artw {
      transform: translate(800px, -258px);
      width: 833px;
    }

    #artlb {
      transform: translate(729px, -46px);
      width: 1101px;
    }
    #logoLarge {
      transform: translate(1110px, 32px);
      width: 48px;
    }
    #decorStack {
      transform: translate(729px, 148px);
      width: 128px;
    }

    #bigWhite {
      transform: translate(-1655px, 1278px);
      width: 1px;
    }
  }

  body[data-location='windows']{
      .logoText {
      left:1160px;
      top: 26px;
    }

    #artb {
      transform: translate(-1584px, -1462px);
      width: 3688px;
     }

    #artw {
      transform: translate(800px, -258px);
      width: 833px;
    }

    #artlb {
      transform: translate(729px, -128px);
      width: 1101px;
    }
    #logoLarge {
      transform: translate(1110px, 32px);
      width: 48px;
    }
    #decorStack {
      transform: translate(729px, 68px);
      width: 128px;
    }

    #bigWhite {
      transform: translate(-1655px, 1278px);
      width: 1px;
    }
  }
</style>

<template>
  <div id="baseContainer">
  <img id="artb" class="bgArt" src="~/assets/images/blue.svg">
  <img id="artlb" class="bgArt" src="~/assets/images/lightBlue.svg">
  <img id="artw" class="bgArt" src="~/assets/images/white.svg">
  <img id="logoLarge" class="bgArt" src="~/assets/images/PWABuilderLogo.svg">  
  <img id="decorStack" class="bgArt" src="~/assets/images/StackedCube.svg">  
  <img id="bigWhite" class="bgArt" src="~/assets/images/white.svg">
  <h1 class="logoText">PWA Builder</h1>

    <div v-if="seen" id="gdprDiv">
      <p>This site uses cookies for analytics, personalized content and ads. By continuing to browse this site, you agree to this use.</p>
      <a href="https://privacy.microsoft.com/en-us/privacystatement#maincookiessimilartechnologiesmodule">Learn More</a>
    </div>

    <Toolbar />

    <div class="container">
      <nuxt/>
    </div>

    <footer class="l-footer pure-g is-small">
      <div class="pure-u-1-2 pure-u-md-1-5">
      </div>
      <div class="pure-u-1-2 pure-u-md-1-5">
     
      </div>
      <div class="l-footer-social pure-u-1 pure-u-md-3-5">
        <a class="l-footer-logo_action" href="https://github.com/pwa-builder" target="_blank">
          <img class="l-footer-logo" src="~/assets/images/logo_github.svg">
        </a>
        <a class="l-footer-logo_action" href="https://www.npmjs.com/package/pwabuilder" target="_blank">
          <img class="l-footer-logo l-footer-logo--big" src="~/assets/images/logo_npm.svg">
        </a>
        <a class="l-footer-logo_action" href="http://stackoverflow.com/questions/tagged/pwabuilder" target="_blank">
          <img class="l-footer-logo l-footer-logo--small" src="~/assets/images/logo_stackoverflow.svg">
        </a>
      </div>
      <div class="pure-u-1 l-footer-copy">
        {{ $t('footer.copyright') }}<span class="divider">|</span> <a href="https://go.microsoft.com/fwlink/?LinkId=521839" target="_blank" class="l-footer-action">{{ $t('footer.privacy') }}</a>
      </div>
    </footer>
  </div>
</template>
>>>>>>> 381530a6
<|MERGE_RESOLUTION|>--- conflicted
+++ resolved
@@ -1,131 +1,3 @@
-<<<<<<< HEAD
-  <script lang="ts">
-  export default {
-    middleware: 'default',
-    
-    data() {
-      return {
-        pathnameUrl: this.$route.path,
-        seen: true
-      };
-    },
-    watch: {
-      '$route': function() {
-        this.pathnameUrl = this.$route.path;
-      }
-    },
-    mounted: function() {
-      const savedValue = localStorage.getItem('PWABuilderGDPR');
-      if (JSON.parse((savedValue as string)) === true) {
-        this.seen = true;
-      } else {
-        // GDPR banner has not been seen before, lets show it
-        this.seen = false
-      }
-    },
-    methods: {
-      okGDPR: function () {
-        this.seen = true;
-        localStorage.setItem('PWABuilderGDPR', JSON.stringify(true));
-      }
-    }
-  };
-</script>
-
-<template>
-  <div>
-
-    <div v-if="!seen" id="gdprDiv">
-      <p>This site uses cookies for analytics, personalized content and ads. By continuing to browse this site, you agree to this use.</p>
-      <button v-on:click="okGDPR">OK</button>
-    </div>
-
-    <header class="l-header pure-g">
-      <div class="l-header-left pure-u pure-u-md-1-5">
-        <nuxt-link to="/">
-          <img class="l-header-logo" src="~/assets/images/logo.png" :alt="$t('menu.logo')">
-        </nuxt-link>
-      </div>
-    
-      <nav class="l-header-right pure-u pure-u-md-4-5">
-        <ul class="l-header-menu">
-          <li class="l-header-item">
-            <nuxt-link :to="$i18n.path('')" exact :class="[pathnameUrl === '/' ? 'l-header-link is-active' : 'l-header-link']">{{ $t('menu.home') }}</nuxt-link>
-          </li>
-          <li class="l-header-item">
-            <a class="l-header-link" href="//docs.pwabuilder.com/" target="_blank">{{ $t('menu.documentation') }}</a>
-          </li>
-          <li class="l-header-item">
-            <nuxt-link :to="$i18n.path('imageGenerator')" @click="pathnameUrl='/imageGenerator'" exact 
-            :class="[pathnameUrl === '/imageGenerator' ? 'l-header-link is-active' : 'l-header-link ']">
-              {{ $t('menu.generator') }}</nuxt-link>
-          </li>
-          <li class="l-header-item">
-            <nuxt-link :to="$i18n.path('windows')" exact :class="[pathnameUrl === '/windows' ? 'l-header-link is-active' : 'l-header-link']">
-              {{ $t('menu.windows') }}
-            </nuxt-link>
-          </li>          
-          <li class="l-header-item">
-            <a class="l-header-link" href="//github.com/pwa-builder" target="_blank">{{ $t('menu.github') }}</a>
-          </li>
-        </ul>
-      </nav>
-    </header>
-
-    <div class="container">
-      <nuxt/>
-    </div>
-
-    <footer class="l-footer pure-g is-small">
-      <div class="pure-u-1-2 pure-u-md-1-5">
-        <nuxt-link class="l-footer-action l-footer-action--block active" :to="$i18n.path('')">{{ $t('menu.generate') }}</nuxt-link>
-        <a class="l-footer-action l-footer-action--block" href="http://docs.pwabuilder.com/" target="_blank">{{ $t('menu.documentation') }}</a>
-      </div>
-      <div class="pure-u-1-2 pure-u-md-1-5">
-        <a class="l-footer-action l-footer-action--block" href="//appimagegenerator-prod.azurewebsites.net">{{ $t('menu.generator') }}</a>
-        <a class="l-footer-action l-footer-action--block" href="https://github.com/pwa-builder" target="_blank">{{ $t('menu.github') }}</a>
-      </div>
-      <div class="l-footer-social pure-u-1 pure-u-md-3-5">
-        <a class="l-footer-logo_action" href="https://twitter.com/boyofgreen" target="_blank">
-          <img class="l-footer-logo" src="~/assets/images/logo_twitter.svg">
-        </a>
-        <a class="l-footer-logo_action" href="https://github.com/pwa-builder" target="_blank">
-          <img class="l-footer-logo" src="~/assets/images/logo_github.svg">
-        </a>
-        <a class="l-footer-logo_action" href="https://www.npmjs.com/package/manifoldjs" target="_blank">
-          <img class="l-footer-logo l-footer-logo--big" src="~/assets/images/logo_npm.svg">
-        </a>
-        <a class="l-footer-logo_action" href="http://stackoverflow.com/questions/tagged/manifoldjs" target="_blank">
-          <img class="l-footer-logo l-footer-logo--small" src="~/assets/images/logo_stackoverflow.svg">
-        </a>
-      </div>
-      <div class="pure-u-1 l-footer-copy">
-        {{ $t('footer.copyright') }}<span class="divider">|</span> <a href="https://go.microsoft.com/fwlink/?LinkId=521839" target="_blank" class="l-footer-action">{{ $t('footer.privacy') }}</a>
-      </div>
-    </footer>
-  </div>
-</template>
-
-<style lang="scss" scoped>
-  @import "~assets/scss/base/variables";
-
-  #gdprDiv {
-    align-items: center;
-    background: #F2F2F2;
-    display: flex;
-    flex-direction: row;
-    justify-content: space-around;
-    z-index: 9999;
-  }
-
-  #gdprDiv button {
-    background: transparent;
-    border: none;
-    color: #1FC2C8;
-  }
-
-</style>
-=======
   <script lang="ts">
   import Vue from 'vue';
   import Component from 'nuxt-class-component';
@@ -458,5 +330,4 @@
       </div>
     </footer>
   </div>
-</template>
->>>>>>> 381530a6
+</template>