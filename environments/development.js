module.exports = {
<<<<<<< HEAD
  apiUrl: 'https://pwabuilder-api-prod.azurewebsites.net',
  //apiUrl: 'http://localhost:3333',
  screenshotsUrl: 'https://pwa-screenshots.azurewebsites.net',
  analytics: 'UA-111887945-1',
  apiUrl2: 'https://appimagegenerator-pre.azurewebsites.net',
};
=======
    apiUrl: 'https://pwabuilder-api-pre.azurewebsites.net',
    //apiUrl: 'https://pwabuilder-api-prod.azurewebsites.net',
    // apiUrl: 'http://localhost:3333',
    analytics: 'UA-111887945-1',
    apiUrl2: 'https://appimagegenerator-pre.azurewebsites.net'
}
>>>>>>> 894ecd2c
<|MERGE_RESOLUTION|>--- conflicted
+++ resolved
@@ -1,16 +1,7 @@
 module.exports = {
-<<<<<<< HEAD
-  apiUrl: 'https://pwabuilder-api-prod.azurewebsites.net',
+  apiUrl: 'https://pwabuilder-api-pre.azurewebsites.net',
   //apiUrl: 'http://localhost:3333',
   screenshotsUrl: 'https://pwa-screenshots.azurewebsites.net',
   analytics: 'UA-111887945-1',
   apiUrl2: 'https://appimagegenerator-pre.azurewebsites.net',
-};
-=======
-    apiUrl: 'https://pwabuilder-api-pre.azurewebsites.net',
-    //apiUrl: 'https://pwabuilder-api-prod.azurewebsites.net',
-    // apiUrl: 'http://localhost:3333',
-    analytics: 'UA-111887945-1',
-    apiUrl2: 'https://appimagegenerator-pre.azurewebsites.net'
-}
->>>>>>> 894ecd2c
+};