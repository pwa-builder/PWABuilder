module.exports = {
    //apiUrl: 'http://manifold-api-pre.azurewebsites.net',
    apiUrl: 'http://localhost:3001',
    analytics: 'UA-111887945-1',
<<<<<<< HEAD
    //apiUrl2: 'https://appimagegenerator-pre.azurewebsites.net'
    apiUrl2: "http://localhost:49080/"
=======
    apiUrl2: 'https://appimagegenerator-pre.azurewebsites.net'
>>>>>>> 146da62a
}<|MERGE_RESOLUTION|>--- conflicted
+++ resolved
@@ -2,10 +2,5 @@
     //apiUrl: 'http://manifold-api-pre.azurewebsites.net',
     apiUrl: 'http://localhost:3001',
     analytics: 'UA-111887945-1',
-<<<<<<< HEAD
-    //apiUrl2: 'https://appimagegenerator-pre.azurewebsites.net'
-    apiUrl2: "http://localhost:49080/"
-=======
     apiUrl2: 'https://appimagegenerator-pre.azurewebsites.net'
->>>>>>> 146da62a
-}+}
