import { currentManifest } from ".";
import { Icon, Manifest, singleFieldValidation, Validation } from "./interfaces";
<<<<<<< HEAD
import { checkRelativeUrlBasedOnScope, containsStandardCategory, isAtLeast, isStandardOrientation, isValidLanguageCode, validProtocols } from "./utils/validation-utils";
=======
import { containsStandardCategory, isAtLeast, isStandardOrientation, isValidLanguageCode } from "./utils/validation-utils";
>>>>>>> 780ea477

export const maniTests: Array<Validation> = [
    {
        infoString: "The name member is a string that represents the name of the web application as it is usually displayed to the user (e.g., amongst a list of other applications, or as a label for an icon)",
        displayString: "Manifest has name field",
        category: "required",
        member: "name",
        defaultValue: "placeholder name",
        docsLink: "https://docs.pwabuilder.com/#/builder/manifest?id=name-string",
        errorString: "name is required and must be a string with a length > 0",
        quickFix: true,
        test: (value: string) => {
            return value && typeof value === "string" && value.length > 0;
        }
    },
    {
        infoString: "share_target enables your app to get shared content from other apps",
        displayString: "Manifest has share_target field",
        category: "optional",
        member: "share_target",
        defaultValue: JSON.stringify({
            "action": "/share-target/",
            "methods": ["GET"],
            "params": {
                "title": "title",
                "text": "text",
                "url": "url"
            }
        }),
        docsLink: "https://web.dev/web-share-target/",
        errorString: "share_target must be an object",
        quickFix: true,
        test: (value: string) => {
            return value && typeof value === "object";
        }
    },
    {
        infoString: "The icons member specifies an array of objects representing image files that can serve as application icons for different contexts.",
        displayString: "Manifest has icons field",
        category: "required",
        member: "icons",
        defaultValue: JSON.stringify([
            {
                "src": "https://www.pwabuilder.com/assets/icons/icon_192.png",
                "sizes": "192x192",
                "type": "image/png",
                "purpose": "any"
            },
            {
                "src": "https://www.pwabuilder.com/assets/icons/icon_512.png",
                "sizes": "512x512",
                "type": "image/png",
                "purpose": "maskable"
            }
        ]),
        docsLink: "https://docs.pwabuilder.com/#/builder/manifest?id=icons",
        errorString: "icons is required and must be non-empty array",
        quickFix: true,
        test: (value: any[]) => {
            const isArray = value && Array.isArray(value) && value.length > 0 ? true : false;

            return isArray;
        }
    },
    {
        infoString: "The icons member specifies an array of objects representing image files that can serve as application icons for different contexts.",
        displayString: "Icons have at least one icon with purpose any",
        category: "recommended",
        member: "icons",
        defaultValue: JSON.stringify([
            {
                "src": "https://www.pwabuilder.com/assets/icons/icon_192.png",
                "sizes": "192x192",
                "type": "image/png",
                "purpose": "any"
            },
            {
                "src": "https://www.pwabuilder.com/assets/icons/icon_512.png",
                "sizes": "512x512",
                "type": "image/png",
                "purpose": "maskable"
            }
        ]),
        docsLink: "https://docs.pwabuilder.com/#/builder/manifest?id=icons",
        errorString: "Need at least one icon with purpose set to any",
        quickFix: true,
        test: (value: any[]) => {
            const isArray = value && Array.isArray(value) && value.length > 0 ? true : false;

            if (isArray) {
                const anyIcon = value.find(icon => icon.purpose === "any");

                return anyIcon ? true : false;
            }
            else {
                return false;
            }
        }
    },
    {
        infoString: "The icons member specifies an array of objects representing image files that can serve as application icons for different contexts.",
        displayString: "Icons have at least one PNG icon 512x512 or larger",
        category: "required",
        member: "icons",
        defaultValue: JSON.stringify([
            {
                "src": "https://www.pwabuilder.com/assets/icons/icon_192.png",
                "sizes": "192x192",
                "type": "image/png",
                "purpose": "any"
            },
            {
                "src": "https://www.pwabuilder.com/assets/icons/icon_512.png",
                "sizes": "512x512",
                "type": "image/png",
                "purpose": "maskable"
            }
        ]),
        docsLink: "https://docs.pwabuilder.com/#/builder/manifest?id=icons",
        errorString: "Need at least one PNG icon 512x512 or larger",
        quickFix: false,
        test: (value: any[]) => {
            const isArray = value && Array.isArray(value) && value.length > 0 ? true : false;

            if (isArray) {
                const anyIcon = value.find(icon => isAtLeast(icon.sizes, 512, 512) && (icon.type === 'image/png' || icon.src.endsWith(".png")));

                return anyIcon ? true : false;
            }
            else {
                return false;
            }
        }
    },
    {
        infoString: "The icons member specifies an array of objects representing image files that can serve as application icons for different contexts.",
        displayString: "Icons should have one icon with purpose set to any, and one for maskable",
        category: "required",
        member: "icons",
        defaultValue: JSON.stringify([
            {
                "src": "https://www.pwabuilder.com/assets/icons/icon_192.png",
                "sizes": "192x192",
                "type": "image/png",
                "purpose": "any"
            },
            {
                "src": "https://www.pwabuilder.com/assets/icons/icon_512.png",
                "sizes": "512x512",
                "type": "image/png",
                "purpose": "maskable"
            }
        ]),
        docsLink: "https://docs.pwabuilder.com/#/builder/manifest?id=icons",
        errorString: "Seperate Icons are needed for both maskable and any",
        quickFix: true,
        test: (value: any[]) => {
            const isArray = value && Array.isArray(value) && value.length > 0 ? true : false;

            if (isArray) {
                const wrongIcon = value.find(icon => icon.purpose === "any maskable");

                return wrongIcon ? false : true;
            }
            else {
                return false;
            }
        }
    },
    {
        infoString: "The scope member is a string that represents the name of the web application as it is usually displayed to the user (e.g., amongst a list of other applications, or as a label for an icon)",
        displayString: "Manifest has a scope field",
        category: "optional",
        member: "scope",
        defaultValue: "/",
        docsLink: "https://docs.pwabuilder.com/#/builder/manifest?id=scope-string",
        errorString: "scope must be a string with a length > 0",
        quickFix: true,
        test: (value: string) => {
            return value && typeof value === "string" && value.length > 0;
        }
    },
    {
        member: "name",
        testName: "whitespace",
        category: "required",
        displayString: "Name field doesn't have leading or trailing whitespace",
        errorString: "name should not have any leading or trailing whitespace",
        quickFix: true,
        test: (value: string) => {
            if (value.trim() !== value) {
                return false;
            }
            else {
                return true;
            }
        }
    },
    {
        infoString: "The short_name member is a string that represents the name of the web application displayed to the user if there is not enough space to display name. This name will show in the start menu on Windows and the homescreen on Android.",
        displayString: "Short name is the correct minimum length (2 characters)",
        category: "required",
        member: "short_name",
        defaultValue: "placeholder",
        docsLink:
            "https://docs.pwabuilder.com/#/builder/manifest?id=short_name-string",
        errorString: "short_name is required and must be a string with a length >= 2",
        quickFix: true,
        test: (value: string) => {
            const existsAndLength = value && value.length >= 2;
            return existsAndLength;
        },
    },
    {
        member: "short_name",
        displayString: "Short name field doesn't have leading or trailing whitespace",
        testName: "whitespace",
        category: "required",
        errorString: "short_name should not have any leading or trailing whitespace",
        quickFix: true,
        test: (value: string) => {
            if (value.trim() !== value) {
                return false;
            }
            else {
                return true;
            }
        }
    },
    {
        infoString: "The start_url member is a string that represents the start URL of the web application — the preferred URL that should be loaded when the user launches the web application",
        displayString: "Manifest has start url field",
        category: "required",
        member: "start_url",
        defaultValue: "/",
        docsLink:
            "https://docs.pwabuilder.com/#/builder/manifest?id=start_url-string",
        errorString: "start_url is required and must be a string with a length > 0",
        quickFix: true,
        test: (value: string) =>
            value && typeof value === "string" && value.length > 0
    },
    {
        infoString: "The start_url member is a string that represents the start URL of the web application — the preferred URL that should be loaded when the user launches the web application",
        displayString: "start_url is relative to the scope of the app",
        category: "required",
        member: "start_url",
        defaultValue: "/",
        docsLink:
            "https://docs.pwabuilder.com/#/builder/manifest?id=start_url-string",
        errorString: "start_url must be relative to the scope",
        quickFix: false,
        test: (value: string) => {
            const currentMani = currentManifest;
            if (currentMani && currentMani.scope) {
<<<<<<< HEAD
                const relativeCheck = checkRelativeUrlBasedOnScope(value, currentMani.scope);

=======
                const relativeCheck = checkRelativeUrl(value, currentMani.scope);
                console.log("relativeCheck", relativeCheck);
>>>>>>> 780ea477
                return relativeCheck;
            }
            else {
                return false;
            }
        }
    },
    {
        infoString: "The display member is a string that determines the developers' preferred display mode for the website. The display mode changes how much of browser UI is shown to the user and can range from browser (when the full browser window is shown) to fullscreen (when the app is fullscreened).",
        displayString: "Manifest has display field",
        category: "recommended",
        member: "display",
        defaultValue: "standalone",
        docsLink: "https://docs.pwabuilder.com/#/builder/manifest?id=display-string",
        errorString: "display must be one of the following strings: fullscreen, standalone, minimal-ui, browser",
        quickFix: true,
        test: (value: string) => {
            return ["fullscreen", "standalone", "minimal-ui", "browser"].includes(
                value
            );
        },
    },
    {
        infoString: "The background_color member defines a placeholder background color for the application page to display before its stylesheet is loaded.",
        displayString: "Manifest has hex encoded background color",
        category: "recommended",
        testRequired: true,
        member: "background_color",
        defaultValue: "#000000",
        docsLink:
            "https://docs.pwabuilder.com/#/builder/manifest?id=background_color-string",
        errorString: "background_color should be a valid hex color",
        quickFix: true,
        test: (value: string) => {
            if (value) {
                const hexRegex = /^#([A-Fa-f0-9]{6}|[A-Fa-f0-9]{3})$/;
                return hexRegex.test(value);
            }
            else {
                return false;
            }
        },
    },
    {
        infoString: "The theme_color member is a string that defines the default theme color for the application.",
        displayString: "Manifest has hex encoded theme color",
        category: "recommended",
        testRequired: true,
        member: "theme_color",
        defaultValue: "#000000",
        docsLink:
            "https://docs.pwabuilder.com/#/builder/manifest?id=theme_color-string",
        errorString: "theme_color should be a valid hex color",
        quickFix: true,
        test: (value: string) => {
            if (value) {
                const hexRegex = /^#([A-Fa-f0-9]{6}|[A-Fa-f0-9]{3})$/;
                return hexRegex.test(value);
            }
            else {
                return false;
            }
        },
    },
    {
        infoString: "The orientation mode changes the default orientation of the app. For example, if set to 'portrait', the app will be displayed in landscape mode by default.",
        displayString: "Manifest has orientation field",
        category: "recommended",
        member: "orientation",
        defaultValue: "any",
        docsLink:
            "https://docs.pwabuilder.com/#/builder/manifest?id=orientation-string",
        errorString: "orientation must be one of the following strings: any, natural, landscape, landscape-primary, landscape-secondary, portrait, portrait-primary, portrait-secondary",
        quickFix: true,
        test: (value: string) => {
            return isStandardOrientation(value);
        },
    },
    {
        infoString: "The screenshots member defines an array of screenshots intended to showcase the application.",
        displayString: "Manifest has screenshots field",
        category: "recommended",
        member: "screenshots",
        defaultValue: JSON.stringify([
            {
                "src": "https://www.pwabuilder.com/assets/screenshots/screen1.png",
                "sizes": "2880x1800",
                "type": "image/png",
                "description": "PWABuilder Home Screen"
            },
            {
                "src": "https://www.pwabuilder.com/assets/screenshots/screen2.png",
                "sizes": "2880/1800",
                "type": "image/png",
                "description": "PWABuilder Report Card"
            },
            {
                "src": "https://www.pwabuilder.com/assets/screenshots/screen3.png",
                "sizes": "2880x1800",
                "type": "image/png",
                "description": "Manifest information on the Report Card"
            },
        ]),
        docsLink:
            "https://docs.pwabuilder.com/#/builder/manifest?id=screenshots",
        errorString: "screenshots must be an array with a length > 0",
        quickFix: true,
        test: (value: string) =>
            value && Array.isArray(value) && value.length > 0 ? true : false,
    },
    {
        infoString: "The shortcuts member defines an array of shortcuts or links to key tasks or pages within a web app. Shortcuts will show as jumplists on Windows and on the home screen on Android.",
        displayString: "Shortcuts have atleast a 96x96 icon",
        category: "recommended",
        member: "shortcuts",
        defaultValue: [],
        docsLink:
            "https://docs.pwabuilder.com/#/builder/manifest?id=shortcuts-array",
        errorString: "shortcuts should have atleast one icon with a size of 96x96",
        quickFix: false,
        test: (value: any[]) => {
            const isArray = value && Array.isArray(value);
            if (isArray === true) {
                const has96x96Icon = value.some((shortcut) => {
                    return shortcut.icons.some((icon: Icon) => {
                        return icon.sizes === "96x96";
                    });
                });
                return has96x96Icon;
            }
            else {
                return false;
            }
        }
    },
    {
        infoString: "The shortcuts member defines an array of shortcuts or links to key tasks or pages within a web app. Shortcuts will show as jumplists on Windows and on the home screen on Android.",
        displayString: "Manifest has shortcuts field",
        category: "recommended",
        member: "shortcuts",
        defaultValue: [],
        docsLink:
            "https://docs.pwabuilder.com/#/builder/manifest?id=shortcuts-array",
        errorString: "shortcuts should be a non-empty array and should not include webp images",
        quickFix: true,
        test: (value: any[]) => {
            const isArray = value && Array.isArray(value);
            if (isArray === true) {
                // check image types dont include webp
                const hasWebp = value.some(icon => icon.type === "image/webp");
                if (hasWebp) {
                    return false;
                }
                else {
                    return true;
                }
            }
            else {
                return false;
            }
        }
    },
    {
        infoString: "The iarc_rating_id member is a string that represents the International Age Rating Coalition (IARC) certification code of the web application. It is intended to be used to determine which ages the web application is appropriate for.",
        displayString: "Manifest has IARC Rating ID field",
        category: "optional",
        member: "iarc_rating_id",
        defaultValue: "",
        docsLink:
            "https://docs.pwabuilder.com/#/builder/manifest?id=iarc_rating_id-string",
        quickFix: true,
        errorString: "iarc_rating_id must be a string with a length > 0",
        test: (value: string) => {
            // should exist
            return value && typeof value === "string" && value.length > 0;
        }
    },
    {
        infoString: "The related_applications field is an array of objects specifying native applications that are installable by, or accessible to, the underlying platform — for example, a platform-specific (native) Windows application.",
        displayString: "Manifest has related applications field",
        category: "optional",
        member: "related_applications",
        defaultValue: [],
        docsLink:
            "https://docs.pwabuilder.com/#/builder/manifest?id=related_applications-array",
        quickFix: true,
        test: (value: any[]) => {
            const isArray = value && Array.isArray(value);
            return isArray;
        },
        errorString: "related_applications should be a non-empty array",
    },
    {
        infoString: "The prefer_related_applications member is a boolean value that specifies that applications listed in related_applications should be preferred over the web application. If the prefer_related_applications member is set to true, the user agent might suggest installing one of the related applications instead of this web app.",
        displayString: "Manifest properly sets prefer related applications field",
        category: "optional",
        testRequired: true,
        member: "prefer_related_applications",
        defaultValue: false,
        docsLink:
            "https://docs.pwabuilder.com/#/builder/manifest?id=prefer_related_applications-boolean",
        quickFix: false,
        test: (value: any) => {
            return typeof (value) === "boolean"
        },
        errorString: "prefer_related_applications should be set to a boolean value",
    },
    {
        infoString: "The categories member is an array of strings that represent the categories of the web application.",
        displayString: "Manifest has categories field",
        category: "optional",
        testRequired: true,
        member: "categories",
        defaultValue: [],
        docsLink:
            "https://docs.pwabuilder.com/#/builder/manifest?id=categories-array",
        quickFix: true,
        test: (value: any[]) => {
            let isGood;
            if (value) {
                containsStandardCategory(value) && Array.isArray(value)
                    ?
                    isGood = true
                    :
                    isGood = false;
            }

            return isGood
        },
        errorString: "categories should be a non-empty array"
    },
    {
        member: "lang",
        displayString: "Manifest specifies a language",
        infoString: "The lang member is a string that represents the default language of your PWA.",
        category: "optional",
        defaultValue: "en",
        docsLink:
            "https://docs.pwabuilder.com/#/builder/manifest?id=lang-string",
        errorString: "lang should be set to a valid language code",
        quickFix: true,
        test: (value: string) =>
            value && typeof value === "string" && value.length > 0 && isValidLanguageCode(value)
    },
    {
        member: "dir",
        displayString: "Manifest specifies a default direction of text",
        infoString: "The dir member is a string that represents the default text direction of your PWA.",
        errorString: "dir must be one of the following strings: ltr, rtl, or auto",
        category: "optional",
        defaultValue: "ltr",
        docsLink:
            "https://docs.pwabuilder.com/#/builder/manifest?id=dir-string",
        quickFix: true,
        test: (value: string) =>
            value && typeof value === "string" && value.length > 0 && (value === "ltr" || value === "rtl" || value === "auto")
    },
    {
        member: "description",
        displayString: "Manifest has description field",
        infoString: "The description member is a string that represents the description of your PWA.",
        category: "optional",
        defaultValue: "",
        docsLink:
            "https://docs.pwabuilder.com/#/builder/manifest?id=description-string",
        errorString: "description must be a string with a length > 0",
        quickFix: true,
        test: (value: string) =>
            value && typeof value === "string" && value.length > 0,
    },
    {
        member: "description",
        displayString: "Description field doesn't have leading or trailing whitespace",
        testName: "whitespace",
        category: "required",
        errorString: "description should not have any leading or trailing whitespace",
        quickFix: true,
        test: (value: string) => {
            if (value.trim() !== value) {
                return false;
            }
            else {
                return true;
            }
        }
    },
    {
        member: "protocol_handlers",
        displayString: "Manifest has protocol handlers field",
        infoString: "The protocol_handlers member specifies an array of objects that are protocols which this web app can register and handle. Protocol handlers register the application in an OS's application preferences; the registration associates a specific application with the given protocol scheme. For example, when using the protocol handler mailto:// on a web page, registered email applications open.",
        category: "optional",
        defaultValue: [],
        docsLink:
            "https://docs.pwabuilder.com/#/builder/manifest?id=protocol_handlers-array",
        quickFix: true,
        errorString: "protocol_handlers should be a non-empty array",
        test: (value: any[]) => {
            const isArray = value && Array.isArray(value);

            return isArray;
        }
    },
    {
        member: "protocol_handlers",
        displayString: "Protocol handlers field has valid protocol",
        infoString: "The protocol_handlers member specifies an array of objects that are protocols which this web app can register and handle. Protocol handlers register the application in an OS's application preferences; the registration associates a specific application with the given protocol scheme. For example, when using the protocol handler mailto:// on a web page, registered email applications open.",
        category: "optional",
        defaultValue: [],
        docsLink:
            "https://docs.pwabuilder.com/#/builder/manifest?id=protocol_handlers-array",
        quickFix: true,
        errorString: "protocol_handlers should all be relative URLs that are within the scope of the app, should have a name, a urlTemplate and a valid protocol",
        test: (value: any[]) => {
            const isArray = value && Array.isArray(value);

            const currentMani= currentManifest;
            if (currentMani) {
                if (isArray) {
                    const isRelative = value && value.every((protocolHandler: any) => {

                        if (currentMani.scope) {
                            return checkRelativeUrlBasedOnScope(protocolHandler.uriTemplate, currentMani.scope);
                        }
                        else {
                            return true;
                        }
                    });

                    const hasName = value && value.every((protocolHandler: any) => {
                        return protocolHandler.name && protocolHandler.name.length > 0;
                    });

                    const hasValidUriTemplate = value && value.every((protocolHandler: any) => {
                        return protocolHandler.uriTemplate && 
                         protocolHandler.uriTemplate.length > 0 &&
                            protocolHandler.uriTemplate.includes("%s");
                         ;
                    });

                    const hasValidProtocol = value && value.every((protocolHandler: any) => {
                        return protocolHandler.protocol &&
                         protocolHandler.protocol.length > 0 &&
                         validProtocols.includes(protocolHandler.protocol);
                    });

                    return isRelative && hasName && hasValidUriTemplate && hasValidProtocol;
                }
                else {
                    return false;
                }
            }
            else {
                throw new Error("No web manifest found, currentManifest is undefined");
            }
        }
    },
    {
        member: "display_override",
        displayString: "Manifest has display override field",
        infoString: "Its value is an array of display modes that are considered in-order, and the first supported display mode is applied.",
        category: "optional",
        defaultValue: [],
        docsLink:
            "https://docs.pwabuilder.com/#/builder/manifest?id=display_override-array",
        quickFix: true,
        errorString: "display_override must be a non-empty array",
        test: (value: any[]) => {
            const isArray = value && Array.isArray(value);

            return isArray;
        }
    },
    {
        member: "id",
        displayString: "Manifest has an app ID",
        infoString: "The id member is a string that represents the unique identifier of your PWA to the browser.",
        category: "recommended",
        defaultValue: "/",
        docsLink: "https://developer.chrome.com/blog/pwa-manifest-id",
        errorString: "id must be a string with a length > 0",
        quickFix: true,
        test: (value: string) =>
            value && typeof value === "string" && value.length > 0,
    },
    {
        member: "launch_handler",
        displayString: "Manifest has launch handler field",
        infoString: "The launch_handler member specifies how your app will launch when navigated to via URL, share_target etc.",
        category: "recommended",
        defaultValue: "",
        docsLink: "https://developer.chrome.com/docs/web-platform/launch-handler/",
        errorString: "launch_handler should be defined",
        quickFix: false,
        test: (value: any) => {
            return value && typeof value === "object";
        }
    }
];

export async function loopThroughKeys(manifest: Manifest): Promise<Array<Validation>> {
    return new Promise((resolve) => {
        let data: Array<Validation> = [];

        const keys = Object.keys(manifest);

        keys.forEach((key) => {
            maniTests.forEach(async (test) => {
                if (test.member === key && test.test) {
                    const testResult = await test.test(manifest[key]);


                    if (testResult) {
                        test.valid = true;
                        data.push(test);
                    }
                    else {
                        test.valid = false;
                        data.push(test);
                    }
                }
            })
        })

        resolve(data);
    })
}

export async function loopThroughRequiredKeys(manifest: Manifest): Promise<Array<Validation>> {
    return new Promise((resolve) => {
        let data: Array<Validation> = [];

        const keys = Object.keys(manifest);

        keys.forEach((key) => {
            maniTests.forEach(async (test) => {
                if (test.category === "required") {
                    if (test.member === key && test.test) {
                        const testResult = await test.test(manifest[key]);

                        if (testResult === false) {
                            test.valid = false;
                            data.push(test);
                        }
                        else {
                            test.valid = true;
                            data.push(test);
                        }
                    }
                }
            })
        })

        resolve(data);
    })
}

export async function findSingleField(field: string, value: any): Promise<singleFieldValidation> {
    return new Promise(async (resolve) => {

        // For && operations, true is the base.
        let singleField = true;
        let failedTests: string[] | undefined = [];

        maniTests.forEach((test) => {
            if (test.member === field && test.test) {

                const testResult = test.test(value);

                if (!testResult) {
                    failedTests!.push(test.errorString!);
                }

                // If the test passes true && true = true.
                // If the test fails true && false = false
                // If a field has MULTIPLE tests, they will stack
                // ie: true (base) && true (test 1) && false (ie test 2 fails).
                singleField = singleField && testResult;
            }
        });

        if (singleField) {
            resolve({ "valid": singleField })
        }

        resolve({ "valid": singleField, "errors": failedTests });
    })
<<<<<<< HEAD
}

=======
}

export function checkRelativeUrl(url: string, scope: string): boolean {
    if (scope.endsWith("/")) {
        return true;
    }
    else if (url.startsWith(scope)) {
        return true;
    }
    else {
        return false;
    }
}
>>>>>>> 780ea477
<|MERGE_RESOLUTION|>--- conflicted
+++ resolved
@@ -1,773 +1,700 @@
-import { currentManifest } from ".";
-import { Icon, Manifest, singleFieldValidation, Validation } from "./interfaces";
-<<<<<<< HEAD
-import { checkRelativeUrlBasedOnScope, containsStandardCategory, isAtLeast, isStandardOrientation, isValidLanguageCode, validProtocols } from "./utils/validation-utils";
-=======
-import { containsStandardCategory, isAtLeast, isStandardOrientation, isValidLanguageCode } from "./utils/validation-utils";
->>>>>>> 780ea477
-
-export const maniTests: Array<Validation> = [
-    {
-        infoString: "The name member is a string that represents the name of the web application as it is usually displayed to the user (e.g., amongst a list of other applications, or as a label for an icon)",
-        displayString: "Manifest has name field",
-        category: "required",
-        member: "name",
-        defaultValue: "placeholder name",
-        docsLink: "https://docs.pwabuilder.com/#/builder/manifest?id=name-string",
-        errorString: "name is required and must be a string with a length > 0",
-        quickFix: true,
-        test: (value: string) => {
-            return value && typeof value === "string" && value.length > 0;
-        }
-    },
-    {
-        infoString: "share_target enables your app to get shared content from other apps",
-        displayString: "Manifest has share_target field",
-        category: "optional",
-        member: "share_target",
-        defaultValue: JSON.stringify({
-            "action": "/share-target/",
-            "methods": ["GET"],
-            "params": {
-                "title": "title",
-                "text": "text",
-                "url": "url"
-            }
-        }),
-        docsLink: "https://web.dev/web-share-target/",
-        errorString: "share_target must be an object",
-        quickFix: true,
-        test: (value: string) => {
-            return value && typeof value === "object";
-        }
-    },
-    {
-        infoString: "The icons member specifies an array of objects representing image files that can serve as application icons for different contexts.",
-        displayString: "Manifest has icons field",
-        category: "required",
-        member: "icons",
-        defaultValue: JSON.stringify([
-            {
-                "src": "https://www.pwabuilder.com/assets/icons/icon_192.png",
-                "sizes": "192x192",
-                "type": "image/png",
-                "purpose": "any"
-            },
-            {
-                "src": "https://www.pwabuilder.com/assets/icons/icon_512.png",
-                "sizes": "512x512",
-                "type": "image/png",
-                "purpose": "maskable"
-            }
-        ]),
-        docsLink: "https://docs.pwabuilder.com/#/builder/manifest?id=icons",
-        errorString: "icons is required and must be non-empty array",
-        quickFix: true,
-        test: (value: any[]) => {
-            const isArray = value && Array.isArray(value) && value.length > 0 ? true : false;
-
-            return isArray;
-        }
-    },
-    {
-        infoString: "The icons member specifies an array of objects representing image files that can serve as application icons for different contexts.",
-        displayString: "Icons have at least one icon with purpose any",
-        category: "recommended",
-        member: "icons",
-        defaultValue: JSON.stringify([
-            {
-                "src": "https://www.pwabuilder.com/assets/icons/icon_192.png",
-                "sizes": "192x192",
-                "type": "image/png",
-                "purpose": "any"
-            },
-            {
-                "src": "https://www.pwabuilder.com/assets/icons/icon_512.png",
-                "sizes": "512x512",
-                "type": "image/png",
-                "purpose": "maskable"
-            }
-        ]),
-        docsLink: "https://docs.pwabuilder.com/#/builder/manifest?id=icons",
-        errorString: "Need at least one icon with purpose set to any",
-        quickFix: true,
-        test: (value: any[]) => {
-            const isArray = value && Array.isArray(value) && value.length > 0 ? true : false;
-
-            if (isArray) {
-                const anyIcon = value.find(icon => icon.purpose === "any");
-
-                return anyIcon ? true : false;
-            }
-            else {
-                return false;
-            }
-        }
-    },
-    {
-        infoString: "The icons member specifies an array of objects representing image files that can serve as application icons for different contexts.",
-        displayString: "Icons have at least one PNG icon 512x512 or larger",
-        category: "required",
-        member: "icons",
-        defaultValue: JSON.stringify([
-            {
-                "src": "https://www.pwabuilder.com/assets/icons/icon_192.png",
-                "sizes": "192x192",
-                "type": "image/png",
-                "purpose": "any"
-            },
-            {
-                "src": "https://www.pwabuilder.com/assets/icons/icon_512.png",
-                "sizes": "512x512",
-                "type": "image/png",
-                "purpose": "maskable"
-            }
-        ]),
-        docsLink: "https://docs.pwabuilder.com/#/builder/manifest?id=icons",
-        errorString: "Need at least one PNG icon 512x512 or larger",
-        quickFix: false,
-        test: (value: any[]) => {
-            const isArray = value && Array.isArray(value) && value.length > 0 ? true : false;
-
-            if (isArray) {
-                const anyIcon = value.find(icon => isAtLeast(icon.sizes, 512, 512) && (icon.type === 'image/png' || icon.src.endsWith(".png")));
-
-                return anyIcon ? true : false;
-            }
-            else {
-                return false;
-            }
-        }
-    },
-    {
-        infoString: "The icons member specifies an array of objects representing image files that can serve as application icons for different contexts.",
-        displayString: "Icons should have one icon with purpose set to any, and one for maskable",
-        category: "required",
-        member: "icons",
-        defaultValue: JSON.stringify([
-            {
-                "src": "https://www.pwabuilder.com/assets/icons/icon_192.png",
-                "sizes": "192x192",
-                "type": "image/png",
-                "purpose": "any"
-            },
-            {
-                "src": "https://www.pwabuilder.com/assets/icons/icon_512.png",
-                "sizes": "512x512",
-                "type": "image/png",
-                "purpose": "maskable"
-            }
-        ]),
-        docsLink: "https://docs.pwabuilder.com/#/builder/manifest?id=icons",
-        errorString: "Seperate Icons are needed for both maskable and any",
-        quickFix: true,
-        test: (value: any[]) => {
-            const isArray = value && Array.isArray(value) && value.length > 0 ? true : false;
-
-            if (isArray) {
-                const wrongIcon = value.find(icon => icon.purpose === "any maskable");
-
-                return wrongIcon ? false : true;
-            }
-            else {
-                return false;
-            }
-        }
-    },
-    {
-        infoString: "The scope member is a string that represents the name of the web application as it is usually displayed to the user (e.g., amongst a list of other applications, or as a label for an icon)",
-        displayString: "Manifest has a scope field",
-        category: "optional",
-        member: "scope",
-        defaultValue: "/",
-        docsLink: "https://docs.pwabuilder.com/#/builder/manifest?id=scope-string",
-        errorString: "scope must be a string with a length > 0",
-        quickFix: true,
-        test: (value: string) => {
-            return value && typeof value === "string" && value.length > 0;
-        }
-    },
-    {
-        member: "name",
-        testName: "whitespace",
-        category: "required",
-        displayString: "Name field doesn't have leading or trailing whitespace",
-        errorString: "name should not have any leading or trailing whitespace",
-        quickFix: true,
-        test: (value: string) => {
-            if (value.trim() !== value) {
-                return false;
-            }
-            else {
-                return true;
-            }
-        }
-    },
-    {
-        infoString: "The short_name member is a string that represents the name of the web application displayed to the user if there is not enough space to display name. This name will show in the start menu on Windows and the homescreen on Android.",
-        displayString: "Short name is the correct minimum length (2 characters)",
-        category: "required",
-        member: "short_name",
-        defaultValue: "placeholder",
-        docsLink:
-            "https://docs.pwabuilder.com/#/builder/manifest?id=short_name-string",
-        errorString: "short_name is required and must be a string with a length >= 2",
-        quickFix: true,
-        test: (value: string) => {
-            const existsAndLength = value && value.length >= 2;
-            return existsAndLength;
-        },
-    },
-    {
-        member: "short_name",
-        displayString: "Short name field doesn't have leading or trailing whitespace",
-        testName: "whitespace",
-        category: "required",
-        errorString: "short_name should not have any leading or trailing whitespace",
-        quickFix: true,
-        test: (value: string) => {
-            if (value.trim() !== value) {
-                return false;
-            }
-            else {
-                return true;
-            }
-        }
-    },
-    {
-        infoString: "The start_url member is a string that represents the start URL of the web application — the preferred URL that should be loaded when the user launches the web application",
-        displayString: "Manifest has start url field",
-        category: "required",
-        member: "start_url",
-        defaultValue: "/",
-        docsLink:
-            "https://docs.pwabuilder.com/#/builder/manifest?id=start_url-string",
-        errorString: "start_url is required and must be a string with a length > 0",
-        quickFix: true,
-        test: (value: string) =>
-            value && typeof value === "string" && value.length > 0
-    },
-    {
-        infoString: "The start_url member is a string that represents the start URL of the web application — the preferred URL that should be loaded when the user launches the web application",
-        displayString: "start_url is relative to the scope of the app",
-        category: "required",
-        member: "start_url",
-        defaultValue: "/",
-        docsLink:
-            "https://docs.pwabuilder.com/#/builder/manifest?id=start_url-string",
-        errorString: "start_url must be relative to the scope",
-        quickFix: false,
-        test: (value: string) => {
-            const currentMani = currentManifest;
-            if (currentMani && currentMani.scope) {
-<<<<<<< HEAD
-                const relativeCheck = checkRelativeUrlBasedOnScope(value, currentMani.scope);
-
-=======
-                const relativeCheck = checkRelativeUrl(value, currentMani.scope);
-                console.log("relativeCheck", relativeCheck);
->>>>>>> 780ea477
-                return relativeCheck;
-            }
-            else {
-                return false;
-            }
-        }
-    },
-    {
-        infoString: "The display member is a string that determines the developers' preferred display mode for the website. The display mode changes how much of browser UI is shown to the user and can range from browser (when the full browser window is shown) to fullscreen (when the app is fullscreened).",
-        displayString: "Manifest has display field",
-        category: "recommended",
-        member: "display",
-        defaultValue: "standalone",
-        docsLink: "https://docs.pwabuilder.com/#/builder/manifest?id=display-string",
-        errorString: "display must be one of the following strings: fullscreen, standalone, minimal-ui, browser",
-        quickFix: true,
-        test: (value: string) => {
-            return ["fullscreen", "standalone", "minimal-ui", "browser"].includes(
-                value
-            );
-        },
-    },
-    {
-        infoString: "The background_color member defines a placeholder background color for the application page to display before its stylesheet is loaded.",
-        displayString: "Manifest has hex encoded background color",
-        category: "recommended",
-        testRequired: true,
-        member: "background_color",
-        defaultValue: "#000000",
-        docsLink:
-            "https://docs.pwabuilder.com/#/builder/manifest?id=background_color-string",
-        errorString: "background_color should be a valid hex color",
-        quickFix: true,
-        test: (value: string) => {
-            if (value) {
-                const hexRegex = /^#([A-Fa-f0-9]{6}|[A-Fa-f0-9]{3})$/;
-                return hexRegex.test(value);
-            }
-            else {
-                return false;
-            }
-        },
-    },
-    {
-        infoString: "The theme_color member is a string that defines the default theme color for the application.",
-        displayString: "Manifest has hex encoded theme color",
-        category: "recommended",
-        testRequired: true,
-        member: "theme_color",
-        defaultValue: "#000000",
-        docsLink:
-            "https://docs.pwabuilder.com/#/builder/manifest?id=theme_color-string",
-        errorString: "theme_color should be a valid hex color",
-        quickFix: true,
-        test: (value: string) => {
-            if (value) {
-                const hexRegex = /^#([A-Fa-f0-9]{6}|[A-Fa-f0-9]{3})$/;
-                return hexRegex.test(value);
-            }
-            else {
-                return false;
-            }
-        },
-    },
-    {
-        infoString: "The orientation mode changes the default orientation of the app. For example, if set to 'portrait', the app will be displayed in landscape mode by default.",
-        displayString: "Manifest has orientation field",
-        category: "recommended",
-        member: "orientation",
-        defaultValue: "any",
-        docsLink:
-            "https://docs.pwabuilder.com/#/builder/manifest?id=orientation-string",
-        errorString: "orientation must be one of the following strings: any, natural, landscape, landscape-primary, landscape-secondary, portrait, portrait-primary, portrait-secondary",
-        quickFix: true,
-        test: (value: string) => {
-            return isStandardOrientation(value);
-        },
-    },
-    {
-        infoString: "The screenshots member defines an array of screenshots intended to showcase the application.",
-        displayString: "Manifest has screenshots field",
-        category: "recommended",
-        member: "screenshots",
-        defaultValue: JSON.stringify([
-            {
-                "src": "https://www.pwabuilder.com/assets/screenshots/screen1.png",
-                "sizes": "2880x1800",
-                "type": "image/png",
-                "description": "PWABuilder Home Screen"
-            },
-            {
-                "src": "https://www.pwabuilder.com/assets/screenshots/screen2.png",
-                "sizes": "2880/1800",
-                "type": "image/png",
-                "description": "PWABuilder Report Card"
-            },
-            {
-                "src": "https://www.pwabuilder.com/assets/screenshots/screen3.png",
-                "sizes": "2880x1800",
-                "type": "image/png",
-                "description": "Manifest information on the Report Card"
-            },
-        ]),
-        docsLink:
-            "https://docs.pwabuilder.com/#/builder/manifest?id=screenshots",
-        errorString: "screenshots must be an array with a length > 0",
-        quickFix: true,
-        test: (value: string) =>
-            value && Array.isArray(value) && value.length > 0 ? true : false,
-    },
-    {
-        infoString: "The shortcuts member defines an array of shortcuts or links to key tasks or pages within a web app. Shortcuts will show as jumplists on Windows and on the home screen on Android.",
-        displayString: "Shortcuts have atleast a 96x96 icon",
-        category: "recommended",
-        member: "shortcuts",
-        defaultValue: [],
-        docsLink:
-            "https://docs.pwabuilder.com/#/builder/manifest?id=shortcuts-array",
-        errorString: "shortcuts should have atleast one icon with a size of 96x96",
-        quickFix: false,
-        test: (value: any[]) => {
-            const isArray = value && Array.isArray(value);
-            if (isArray === true) {
-                const has96x96Icon = value.some((shortcut) => {
-                    return shortcut.icons.some((icon: Icon) => {
-                        return icon.sizes === "96x96";
-                    });
-                });
-                return has96x96Icon;
-            }
-            else {
-                return false;
-            }
-        }
-    },
-    {
-        infoString: "The shortcuts member defines an array of shortcuts or links to key tasks or pages within a web app. Shortcuts will show as jumplists on Windows and on the home screen on Android.",
-        displayString: "Manifest has shortcuts field",
-        category: "recommended",
-        member: "shortcuts",
-        defaultValue: [],
-        docsLink:
-            "https://docs.pwabuilder.com/#/builder/manifest?id=shortcuts-array",
-        errorString: "shortcuts should be a non-empty array and should not include webp images",
-        quickFix: true,
-        test: (value: any[]) => {
-            const isArray = value && Array.isArray(value);
-            if (isArray === true) {
-                // check image types dont include webp
-                const hasWebp = value.some(icon => icon.type === "image/webp");
-                if (hasWebp) {
-                    return false;
-                }
-                else {
-                    return true;
-                }
-            }
-            else {
-                return false;
-            }
-        }
-    },
-    {
-        infoString: "The iarc_rating_id member is a string that represents the International Age Rating Coalition (IARC) certification code of the web application. It is intended to be used to determine which ages the web application is appropriate for.",
-        displayString: "Manifest has IARC Rating ID field",
-        category: "optional",
-        member: "iarc_rating_id",
-        defaultValue: "",
-        docsLink:
-            "https://docs.pwabuilder.com/#/builder/manifest?id=iarc_rating_id-string",
-        quickFix: true,
-        errorString: "iarc_rating_id must be a string with a length > 0",
-        test: (value: string) => {
-            // should exist
-            return value && typeof value === "string" && value.length > 0;
-        }
-    },
-    {
-        infoString: "The related_applications field is an array of objects specifying native applications that are installable by, or accessible to, the underlying platform — for example, a platform-specific (native) Windows application.",
-        displayString: "Manifest has related applications field",
-        category: "optional",
-        member: "related_applications",
-        defaultValue: [],
-        docsLink:
-            "https://docs.pwabuilder.com/#/builder/manifest?id=related_applications-array",
-        quickFix: true,
-        test: (value: any[]) => {
-            const isArray = value && Array.isArray(value);
-            return isArray;
-        },
-        errorString: "related_applications should be a non-empty array",
-    },
-    {
-        infoString: "The prefer_related_applications member is a boolean value that specifies that applications listed in related_applications should be preferred over the web application. If the prefer_related_applications member is set to true, the user agent might suggest installing one of the related applications instead of this web app.",
-        displayString: "Manifest properly sets prefer related applications field",
-        category: "optional",
-        testRequired: true,
-        member: "prefer_related_applications",
-        defaultValue: false,
-        docsLink:
-            "https://docs.pwabuilder.com/#/builder/manifest?id=prefer_related_applications-boolean",
-        quickFix: false,
-        test: (value: any) => {
-            return typeof (value) === "boolean"
-        },
-        errorString: "prefer_related_applications should be set to a boolean value",
-    },
-    {
-        infoString: "The categories member is an array of strings that represent the categories of the web application.",
-        displayString: "Manifest has categories field",
-        category: "optional",
-        testRequired: true,
-        member: "categories",
-        defaultValue: [],
-        docsLink:
-            "https://docs.pwabuilder.com/#/builder/manifest?id=categories-array",
-        quickFix: true,
-        test: (value: any[]) => {
-            let isGood;
-            if (value) {
-                containsStandardCategory(value) && Array.isArray(value)
-                    ?
-                    isGood = true
-                    :
-                    isGood = false;
-            }
-
-            return isGood
-        },
-        errorString: "categories should be a non-empty array"
-    },
-    {
-        member: "lang",
-        displayString: "Manifest specifies a language",
-        infoString: "The lang member is a string that represents the default language of your PWA.",
-        category: "optional",
-        defaultValue: "en",
-        docsLink:
-            "https://docs.pwabuilder.com/#/builder/manifest?id=lang-string",
-        errorString: "lang should be set to a valid language code",
-        quickFix: true,
-        test: (value: string) =>
-            value && typeof value === "string" && value.length > 0 && isValidLanguageCode(value)
-    },
-    {
-        member: "dir",
-        displayString: "Manifest specifies a default direction of text",
-        infoString: "The dir member is a string that represents the default text direction of your PWA.",
-        errorString: "dir must be one of the following strings: ltr, rtl, or auto",
-        category: "optional",
-        defaultValue: "ltr",
-        docsLink:
-            "https://docs.pwabuilder.com/#/builder/manifest?id=dir-string",
-        quickFix: true,
-        test: (value: string) =>
-            value && typeof value === "string" && value.length > 0 && (value === "ltr" || value === "rtl" || value === "auto")
-    },
-    {
-        member: "description",
-        displayString: "Manifest has description field",
-        infoString: "The description member is a string that represents the description of your PWA.",
-        category: "optional",
-        defaultValue: "",
-        docsLink:
-            "https://docs.pwabuilder.com/#/builder/manifest?id=description-string",
-        errorString: "description must be a string with a length > 0",
-        quickFix: true,
-        test: (value: string) =>
-            value && typeof value === "string" && value.length > 0,
-    },
-    {
-        member: "description",
-        displayString: "Description field doesn't have leading or trailing whitespace",
-        testName: "whitespace",
-        category: "required",
-        errorString: "description should not have any leading or trailing whitespace",
-        quickFix: true,
-        test: (value: string) => {
-            if (value.trim() !== value) {
-                return false;
-            }
-            else {
-                return true;
-            }
-        }
-    },
-    {
-        member: "protocol_handlers",
-        displayString: "Manifest has protocol handlers field",
-        infoString: "The protocol_handlers member specifies an array of objects that are protocols which this web app can register and handle. Protocol handlers register the application in an OS's application preferences; the registration associates a specific application with the given protocol scheme. For example, when using the protocol handler mailto:// on a web page, registered email applications open.",
-        category: "optional",
-        defaultValue: [],
-        docsLink:
-            "https://docs.pwabuilder.com/#/builder/manifest?id=protocol_handlers-array",
-        quickFix: true,
-        errorString: "protocol_handlers should be a non-empty array",
-        test: (value: any[]) => {
-            const isArray = value && Array.isArray(value);
-
-            return isArray;
-        }
-    },
-    {
-        member: "protocol_handlers",
-        displayString: "Protocol handlers field has valid protocol",
-        infoString: "The protocol_handlers member specifies an array of objects that are protocols which this web app can register and handle. Protocol handlers register the application in an OS's application preferences; the registration associates a specific application with the given protocol scheme. For example, when using the protocol handler mailto:// on a web page, registered email applications open.",
-        category: "optional",
-        defaultValue: [],
-        docsLink:
-            "https://docs.pwabuilder.com/#/builder/manifest?id=protocol_handlers-array",
-        quickFix: true,
-        errorString: "protocol_handlers should all be relative URLs that are within the scope of the app, should have a name, a urlTemplate and a valid protocol",
-        test: (value: any[]) => {
-            const isArray = value && Array.isArray(value);
-
-            const currentMani= currentManifest;
-            if (currentMani) {
-                if (isArray) {
-                    const isRelative = value && value.every((protocolHandler: any) => {
-
-                        if (currentMani.scope) {
-                            return checkRelativeUrlBasedOnScope(protocolHandler.uriTemplate, currentMani.scope);
-                        }
-                        else {
-                            return true;
-                        }
-                    });
-
-                    const hasName = value && value.every((protocolHandler: any) => {
-                        return protocolHandler.name && protocolHandler.name.length > 0;
-                    });
-
-                    const hasValidUriTemplate = value && value.every((protocolHandler: any) => {
-                        return protocolHandler.uriTemplate && 
-                         protocolHandler.uriTemplate.length > 0 &&
-                            protocolHandler.uriTemplate.includes("%s");
-                         ;
-                    });
-
-                    const hasValidProtocol = value && value.every((protocolHandler: any) => {
-                        return protocolHandler.protocol &&
-                         protocolHandler.protocol.length > 0 &&
-                         validProtocols.includes(protocolHandler.protocol);
-                    });
-
-                    return isRelative && hasName && hasValidUriTemplate && hasValidProtocol;
-                }
-                else {
-                    return false;
-                }
-            }
-            else {
-                throw new Error("No web manifest found, currentManifest is undefined");
-            }
-        }
-    },
-    {
-        member: "display_override",
-        displayString: "Manifest has display override field",
-        infoString: "Its value is an array of display modes that are considered in-order, and the first supported display mode is applied.",
-        category: "optional",
-        defaultValue: [],
-        docsLink:
-            "https://docs.pwabuilder.com/#/builder/manifest?id=display_override-array",
-        quickFix: true,
-        errorString: "display_override must be a non-empty array",
-        test: (value: any[]) => {
-            const isArray = value && Array.isArray(value);
-
-            return isArray;
-        }
-    },
-    {
-        member: "id",
-        displayString: "Manifest has an app ID",
-        infoString: "The id member is a string that represents the unique identifier of your PWA to the browser.",
-        category: "recommended",
-        defaultValue: "/",
-        docsLink: "https://developer.chrome.com/blog/pwa-manifest-id",
-        errorString: "id must be a string with a length > 0",
-        quickFix: true,
-        test: (value: string) =>
-            value && typeof value === "string" && value.length > 0,
-    },
-    {
-        member: "launch_handler",
-        displayString: "Manifest has launch handler field",
-        infoString: "The launch_handler member specifies how your app will launch when navigated to via URL, share_target etc.",
-        category: "recommended",
-        defaultValue: "",
-        docsLink: "https://developer.chrome.com/docs/web-platform/launch-handler/",
-        errorString: "launch_handler should be defined",
-        quickFix: false,
-        test: (value: any) => {
-            return value && typeof value === "object";
-        }
-    }
-];
-
-export async function loopThroughKeys(manifest: Manifest): Promise<Array<Validation>> {
-    return new Promise((resolve) => {
-        let data: Array<Validation> = [];
-
-        const keys = Object.keys(manifest);
-
-        keys.forEach((key) => {
-            maniTests.forEach(async (test) => {
-                if (test.member === key && test.test) {
-                    const testResult = await test.test(manifest[key]);
-
-
-                    if (testResult) {
-                        test.valid = true;
-                        data.push(test);
-                    }
-                    else {
-                        test.valid = false;
-                        data.push(test);
-                    }
-                }
-            })
-        })
-
-        resolve(data);
-    })
-}
-
-export async function loopThroughRequiredKeys(manifest: Manifest): Promise<Array<Validation>> {
-    return new Promise((resolve) => {
-        let data: Array<Validation> = [];
-
-        const keys = Object.keys(manifest);
-
-        keys.forEach((key) => {
-            maniTests.forEach(async (test) => {
-                if (test.category === "required") {
-                    if (test.member === key && test.test) {
-                        const testResult = await test.test(manifest[key]);
-
-                        if (testResult === false) {
-                            test.valid = false;
-                            data.push(test);
-                        }
-                        else {
-                            test.valid = true;
-                            data.push(test);
-                        }
-                    }
-                }
-            })
-        })
-
-        resolve(data);
-    })
-}
-
-export async function findSingleField(field: string, value: any): Promise<singleFieldValidation> {
-    return new Promise(async (resolve) => {
-
-        // For && operations, true is the base.
-        let singleField = true;
-        let failedTests: string[] | undefined = [];
-
-        maniTests.forEach((test) => {
-            if (test.member === field && test.test) {
-
-                const testResult = test.test(value);
-
-                if (!testResult) {
-                    failedTests!.push(test.errorString!);
-                }
-
-                // If the test passes true && true = true.
-                // If the test fails true && false = false
-                // If a field has MULTIPLE tests, they will stack
-                // ie: true (base) && true (test 1) && false (ie test 2 fails).
-                singleField = singleField && testResult;
-            }
-        });
-
-        if (singleField) {
-            resolve({ "valid": singleField })
-        }
-
-        resolve({ "valid": singleField, "errors": failedTests });
-    })
-<<<<<<< HEAD
-}
-
-=======
-}
-
-export function checkRelativeUrl(url: string, scope: string): boolean {
-    if (scope.endsWith("/")) {
-        return true;
-    }
-    else if (url.startsWith(scope)) {
-        return true;
-    }
-    else {
-        return false;
-    }
-}
->>>>>>> 780ea477
+import { currentManifest } from ".";
+import { Manifest, singleFieldValidation, Validation } from "./interfaces";
+import { checkRelativeUrlBasedOnScope, containsStandardCategory, isAtLeast, isStandardOrientation, isValidLanguageCode, validProtocols } from "./utils/validation-utils";
+
+export const maniTests: Array<Validation> = [
+    {
+        infoString: "The name member is a string that represents the name of the web application as it is usually displayed to the user (e.g., amongst a list of other applications, or as a label for an icon)",
+        displayString: "Manifest has name field",
+        category: "required",
+        member: "name",
+        defaultValue: "placeholder name",
+        docsLink: "https://docs.pwabuilder.com/#/builder/manifest?id=name-string",
+        errorString: "name is required and must be a string with a length > 0",
+        quickFix: true,
+        test: (value: string) => {
+            return value && typeof value === "string" && value.length > 0;
+        }
+    },
+    {
+        infoString: "share_target enables your app to get shared content from other apps",
+        displayString: "Manifest has share_target field",
+        category: "optional",
+        member: "share_target",
+        defaultValue: JSON.stringify({
+            "action": "/share-target/",
+            "methods": ["GET"],
+            "params": {
+                "title": "title",
+                "text": "text",
+                "url": "url"
+              }
+        }),
+        docsLink: "https://web.dev/web-share-target/",
+        errorString: "share_target must be an object",
+        quickFix: true,
+        test: (value: string) => {
+            return value && typeof value === "object";
+        }
+    },
+    {
+        infoString: "The icons member specifies an array of objects representing image files that can serve as application icons for different contexts.",
+        displayString: "Manifest has icons field",
+        category: "required",
+        member: "icons",
+        defaultValue: JSON.stringify([
+            {
+                "src": "https://www.pwabuilder.com/assets/icons/icon_192.png",
+                "sizes": "192x192",
+                "type": "image/png",
+                "purpose": "any"
+            },
+            {
+                "src": "https://www.pwabuilder.com/assets/icons/icon_512.png",
+                "sizes": "512x512",
+                "type": "image/png",
+                "purpose": "maskable"
+            }
+        ]),
+        docsLink: "https://docs.pwabuilder.com/#/builder/manifest?id=icons",
+        errorString: "icons is required and must be non-empty array",
+        quickFix: true,
+        test: (value: any[]) => {
+            const isArray = value && Array.isArray(value) && value.length > 0 ? true : false;
+
+            return isArray;
+        }
+    },
+    {
+        infoString: "The icons member specifies an array of objects representing image files that can serve as application icons for different contexts.",
+        displayString: "Icons have at least one icon with purpose any",
+        category: "recommended",
+        member: "icons",
+        defaultValue: JSON.stringify([
+            {
+                "src": "https://www.pwabuilder.com/assets/icons/icon_192.png",
+                "sizes": "192x192",
+                "type": "image/png",
+                "purpose": "any"
+            },
+            {
+                "src": "https://www.pwabuilder.com/assets/icons/icon_512.png",
+                "sizes": "512x512",
+                "type": "image/png",
+                "purpose": "maskable"
+            }
+        ]),
+        docsLink: "https://docs.pwabuilder.com/#/builder/manifest?id=icons",
+        errorString: "Need at least one icon with purpose set to any",
+        quickFix: true,
+        test: (value: any[]) => {
+            const isArray = value && Array.isArray(value) && value.length > 0 ? true : false;
+            
+            if (isArray) {
+                const anyIcon = value.find(icon => icon.purpose === "any");
+
+                return anyIcon ? true : false;
+            }
+            else {
+                return false;
+            }
+        }
+    },
+    {
+        infoString: "The icons member specifies an array of objects representing image files that can serve as application icons for different contexts.",
+        displayString: "Icons have at least one PNG icon 512x512 or larger",
+        category: "required",
+        member: "icons",
+        defaultValue: JSON.stringify([
+            {
+                "src": "https://www.pwabuilder.com/assets/icons/icon_192.png",
+                "sizes": "192x192",
+                "type": "image/png",
+                "purpose": "any"
+            },
+            {
+                "src": "https://www.pwabuilder.com/assets/icons/icon_512.png",
+                "sizes": "512x512",
+                "type": "image/png",
+                "purpose": "maskable"
+            }
+        ]),
+        docsLink: "https://docs.pwabuilder.com/#/builder/manifest?id=icons",
+        errorString: "Need at least one PNG icon 512x512 or larger",
+        quickFix: false,
+        test: (value: any[]) => {
+            const isArray = value && Array.isArray(value) && value.length > 0 ? true : false;
+            
+            if (isArray) {
+                const anyIcon = value.find(icon => isAtLeast(icon.sizes, 512, 512) && (icon.type === 'image/png' || icon.src.endsWith(".png")));
+
+                return anyIcon ? true : false;
+            }
+            else {
+                return false;
+            }
+        }
+    },
+    {
+        infoString: "The icons member specifies an array of objects representing image files that can serve as application icons for different contexts.",
+        displayString: "Icons should have one icon with purpose set to any, and one for maskable",
+        category: "required",
+        member: "icons",
+        defaultValue: JSON.stringify([
+            {
+                "src": "https://www.pwabuilder.com/assets/icons/icon_192.png",
+                "sizes": "192x192",
+                "type": "image/png",
+                "purpose": "any"
+            },
+            {
+                "src": "https://www.pwabuilder.com/assets/icons/icon_512.png",
+                "sizes": "512x512",
+                "type": "image/png",
+                "purpose": "maskable"
+            }
+        ]),
+        docsLink: "https://docs.pwabuilder.com/#/builder/manifest?id=icons",
+        errorString: "Seperate Icons are needed for both maskable and any",
+        quickFix: true,
+        test: (value: any[]) => {
+            const isArray = value && Array.isArray(value) && value.length > 0 ? true : false;
+            
+            if (isArray) {
+                const wrongIcon = value.find(icon => icon.purpose === "any maskable");
+
+                return wrongIcon ? false : true;
+            }
+            else {
+                return false;
+            }
+        }
+    },
+    {
+        infoString: "The scope member is a string that represents the name of the web application as it is usually displayed to the user (e.g., amongst a list of other applications, or as a label for an icon)",
+        displayString: "Manifest has a scope field",
+        category: "optional",
+        member: "scope",
+        defaultValue: "/",
+        docsLink: "https://docs.pwabuilder.com/#/builder/manifest?id=scope-string",
+        errorString: "scope must be a string with a length > 0",
+        quickFix: true,
+        test: (value: string) => {
+            return value && typeof value === "string" && value.length > 0;
+        }
+    },
+    {
+        member: "name",
+        testName: "whitespace",
+        category: "required",
+        displayString: "Name field doesn't have leading or trailing whitespace",
+        errorString: "name should not have any leading or trailing whitespace",
+        quickFix: true,
+        test: (value: string) => {
+            if (value.trim() !== value) {
+                return false;
+            }
+            else {
+                return true;
+            }
+        }
+    },
+    {
+        infoString: "The short_name member is a string that represents the name of the web application displayed to the user if there is not enough space to display name. This name will show in the start menu on Windows and the homescreen on Android.",
+        displayString: "Short name is the correct minimum length (2 characters)",
+        category: "required",
+        member: "short_name",
+        defaultValue: "placeholder",
+        docsLink:
+            "https://docs.pwabuilder.com/#/builder/manifest?id=short_name-string",
+        errorString: "short_name is required and must be a string with a length >= 2",
+        quickFix: true,
+        test: (value: string) => {
+          const existsAndLength = value && value.length >= 2;
+          return existsAndLength;
+        },
+    },
+    {
+        member: "short_name",
+        displayString: "Short name field doesn't have leading or trailing whitespace",
+        testName: "whitespace",
+        category: "required",
+        errorString: "short_name should not have any leading or trailing whitespace",
+        quickFix: true,
+        test: (value: string) => {
+            if (value.trim() !== value) {
+                return false;
+            }
+            else {
+                return true;
+            }
+        }
+    },
+    {
+        infoString: "The start_url member is a string that represents the start URL of the web application — the preferred URL that should be loaded when the user launches the web application",
+        displayString: "Manifest has start url field",
+        category: "required",
+        member: "start_url",
+        defaultValue: "/",
+        docsLink:
+            "https://docs.pwabuilder.com/#/builder/manifest?id=start_url-string",
+        errorString: "start_url is required and must be a string with a length > 0",
+        quickFix: true,
+        test: (value: string) =>
+            value && typeof value === "string" && value.length > 0
+    },
+    {
+        infoString: "The display member is a string that determines the developers' preferred display mode for the website. The display mode changes how much of browser UI is shown to the user and can range from browser (when the full browser window is shown) to fullscreen (when the app is fullscreened).",
+        displayString: "Manifest has display field",
+        category: "recommended",
+        member: "display",
+        defaultValue: "standalone",
+        docsLink: "https://docs.pwabuilder.com/#/builder/manifest?id=display-string",
+        errorString: "display must be one of the following strings: fullscreen, standalone, minimal-ui, browser",
+        quickFix: true,
+        test: (value: string) => {
+            return ["fullscreen", "standalone", "minimal-ui", "browser"].includes(
+                value
+            );
+        },
+    },
+    {
+        infoString: "The background_color member defines a placeholder background color for the application page to display before its stylesheet is loaded.",
+        displayString: "Manifest has hex encoded background color",
+        category: "recommended",
+        testRequired: true,
+        member: "background_color",
+        defaultValue: "#000000",
+        docsLink:
+            "https://docs.pwabuilder.com/#/builder/manifest?id=background_color-string",
+        errorString: "background_color should be a valid hex color",
+        quickFix: true,
+        test: (value: string) => {
+            if (value) {
+                const hexRegex = /^#([A-Fa-f0-9]{6}|[A-Fa-f0-9]{3})$/;
+                return hexRegex.test(value);
+            }
+            else {
+                return false;
+            }
+        },
+    },
+    {
+        infoString: "The theme_color member is a string that defines the default theme color for the application.",
+        displayString: "Manifest has hex encoded theme color",
+        category: "recommended",
+        testRequired: true,
+        member: "theme_color",
+        defaultValue: "#000000",
+        docsLink:
+            "https://docs.pwabuilder.com/#/builder/manifest?id=theme_color-string",
+        errorString: "theme_color should be a valid hex color",
+        quickFix: true,
+        test: (value: string) => {
+            if (value) {
+                const hexRegex = /^#([A-Fa-f0-9]{6}|[A-Fa-f0-9]{3})$/;
+                return hexRegex.test(value);
+            }
+            else {
+                return false;
+            }
+        },
+    },
+    {
+        infoString: "The orientation mode changes the default orientation of the app. For example, if set to 'portrait', the app will be displayed in landscape mode by default.",
+        displayString: "Manifest has orientation field",
+        category: "recommended",
+        member: "orientation",
+        defaultValue: "any",
+        docsLink:
+            "https://docs.pwabuilder.com/#/builder/manifest?id=orientation-string",
+        errorString: "orientation must be one of the following strings: any, natural, landscape, landscape-primary, landscape-secondary, portrait, portrait-primary, portrait-secondary",
+        quickFix: true,
+        test: (value: string) => {
+            return isStandardOrientation(value);
+        },
+    },
+    {
+        infoString: "The screenshots member defines an array of screenshots intended to showcase the application.",
+        displayString: "Manifest has screenshots field",
+        category: "recommended",
+        member: "screenshots",
+        defaultValue: JSON.stringify([
+            {
+                "src": "https://www.pwabuilder.com/assets/screenshots/screen1.png",
+                "sizes": "2880x1800",
+                "type": "image/png",
+                "description": "PWABuilder Home Screen"
+            },
+            {
+                "src": "https://www.pwabuilder.com/assets/screenshots/screen2.png",
+                "sizes": "2880/1800",
+                "type": "image/png",
+                "description": "PWABuilder Report Card"
+            },
+            {
+                "src": "https://www.pwabuilder.com/assets/screenshots/screen3.png",
+                "sizes": "2880x1800",
+                "type": "image/png",
+                "description": "Manifest information on the Report Card"
+            },
+        ]),
+        docsLink:
+            "https://docs.pwabuilder.com/#/builder/manifest?id=screenshots",
+        errorString: "screenshots must be an array with a length > 0",
+        quickFix: true,
+        test: (value: string) =>
+            value && Array.isArray(value) && value.length > 0 ? true : false,
+    },
+    {
+        infoString: "The shortcuts member defines an array of shortcuts or links to key tasks or pages within a web app. Shortcuts will show as jumplists on Windows and on the home screen on Android.",
+        displayString: "Manifest has shortcuts field",
+        category: "recommended",
+        member: "shortcuts",
+        defaultValue: [],
+        docsLink:
+            "https://docs.pwabuilder.com/#/builder/manifest?id=shortcuts-array",
+        errorString: "shortcuts should be a non-empty array and should not include webp images",
+        quickFix: true,
+        test: (value: any[]) => {
+            const isArray = value && Array.isArray(value);
+            if (isArray === true) {
+                // check image types dont include webp
+                const hasWebp = value.some(icon => icon.type === "image/webp");
+                if (hasWebp) {
+                    return false;
+                }
+                else {
+                    return true;
+                }
+            }
+            else {
+                return false;
+            }
+        }
+    },
+    {
+        infoString: "The iarc_rating_id member is a string that represents the International Age Rating Coalition (IARC) certification code of the web application. It is intended to be used to determine which ages the web application is appropriate for.",
+        displayString: "Manifest has IARC Rating ID field",
+        category: "optional",
+        member: "iarc_rating_id",
+        defaultValue: "",
+        docsLink:
+            "https://docs.pwabuilder.com/#/builder/manifest?id=iarc_rating_id-string",
+        quickFix: true,
+        errorString: "iarc_rating_id must be a string with a length > 0",
+        test: (value: string) => {
+            // should exist
+            return value && typeof value === "string" && value.length > 0;
+        }
+    },
+    {
+        infoString: "The related_applications field is an array of objects specifying native applications that are installable by, or accessible to, the underlying platform — for example, a platform-specific (native) Windows application.",
+        displayString: "Manifest has related applications field",
+        category: "optional",
+        member: "related_applications",
+        defaultValue: [],
+        docsLink:
+            "https://docs.pwabuilder.com/#/builder/manifest?id=related_applications-array",
+        quickFix: true,
+        test: (value: any[]) => {
+            const isArray = value && Array.isArray(value);
+            return isArray;
+        },
+        errorString: "related_applications should be a non-empty array",
+    },
+    {
+        infoString: "The prefer_related_applications member is a boolean value that specifies that applications listed in related_applications should be preferred over the web application. If the prefer_related_applications member is set to true, the user agent might suggest installing one of the related applications instead of this web app.",
+        displayString: "Manifest properly sets prefer related applications field",
+        category: "optional",
+        testRequired: true,
+        member: "prefer_related_applications",
+        defaultValue: false,
+        docsLink:
+            "https://docs.pwabuilder.com/#/builder/manifest?id=prefer_related_applications-boolean",
+        quickFix: false, // @ Justin Willis, I added this but left it false because idk how to do quick fixes lol.
+        test: (value: any) => {
+            return typeof(value)  === "boolean"
+        },
+        errorString: "prefer_related_applications should be set to a boolean value",
+    },
+    {
+        infoString: "The categories member is an array of strings that represent the categories of the web application.",
+        displayString: "Manifest has categories field",
+        category: "optional",
+        testRequired: true,
+        member: "categories",
+        defaultValue: [],
+        docsLink:
+            "https://docs.pwabuilder.com/#/builder/manifest?id=categories-array",
+        quickFix: true,
+        test: (value: any[]) => {
+            let isGood;
+            if(value){
+                containsStandardCategory(value) && Array.isArray(value) 
+                ? 
+                isGood = true 
+                : 
+                isGood = false;
+            }
+
+            return isGood
+        },
+        errorString: "categories should be a non-empty array"
+    },
+    {
+        member: "lang",
+        displayString: "Manifest specifies a language",
+        infoString: "The lang member is a string that represents the default language of your PWA.",
+        category: "optional",
+        defaultValue: "en",
+        docsLink:
+            "https://docs.pwabuilder.com/#/builder/manifest?id=lang-string",
+        errorString: "lang should be set to a valid language code",
+        quickFix: true,
+        test: (value: string) =>
+        value && typeof value === "string" && value.length > 0 && isValidLanguageCode(value)
+    },
+    {
+        member: "dir",
+        displayString: "Manifest specifies a default direction of text",
+        infoString: "The dir member is a string that represents the default text direction of your PWA.",
+        errorString: "dir must be one of the following strings: ltr, rtl, or auto",
+        category: "optional",
+        defaultValue: "ltr",
+        docsLink:
+            "https://docs.pwabuilder.com/#/builder/manifest?id=dir-string",
+        quickFix: true,
+        test: (value: string) =>
+                value && typeof value === "string" && value.length > 0 && (value === "ltr" || value === "rtl" || value === "auto")
+    },
+    {
+        member: "description",
+        displayString: "Manifest has description field",
+        infoString: "The description member is a string that represents the description of your PWA.",
+        category: "optional",
+        defaultValue: "",
+        docsLink:
+            "https://docs.pwabuilder.com/#/builder/manifest?id=description-string",
+        errorString: "description must be a string with a length > 0",
+        quickFix: true,
+        test: (value: string) =>
+            value && typeof value === "string" && value.length > 0,
+    },
+    {
+        member: "description",
+        displayString: "Description field doesn't have leading or trailing whitespace",
+        testName: "whitespace",
+        category: "required",
+        errorString: "description should not have any leading or trailing whitespace",
+        quickFix: true,
+        test: (value: string) => {
+            if (value.trim() !== value) {
+                return false;
+            }
+            else {
+                return true;
+            }
+        }
+    },
+    {
+        member: "protocol_handlers",
+        displayString: "Manifest has protocol handlers field",
+        infoString: "The protocol_handlers member specifies an array of objects that are protocols which this web app can register and handle. Protocol handlers register the application in an OS's application preferences; the registration associates a specific application with the given protocol scheme. For example, when using the protocol handler mailto:// on a web page, registered email applications open.",
+        category: "optional",
+        defaultValue: [],
+        docsLink:
+            "https://docs.pwabuilder.com/#/builder/manifest?id=protocol_handlers-array",
+        quickFix: true,
+        errorString: "protocol_handlers should be a non-empty array",
+        test: (value: any[]) => {
+            const isArray = value && Array.isArray(value);
+
+            return isArray;
+        }
+    },
+    {
+        member: "protocol_handlers",
+        displayString: "Protocol handlers field has valid protocol",
+        infoString: "The protocol_handlers member specifies an array of objects that are protocols which this web app can register and handle. Protocol handlers register the application in an OS's application preferences; the registration associates a specific application with the given protocol scheme. For example, when using the protocol handler mailto:// on a web page, registered email applications open.",
+        category: "optional",
+        defaultValue: [],
+        docsLink:
+            "https://docs.pwabuilder.com/#/builder/manifest?id=protocol_handlers-array",
+        quickFix: true,
+        errorString: "protocol_handlers should all be relative URLs that are within the scope of the app, should have a name, a urlTemplate and a valid protocol",
+        test: (value: any[]) => {
+            const isArray = value && Array.isArray(value);
+
+            const currentMani= currentManifest;
+            if (currentMani) {
+                if (isArray) {
+                    const isRelative = value && value.every((protocolHandler: any) => {
+
+                        if (currentMani.scope) {
+                            return checkRelativeUrlBasedOnScope(protocolHandler.uriTemplate, currentMani.scope);
+                        }
+                        else {
+                            return true;
+                        }
+                    });
+
+                    const hasName = value && value.every((protocolHandler: any) => {
+                        return protocolHandler.name && protocolHandler.name.length > 0;
+                    });
+
+                    const hasValidUriTemplate = value && value.every((protocolHandler: any) => {
+                        return protocolHandler.uriTemplate && 
+                         protocolHandler.uriTemplate.length > 0 &&
+                            protocolHandler.uriTemplate.includes("%s");
+                         ;
+                    });
+
+                    const hasValidProtocol = value && value.every((protocolHandler: any) => {
+                        return protocolHandler.protocol &&
+                         protocolHandler.protocol.length > 0 &&
+                         validProtocols.includes(protocolHandler.protocol);
+                    });
+
+                    return isRelative && hasName && hasValidUriTemplate && hasValidProtocol;
+                }
+                else {
+                    return false;
+                }
+            }
+            else {
+                throw new Error("No web manifest found, currentManifest is undefined");
+            }
+        }
+    },
+    {
+        member: "display_override",
+        displayString: "Manifest has display override field",
+        infoString: "Its value is an array of display modes that are considered in-order, and the first supported display mode is applied.",
+        category: "optional",
+        defaultValue: [],
+        docsLink:
+            "https://docs.pwabuilder.com/#/builder/manifest?id=display_override-array",
+        quickFix: true,
+        errorString: "display_override must be a non-empty array",
+        test: (value: any[]) => {
+            const isArray = value && Array.isArray(value);
+
+            return isArray;
+        }
+    },
+    {
+        member: "id",
+        displayString: "Manifest has an app ID",
+        infoString: "The id member is a string that represents the unique identifier of your PWA to the browser.",
+        category: "recommended",
+        defaultValue: "/",
+        docsLink: "https://developer.chrome.com/blog/pwa-manifest-id",
+        errorString: "id must be a string with a length > 0",
+        quickFix: true,
+        test: (value: string) =>
+            value && typeof value === "string" && value.length > 0,
+    },
+    {
+        member: "launch_handler",
+        displayString: "Manifest has launch handler field",
+        infoString: "The launch_handler member specifies how your app will launch when navigated to via URL, share_target etc.",
+        category: "recommended",
+        defaultValue: "",
+        docsLink: "https://developer.chrome.com/docs/web-platform/launch-handler/",
+        errorString: "launch_handler should be defined",
+        quickFix: false,
+        test: (value: any) => {
+            return value && typeof value === "object";
+        }
+    }
+];
+
+export async function loopThroughKeys(manifest: Manifest): Promise<Array<Validation>> {
+    return new Promise((resolve) => {
+        let data: Array<Validation> = [];
+  
+        const keys = Object.keys(manifest);
+  
+        keys.forEach((key) => {
+            maniTests.forEach(async (test) => {
+                if (test.member === key && test.test) {
+                    const testResult = await test.test(manifest[key]);
+  
+    
+                    if(testResult){
+                      test.valid = true;
+                      data.push(test);
+                    }
+                    else {
+                      test.valid = false;
+                      data.push(test);
+                    }
+                }
+            })
+        })
+  
+        resolve(data);
+    })
+  }
+  
+  export async function loopThroughRequiredKeys(manifest: Manifest): Promise<Array<Validation>> {
+    return new Promise((resolve) => {
+      let data: Array<Validation> = [];
+  
+      const keys = Object.keys(manifest);
+  
+      keys.forEach((key) => {
+        maniTests.forEach(async (test) => {
+          if (test.category === "required") {
+            if (test.member === key && test.test) {
+              const testResult = await test.test(manifest[key]);
+  
+              if (testResult === false) {
+                test.valid = false;
+                data.push(test);
+              }
+              else {
+                test.valid = true;
+                data.push(test);
+              }
+            }
+          }
+        })
+      })
+  
+      resolve(data);
+    })
+  }
+  
+  export async function findSingleField(field: string, value: any): Promise<singleFieldValidation> {
+    return new Promise(async (resolve) => {
+  
+      // For && operations, true is the base.
+      let singleField = true;
+      let failedTests: string[] | undefined = [];
+  
+      maniTests.forEach((test) => {
+        if (test.member === field && test.test) {
+        
+          const testResult = test.test(value);
+  
+          if(!testResult){
+            failedTests!.push(test.errorString!);
+          }
+  
+          // If the test passes true && true = true.
+          // If the test fails true && false = false
+          // If a field has MULTIPLE tests, they will stack
+          // ie: true (base) && true (test 1) && false (ie test 2 fails).
+          singleField = singleField && testResult;
+        }
+      });
+  
+      if(singleField){
+        resolve({"valid": singleField})
+      }
+  
+      resolve({"valid": singleField, "errors": failedTests});
+    })
+  }