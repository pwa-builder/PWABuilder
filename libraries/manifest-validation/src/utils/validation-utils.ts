import { Manifest, Validation } from "../interfaces";
import { maniTests } from "../validations";

<<<<<<< HEAD
const possibleManiKeys = [
  "background_color",
  "description",
  "dir",
  "display",
  "lang",
  "name",
  "orientation",
  "prefer_related_applications",
  "related_applications",
  "scope",
  "short_name",
  "start_url",
  "theme_color",
  "generated",
  "shortcuts",
  "categories",
  "screenshots",
  "iarc_rating_id",
  "icons",
  "share_target"
];

=======
>>>>>>> 41925823
export function isStandardOrientation(orientation: string): boolean {
  const standardOrientations = [
    "any",
    "natural",
    "landscape",
    "landscape-primary",
    "landscape-secondary",
    "portrait",
    "portrait-primary",
    "portrait-secondary",
  ];
  return standardOrientations.includes(orientation);
}

// is this valid JSON
export function isValidJSON(json: Manifest): boolean {
  try {
    JSON.parse(JSON.stringify(json));
    return true;
  } catch (e) {
    return false;
  }
}

export async function loopThroughKeys(manifest: Manifest): Promise<Array<Validation>> {
  return new Promise((resolve) => {
<<<<<<< HEAD
    let data: Array<Validation> = [];

    const keys = Object.keys(manifest);

    keys.forEach((key) => {
      maniTests.forEach(async (test) => {
        if (test.member === key && test.test) {
          const testResult = await test.test(manifest[key]);

          if (testResult === false) {
            test.valid = false;
            data.push(test);
          }
          else {
            test.valid = true;
            data.push(test);
          }
        }
      })
    })

    resolve(data);
  })
}

export async function findMissingKeys(manifest: Manifest): Promise<Array<string>> {
  return new Promise((resolve) => {
    let data: string[] = [];

    const keys = Object.keys(manifest);

    // find missing possible keys in manifest
    possibleManiKeys.forEach((key) => {
      console.log("key", key);
      console.log("test", keys.includes(key));
      if (keys.includes(key) === false) {
        data.push(key);
      }
    })

    resolve(data);
  });
}

export async function loopThroughRequiredKeys(manifest: Manifest): Promise<Array<Validation>> {
  return new Promise((resolve) => {
    let data: Array<Validation> = [];

    const keys = Object.keys(manifest);

    keys.forEach((key) => {
      maniTests.forEach(async (test) => {
        if (test.category === "required") {
          if (test.member === key && test.test) {
            const testResult = await test.test(manifest[key]);

            if (testResult === false) {
              test.valid = false;
              data.push(test);
            }
            else {
              test.valid = true;
              data.push(test);
            }
          }
        }
      })
    })

    resolve(data);
  })
}
=======
      let data: Array<Validation> = [];

      const keys = Object.keys(manifest);

      keys.forEach((key) => {
          maniTests.forEach(async (test) => {
              if (test.member === key && test.test) {
                  const testResult = await test.test(manifest[key]);
  
                  if (testResult === false) {
                      test.valid = false;
                      data.push(test);
                  }
                  else {
                      test.valid = true;
                      data.push(test);
                  }
              }
          })
      })

      resolve(data);
  })
}

export async function loopThroughRequiredKeys(manifest: Manifest): Promise<Array<Validation>> {
  return new Promise((resolve) => {
      let data: Array<Validation> = [];

      const keys = Object.keys(manifest);

      keys.forEach((key) => {
          maniTests.forEach(async (test) => {
              if (test.category === "required") {
                  if (test.member === key && test.test) {
                      const testResult = await test.test(manifest[key]);
  
                      if (testResult === false) {
                          test.valid = false;
                          data.push(test);
                      }
                      else {
                          test.valid = true;
                          data.push(test);
                      }
                  }
              }
          })
      })

      resolve(data);
  })
}

>>>>>>> 41925823
<|MERGE_RESOLUTION|>--- conflicted
+++ resolved
@@ -1,184 +1,153 @@
-import { Manifest, Validation } from "../interfaces";
-import { maniTests } from "../validations";
-
-<<<<<<< HEAD
-const possibleManiKeys = [
-  "background_color",
-  "description",
-  "dir",
-  "display",
-  "lang",
-  "name",
-  "orientation",
-  "prefer_related_applications",
-  "related_applications",
-  "scope",
-  "short_name",
-  "start_url",
-  "theme_color",
-  "generated",
-  "shortcuts",
-  "categories",
-  "screenshots",
-  "iarc_rating_id",
-  "icons",
-  "share_target"
-];
-
-=======
->>>>>>> 41925823
-export function isStandardOrientation(orientation: string): boolean {
-  const standardOrientations = [
-    "any",
-    "natural",
-    "landscape",
-    "landscape-primary",
-    "landscape-secondary",
-    "portrait",
-    "portrait-primary",
-    "portrait-secondary",
-  ];
-  return standardOrientations.includes(orientation);
-}
-
-// is this valid JSON
-export function isValidJSON(json: Manifest): boolean {
-  try {
-    JSON.parse(JSON.stringify(json));
-    return true;
-  } catch (e) {
-    return false;
-  }
-}
-
-export async function loopThroughKeys(manifest: Manifest): Promise<Array<Validation>> {
-  return new Promise((resolve) => {
-<<<<<<< HEAD
-    let data: Array<Validation> = [];
-
-    const keys = Object.keys(manifest);
-
-    keys.forEach((key) => {
-      maniTests.forEach(async (test) => {
-        if (test.member === key && test.test) {
-          const testResult = await test.test(manifest[key]);
-
-          if (testResult === false) {
-            test.valid = false;
-            data.push(test);
-          }
-          else {
-            test.valid = true;
-            data.push(test);
-          }
-        }
-      })
-    })
-
-    resolve(data);
-  })
-}
-
-export async function findMissingKeys(manifest: Manifest): Promise<Array<string>> {
-  return new Promise((resolve) => {
-    let data: string[] = [];
-
-    const keys = Object.keys(manifest);
-
-    // find missing possible keys in manifest
-    possibleManiKeys.forEach((key) => {
-      console.log("key", key);
-      console.log("test", keys.includes(key));
-      if (keys.includes(key) === false) {
-        data.push(key);
-      }
-    })
-
-    resolve(data);
-  });
-}
-
-export async function loopThroughRequiredKeys(manifest: Manifest): Promise<Array<Validation>> {
-  return new Promise((resolve) => {
-    let data: Array<Validation> = [];
-
-    const keys = Object.keys(manifest);
-
-    keys.forEach((key) => {
-      maniTests.forEach(async (test) => {
-        if (test.category === "required") {
-          if (test.member === key && test.test) {
-            const testResult = await test.test(manifest[key]);
-
-            if (testResult === false) {
-              test.valid = false;
-              data.push(test);
-            }
-            else {
-              test.valid = true;
-              data.push(test);
-            }
-          }
-        }
-      })
-    })
-
-    resolve(data);
-  })
-}
-=======
-      let data: Array<Validation> = [];
-
-      const keys = Object.keys(manifest);
-
-      keys.forEach((key) => {
-          maniTests.forEach(async (test) => {
-              if (test.member === key && test.test) {
-                  const testResult = await test.test(manifest[key]);
-  
-                  if (testResult === false) {
-                      test.valid = false;
-                      data.push(test);
-                  }
-                  else {
-                      test.valid = true;
-                      data.push(test);
-                  }
-              }
-          })
-      })
-
-      resolve(data);
-  })
-}
-
-export async function loopThroughRequiredKeys(manifest: Manifest): Promise<Array<Validation>> {
-  return new Promise((resolve) => {
-      let data: Array<Validation> = [];
-
-      const keys = Object.keys(manifest);
-
-      keys.forEach((key) => {
-          maniTests.forEach(async (test) => {
-              if (test.category === "required") {
-                  if (test.member === key && test.test) {
-                      const testResult = await test.test(manifest[key]);
-  
-                      if (testResult === false) {
-                          test.valid = false;
-                          data.push(test);
-                      }
-                      else {
-                          test.valid = true;
-                          data.push(test);
-                      }
-                  }
-              }
-          })
-      })
-
-      resolve(data);
-  })
-}
-
->>>>>>> 41925823
+import { Manifest, Validation } from "../interfaces";
+import { maniTests } from "../validations";
+
+const possibleManiKeys = [
+  "background_color",
+  "description",
+  "dir",
+  "display",
+  "lang",
+  "name",
+  "orientation",
+  "prefer_related_applications",
+  "related_applications",
+  "scope",
+  "short_name",
+  "start_url",
+  "theme_color",
+  "generated",
+  "shortcuts",
+  "categories",
+  "screenshots",
+  "iarc_rating_id",
+  "icons",
+  "share_target"
+];
+
+export function isStandardOrientation(orientation: string): boolean {
+  const standardOrientations = [
+    "any",
+    "natural",
+    "landscape",
+    "landscape-primary",
+    "landscape-secondary",
+    "portrait",
+    "portrait-primary",
+    "portrait-secondary",
+  ];
+  return standardOrientations.includes(orientation);
+}
+
+// is this valid JSON
+export function isValidJSON(json: Manifest): boolean {
+  try {
+    JSON.parse(JSON.stringify(json));
+    return true;
+  } catch (e) {
+    return false;
+  }
+}
+
+export async function loopThroughKeys(manifest: Manifest): Promise<Array<Validation>> {
+  return new Promise((resolve) => {
+    let data: Array<Validation> = [];
+
+    const keys = Object.keys(manifest);
+
+    keys.forEach((key) => {
+      maniTests.forEach(async (test) => {
+        if (test.member === key && test.test) {
+          const testResult = await test.test(manifest[key]);
+
+          if (testResult === false) {
+            test.valid = false;
+            data.push(test);
+          }
+          else {
+            test.valid = true;
+            data.push(test);
+          }
+        }
+      })
+    })
+
+    resolve(data);
+  })
+}
+
+export async function findMissingKeys(manifest: Manifest): Promise<Array<string>> {
+  return new Promise((resolve) => {
+    let data: string[] = [];
+
+    const keys = Object.keys(manifest);
+
+    // find missing possible keys in manifest
+    possibleManiKeys.forEach((key) => {
+      console.log("key", key);
+      console.log("test", keys.includes(key));
+      if (keys.includes(key) === false) {
+        data.push(key);
+      }
+    })
+
+    resolve(data);
+  });
+}
+
+export async function loopThroughRequiredKeys(manifest: Manifest): Promise<Array<Validation>> {
+  return new Promise((resolve) => {
+    let data: Array<Validation> = [];
+
+    const keys = Object.keys(manifest);
+
+    keys.forEach((key) => {
+      maniTests.forEach(async (test) => {
+        if (test.category === "required") {
+          if (test.member === key && test.test) {
+            const testResult = await test.test(manifest[key]);
+
+            if (testResult === false) {
+              test.valid = false;
+              data.push(test);
+            }
+            else {
+              test.valid = true;
+              data.push(test);
+            }
+          }
+        }
+      })
+    })
+
+    resolve(data);
+  })
+}
+
+export async function loopThroughRequiredKeys(manifest: Manifest): Promise<Array<Validation>> {
+  return new Promise((resolve) => {
+      let data: Array<Validation> = [];
+
+      const keys = Object.keys(manifest);
+
+      keys.forEach((key) => {
+          maniTests.forEach(async (test) => {
+              if (test.category === "required") {
+                  if (test.member === key && test.test) {
+                      const testResult = await test.test(manifest[key]);
+  
+                      if (testResult === false) {
+                          test.valid = false;
+                          data.push(test);
+                      }
+                      else {
+                          test.valid = true;
+                          data.push(test);
+                      }
+                  }
+              }
+          })
+      })
+
+      resolve(data);
+  })
+}