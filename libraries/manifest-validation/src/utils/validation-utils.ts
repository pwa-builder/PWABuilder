--- conflicted
+++ resolved
@@ -1,87 +1,82 @@
-import { Manifest, Validation } from "../interfaces";
-import { maniTests } from "../validations";
-
-export function isStandardOrientation(orientation: string): boolean {
-  const standardOrientations = [
-    "any",
-    "natural",
-    "landscape",
-    "landscape-primary",
-    "landscape-secondary",
-    "portrait",
-    "portrait-primary",
-    "portrait-secondary",
-  ];
-  return standardOrientations.includes(orientation);
-}
-
-// is this valid JSON
-export function isValidJSON(json: Manifest): boolean {
-  try {
-    JSON.parse(JSON.stringify(json));
-    return true;
-  } catch (e) {
-    return false;
-  }
-}
-
-export async function loopThroughKeys(manifest: Manifest): Promise<Array<Validation>> {
-  return new Promise((resolve) => {
-      let data: Array<Validation> = [];
-
-      const keys = Object.keys(manifest);
-
-      keys.forEach((key) => {
-          maniTests.forEach(async (test) => {
-              if (test.member === key && test.test) {
-                  const testResult = await test.test(manifest[key]);
-  
-                  if (testResult === false) {
-                      test.valid = false;
-                      data.push(test);
-                  }
-                  else {
-                      test.valid = true;
-                      data.push(test);
-                  }
-              }
-          })
-      })
-
-      resolve(data);
-  })
-}
-
-export async function loopThroughRequiredKeys(manifest: Manifest): Promise<Array<Validation>> {
-  return new Promise((resolve) => {
-      let data: Array<Validation> = [];
-
-      const keys = Object.keys(manifest);
-
-      keys.forEach((key) => {
-          maniTests.forEach(async (test) => {
-              if (test.category === "required") {
-                  if (test.member === key && test.test) {
-                      const testResult = await test.test(manifest[key]);
-  
-                      if (testResult === false) {
-                          test.valid = false;
-                          data.push(test);
-                      }
-                      else {
-                          test.valid = true;
-                          data.push(test);
-                      }
-                  }
-              }
-          })
-      })
-
-      resolve(data);
-  })
-<<<<<<< HEAD
-}
-=======
-}
-
->>>>>>> 1b21b26d
+import { Manifest, Validation } from "../interfaces";
+import { maniTests } from "../validations";
+
+export function isStandardOrientation(orientation: string): boolean {
+  const standardOrientations = [
+    "any",
+    "natural",
+    "landscape",
+    "landscape-primary",
+    "landscape-secondary",
+    "portrait",
+    "portrait-primary",
+    "portrait-secondary",
+  ];
+  return standardOrientations.includes(orientation);
+}
+
+// is this valid JSON
+export function isValidJSON(json: Manifest): boolean {
+  try {
+    JSON.parse(JSON.stringify(json));
+    return true;
+  } catch (e) {
+    return false;
+  }
+}
+
+export async function loopThroughKeys(manifest: Manifest): Promise<Array<Validation>> {
+  return new Promise((resolve) => {
+      let data: Array<Validation> = [];
+
+      const keys = Object.keys(manifest);
+
+      keys.forEach((key) => {
+          maniTests.forEach(async (test) => {
+              if (test.member === key && test.test) {
+                  const testResult = await test.test(manifest[key]);
+  
+                  if (testResult === false) {
+                      test.valid = false;
+                      data.push(test);
+                  }
+                  else {
+                      test.valid = true;
+                      data.push(test);
+                  }
+              }
+          })
+      })
+
+      resolve(data);
+  })
+}
+
+export async function loopThroughRequiredKeys(manifest: Manifest): Promise<Array<Validation>> {
+  return new Promise((resolve) => {
+      let data: Array<Validation> = [];
+
+      const keys = Object.keys(manifest);
+
+      keys.forEach((key) => {
+          maniTests.forEach(async (test) => {
+              if (test.category === "required") {
+                  if (test.member === key && test.test) {
+                      const testResult = await test.test(manifest[key]);
+  
+                      if (testResult === false) {
+                          test.valid = false;
+                          data.push(test);
+                      }
+                      else {
+                          test.valid = true;
+                          data.push(test);
+                      }
+                  }
+              }
+          })
+      })
+
+      resolve(data);
+  })
+}