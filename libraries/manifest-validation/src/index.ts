import { Manifest, Validation } from "./interfaces";
import { maniTests } from "./validations";

export async function validateManifest(manifest: Manifest): Promise<Validation[]> {
    const validationErrors: Validation[] = [];

    Object.keys(manifest).forEach(async (key) => {
        for await (const test of maniTests) {
            if (test.member === key && test.test) {
                const testResult = await test.test(manifest[key]);

                if (testResult === false) {
                    validationErrors.push(test)
                }
            }
        }
    });

    return validationErrors;
}

export async function validateSingleField(field: string, value: any): Promise<Validation | boolean | undefined> {
    for await (const test of maniTests) {
        if (test.member === field && test.test) {
            const testResult = await test.test(value);

            if (testResult === false) {
                return test;
            }
            else {
                return true
            }
        }
    }

    return undefined;
}

export async function validateRequiredFields(manifest: Manifest): Promise<Validation[]> {
    const requiredValidationErrors: Validation[] = [];

    for await (const test of maniTests) {
        if (test.category === "required") {
            if (Object.keys(manifest).includes(test.member) === false) {
                requiredValidationErrors.push(test);
            }
        }
    }

<<<<<<< HEAD
        let data = await loopThroughRequiredKeys(manifest);

        if (data && data.length > 0) {
            resolve(data);
        }
    });
}

=======
    return requiredValidationErrors;
}

export async function validateImprovements(manifest: Manifest): Promise<Validation[]> {
    const optionalValidationErrors: Validation[] = [];

    const validJSON = isValidJSON(manifest);

    if (validJSON === false) {
        throw new Error('Manifest is not valid JSON');
    }

    for await (const test of maniTests) {
        if (test && test.category === "optional" && test.test) {
            if (Object.keys(manifest).includes(test.member) === true) {
                const testResult = await test.test(manifest[test.member]);

                if (testResult === false) {
                    optionalValidationErrors.push(test);
                }
            }
        }
    }

    return optionalValidationErrors;
}

export async function isInstallReady(manifest: Manifest): Promise<boolean> {
    const validJSON = isValidJSON(manifest);

    if (validJSON === false) {
        throw new Error('Manifest is not valid JSON');
    }

    const validations = await validateRequiredFields(manifest);

    return validations.length === 0;
}
>>>>>>> ea4a5ce2
<|MERGE_RESOLUTION|>--- conflicted
+++ resolved
@@ -1,98 +1,51 @@
-import { Manifest, Validation } from "./interfaces";
-import { maniTests } from "./validations";
-
-export async function validateManifest(manifest: Manifest): Promise<Validation[]> {
-    const validationErrors: Validation[] = [];
-
-    Object.keys(manifest).forEach(async (key) => {
-        for await (const test of maniTests) {
-            if (test.member === key && test.test) {
-                const testResult = await test.test(manifest[key]);
-
-                if (testResult === false) {
-                    validationErrors.push(test)
-                }
-            }
-        }
-    });
-
-    return validationErrors;
-}
-
-export async function validateSingleField(field: string, value: any): Promise<Validation | boolean | undefined> {
-    for await (const test of maniTests) {
-        if (test.member === field && test.test) {
-            const testResult = await test.test(value);
-
-            if (testResult === false) {
-                return test;
-            }
-            else {
-                return true
-            }
-        }
-    }
-
-    return undefined;
-}
-
-export async function validateRequiredFields(manifest: Manifest): Promise<Validation[]> {
-    const requiredValidationErrors: Validation[] = [];
-
-    for await (const test of maniTests) {
-        if (test.category === "required") {
-            if (Object.keys(manifest).includes(test.member) === false) {
-                requiredValidationErrors.push(test);
-            }
-        }
-    }
-
-<<<<<<< HEAD
-        let data = await loopThroughRequiredKeys(manifest);
-
-        if (data && data.length > 0) {
-            resolve(data);
-        }
-    });
-}
-
-=======
-    return requiredValidationErrors;
-}
-
-export async function validateImprovements(manifest: Manifest): Promise<Validation[]> {
-    const optionalValidationErrors: Validation[] = [];
-
-    const validJSON = isValidJSON(manifest);
-
-    if (validJSON === false) {
-        throw new Error('Manifest is not valid JSON');
-    }
-
-    for await (const test of maniTests) {
-        if (test && test.category === "optional" && test.test) {
-            if (Object.keys(manifest).includes(test.member) === true) {
-                const testResult = await test.test(manifest[test.member]);
-
-                if (testResult === false) {
-                    optionalValidationErrors.push(test);
-                }
-            }
-        }
-    }
-
-    return optionalValidationErrors;
-}
-
-export async function isInstallReady(manifest: Manifest): Promise<boolean> {
-    const validJSON = isValidJSON(manifest);
-
-    if (validJSON === false) {
-        throw new Error('Manifest is not valid JSON');
-    }
-
-    const validations = await validateRequiredFields(manifest);
-
-    return validations.length === 0;
-}
->>>>>>> ea4a5ce2
+import { Manifest, Validation } from "./interfaces";
+import { maniTests } from "./validations";
+
+export async function validateManifest(manifest: Manifest): Promise<Validation[]> {
+    const validationErrors: Validation[] = [];
+
+    Object.keys(manifest).forEach(async (key) => {
+        for await (const test of maniTests) {
+            if (test.member === key && test.test) {
+                const testResult = await test.test(manifest[key]);
+
+                if (testResult === false) {
+                    validationErrors.push(test)
+                }
+            }
+        }
+    });
+
+    return validationErrors;
+}
+
+export async function validateSingleField(field: string, value: any): Promise<Validation | boolean | undefined> {
+    for await (const test of maniTests) {
+        if (test.member === field && test.test) {
+            const testResult = await test.test(value);
+
+            if (testResult === false) {
+                return test;
+            }
+            else {
+                return true
+            }
+        }
+    }
+
+    return undefined;
+}
+
+export async function validateRequiredFields(manifest: Manifest): Promise<Validation[]> {
+    const requiredValidationErrors: Validation[] = [];
+
+    for await (const test of maniTests) {
+        if (test.category === "required") {
+            if (Object.keys(manifest).includes(test.member) === false) {
+                requiredValidationErrors.push(test);
+            }
+        }
+    }
+
+    return requiredValidationErrors;
+}