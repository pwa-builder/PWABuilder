--- conflicted
+++ resolved
@@ -1,19 +1,15 @@
-{
-  "extends": "../../tsconfig.base.json",
-  "compilerOptions": {
-    /* Visit https://aka.ms/tsconfig.json to read more about this file */
-    "rootDir": "./src",
-    "outDir": "./dist",                                   /* Specify an output folder for all emitted files. */
-    "removeComments": true,                           /* Disable emitting comments. */
-<<<<<<< HEAD
-  },
-  "include": [
-    "src/**/*"
-  ]
-=======
-    "moduleResolution": "node",
-    "esModuleInterop": true,
-    "module": "CommonJS",
-  }
->>>>>>> e7a5dee3
-}
+{
+  "extends": "../../tsconfig.base.json",
+  "compilerOptions": {
+    /* Visit https://aka.ms/tsconfig.json to read more about this file */
+    "rootDir": "./src",
+    "outDir": "./dist",                                   /* Specify an output folder for all emitted files. */
+    "removeComments": true,                           /* Disable emitting comments. */
+    "moduleResolution": "node",
+    "esModuleInterop": true,
+    "module": "CommonJS",
+  },
+  "include": [
+    "src/**/*"
+  ]
+}