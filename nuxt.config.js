// Info about configuration https://nuxtjs.org/guide/configuration/
const StyleLintPlugin = require('stylelint-webpack-plugin');
const ForkTsCheckerWebpackPlugin = require('fork-ts-checker-webpack-plugin');
const env = require(`./environments/${process.env.NODE_ENV}`);

console.log(`Environment: ${process.env.NODE_ENV}`);

module.exports = {
    env: env,
    head: {
        title: 'PWABuilder',
        meta: [
            { charset: 'utf-8' },
            { name: 'viewport', content: 'width=device-width, initial-scale=1' },
            { hid: 'description', name: 'description', content: 'All the tools you need to build and deploy your Progressive Web Apps.' },
            { name: 'msapplication-TileImage', content: '/Images/assets/icons/ms-icon-144x144-487a503e5cb29bbe0df7296db4093b7e.png' },
            { name: 'msapplication-TileColor', content: '#1FC2C8' },
            { name: 'theme-color', content: '#1FC2C8' },
            { name: 'ms.appid', content: 'PWABuilder' }
            
        ],
        link: [
            { rel: 'icon', type: 'image/x-icon', href: '/favicon.ico' },
            { rel: 'manifest', href: '/manifest.json' },
            { rel: 'apple-touch-icon', href: '/Images/assets/icons/apple-icon-06144a2a7b5101d447ecb4832502e73e.png' },
            { rel: 'apple-touch-icon', sizes: '57x57', href: '/Images/assets/icons/apple-icon-57x57-b82ef058b133f3197df61c326fa7cd6d.png' },
            { rel: 'apple-touch-icon', sizes: '72x72', href: '/Images/assets/icons/apple-icon-72x72-66bbf8447788cee426eebcddfa8eede8.png' },
            { rel: 'apple-touch-icon', sizes: '76x76', href: '/Images/assets/icons/apple-icon-76x76-8e88034967133f6a0454fe32e2070ffd.png' },
            { rel: 'apple-touch-icon', sizes: '114x114', href: '/Images/assets/icons/apple-icon-114x114-a2731f540851db0ed9fb4a7c74e2c6ce.png' },
            { rel: 'apple-touch-icon', sizes: '120x120', href: '/Images/assets/icons/apple-icon-120x120-06144a2a7b5101d447ecb4832502e73e.png' },
            { rel: 'apple-touch-icon', sizes: '144x144', href: '/Images/assets/icons/apple-icon-144x144-487a503e5cb29bbe0df7296db4093b7e.png' },
            { rel: 'apple-touch-icon', sizes: '152x152', href: '/Images/assets/icons/apple-icon-152x152-b600c0b40a21bbb9f8c1d18acde168e9.png' },
            { rel: 'apple-touch-icon', sizes: '180x180', href: '/Images/assets/icons/apple-icon-180x180-f0f5be1ded11c7ec66b00dd23c277a5d.png' }
        ],
        script: [
<<<<<<< HEAD
            { src: '/pwabuilder-sw-register.js' },
            { src: "https://use.fontawesome.com/releases/v5.0.10/js/all.js" }
=======
            { src: '/pwabuilder-sw-register.js' }, 
            { src: 'https://az725175.vo.msecnd.net/scripts/jsll-4.js'},
            { src: '/awa-register.js'}
>>>>>>> 1542981a
        ]
    },
    loading: { color: '#1FC2C8' },
    css: ['prismjs/themes/prism-okaidia.css', '~/assets/scss/app.scss'],
    build: {
        extractCSS: true,
        vendor: ['babel-polyfill', 'vuex-class', 'nuxt-class-component', 'vue-i18n', 'prismjs'],
        plugins: [
            new StyleLintPlugin({
                files: ['**/*.scss', '**/*.vue'],
                failOnError: false,
                syntax: 'scss'
            }),
            new ForkTsCheckerWebpackPlugin({
              tslint: true,
              vue: true
            })
        ]
    },
    router: {
        middleware: 'i18n'
    },
    plugins: ['~/plugins/i18n.js'],
    modules: [
        '~/modules/typescript',
        '@nuxtjs/axios'
    ]
}<|MERGE_RESOLUTION|>--- conflicted
+++ resolved
@@ -33,14 +33,10 @@
             { rel: 'apple-touch-icon', sizes: '180x180', href: '/Images/assets/icons/apple-icon-180x180-f0f5be1ded11c7ec66b00dd23c277a5d.png' }
         ],
         script: [
-<<<<<<< HEAD
-            { src: '/pwabuilder-sw-register.js' },
-            { src: "https://use.fontawesome.com/releases/v5.0.10/js/all.js" }
-=======
             { src: '/pwabuilder-sw-register.js' }, 
             { src: 'https://az725175.vo.msecnd.net/scripts/jsll-4.js'},
+            { src: "https://use.fontawesome.com/releases/v5.0.10/js/all.js" },
             { src: '/awa-register.js'}
->>>>>>> 1542981a
         ]
     },
     loading: { color: '#1FC2C8' },
