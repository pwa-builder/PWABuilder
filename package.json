{
  "name": "PWABuilder",
  "version": "0.0.1",
  "description": "A starter kit for building PWAs!",
  "main": "index.js",
  "engines": {
    "node": "14.10.0"
  },
  "scripts": {
    "test": "echo \"Error: no test specified\" && exit 1",
    "clean": "rimraf build/ && rimraf dist/",
    "build": "rollup --config rollup.config.dev.js && rimraf dist/ && rollup --config rollup.config.js",
    "start": "npm run build && npx nodemon server.js",
    "dev": "concurrently \"rollup --config rollup.config.dev.js --watch\" \"web-dev-server\"",
    "debug": "concurrently \"rollup --config rollup.config.dev.js --watch\" \"web-dev-server --config web-dev-server.debugging.config.mjs\""
  },
  "author": "",
  "license": "ISC",
  "dependencies": {
    "@pwabuilder/pwainstall": "^1.6.6",
    "@vaadin/router": "^1.7.4",
    "browser-fs-access": "^0.16.2",
    "cors": "^2.8.5",
    "deepmerge": "^4.2.2",
    "express": "^4.17.1",
    "lit-element": "^2.4.0",
    "workbox-core": "^6.1.2",
    "workbox-precaching": "^6.1.2"
  },
  "devDependencies": {
    "@open-wc/rollup-plugin-html": "^1.2.5",
    "@rollup/plugin-node-resolve": "^11.2.1",
    "@rollup/plugin-replace": "^2.4.2",
    "@rollup/plugin-strip": "^2.0.0",
    "@rollup/plugin-typescript": "^8.2.1",
    "@types/service_worker_api": "^0.0.9",
    "@typescript-eslint/eslint-plugin": "^4.12.0",
    "@typescript-eslint/parser": "^4.12.0",
    "@web/dev-server": "^0.1.10",
    "concurrently": "^6.0.0",
    "danger": "^10.6.0",
    "eslint": "^7.17.0",
    "eslint-config-prettier": "^7.1.0",
    "eslint-plugin-prettier": "^3.3.1",
    "eslint-plugin-import": "^2.22.1",
    "eslint-plugin-node": "^11.1.0",
    "lit-analyzer": "^1.2.1",
    "prettier": "^2.2.1",
    "rimraf": "^3.0.2",
    "rollup": "^2.44.0",
    "rollup-plugin-copy": "^3.4.0",
    "rollup-plugin-lit-css": "^2.1.0",
    "rollup-plugin-terser": "^7.0.2",
    "rollup-plugin-workbox": "^6.1.1",
    "rollup-plugin-workbox-inject": "^2.0.0",
<<<<<<< HEAD
    "tslib": "^2.1.0",
    "typescript": "^4.1.3"
=======
    "typescript": "^4.2.3",
    "tslib": "^2.1.0"
>>>>>>> 288b1043
  }
}<|MERGE_RESOLUTION|>--- conflicted
+++ resolved
@@ -53,12 +53,7 @@
     "rollup-plugin-terser": "^7.0.2",
     "rollup-plugin-workbox": "^6.1.1",
     "rollup-plugin-workbox-inject": "^2.0.0",
-<<<<<<< HEAD
-    "tslib": "^2.1.0",
-    "typescript": "^4.1.3"
-=======
     "typescript": "^4.2.3",
     "tslib": "^2.1.0"
->>>>>>> 288b1043
   }
 }